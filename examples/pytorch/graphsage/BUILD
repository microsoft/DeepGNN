--- conflicted
+++ resolved
@@ -60,10 +60,7 @@
     deps = [
         ":example_torch_graphsage",
         requirement("ray"),
-<<<<<<< HEAD
-=======
         requirement("pyarrow"),
->>>>>>> c6014139
         requirement("numpy"),
         requirement("pytest"),
         requirement("scikit-learn"),
