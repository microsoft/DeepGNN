--- conflicted
+++ resolved
@@ -79,59 +79,12 @@
 
     loss_fn = nn.CrossEntropyLoss()
 
-<<<<<<< HEAD
-    loss_results = []
-
     dataset = ray.data.range(2708, parallelism=1)
     pipe = dataset.window(blocks_per_window=2)
     g = Client("/tmp/cora", [0], delayed_start=True)
 
     def transform_batch(batch: list) -> dict:
-        return NeuralNetwork.query(None, g, batch)
-=======
-    for train_dataloader in pipe.repeat(epochs).iter_epochs():
-        train_epoch(train_dataloader, model, loss_fn, optimizer, size)
-        # loss = validate_epoch(test_dataloader, model, loss_fn)
-        # loss_results.append(loss)
-        # session.report(dict(loss=loss))
-
-    return []
-
-
-def train_fashion_mnist(num_workers=2, use_gpu=False):
-    """
-    #ds = ray.data.range(2708, parallelism=1)
-    #ds = ray.data.read_text("/tmp/cora/train.nodes", parallelism=1)
-    from ray.data.datasource import SimpleTorchDatasource
-    def generate_dataset():
-        g = Client("/tmp/cora", [0])
-        return g.sample_nodes(2708, 0, SamplingStrategy.Random)
-
-    ds = ray.data.read_datasource(
-        SimpleTorchDatasource(), parallelism=1, dataset_factory=generate_dataset
-    )
-
-    def transform_batch(batch):
-        g = Client("/tmp/cora", [0])
-        return model.query(g, batch)
-
-    train_dataloader = ds.map_batches(transform_batch)
-    """
-
-    dataset = ray.data.range(2708, parallelism=2)
-
-    print(dataset)
-    # -> Dataset(num_blocks=200, num_rows=1000000, schema=<class 'int'>)
-
-    # TODO Check out the reported statistics for window size and blocks per window to ensure efficient pipeline execution.
-    pipe = dataset.window(blocks_per_window=2)  # can be 10 or something
-    print(pipe)
-    # -> DatasetPipeline(num_windows=20, num_stages=1)
-
-    def transform_batch(batch: list) -> dict:
-        g = Client("/tmp/cora", [0])
         return NeuralNetwork.query(g, batch)
->>>>>>> 91959195
 
     pipe = pipe.map_batches(transform_batch)
 
@@ -149,7 +102,7 @@
             loss.backward()
             optimizer.step()
 
-    return loss_results
+    return []
 
 
 def test_graphsage_ppi_hvd_trainer():
