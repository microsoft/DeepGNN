# Copyright (c) Microsoft Corporation.
# Licensed under the MIT License.

import argparse
import torch
import numpy as np
from deepgnn import TrainMode, setup_default_logging_config
from deepgnn import get_logger
from deepgnn.pytorch.common import F1Score
from deepgnn.pytorch.common.utils import get_python_type
from deepgnn.pytorch.encoding import get_feature_encoder
from deepgnn.pytorch.modeling import BaseModel
from deepgnn.graph_engine import (
    Graph,
    SamplingStrategy,
)
from model import PTGSupervisedGraphSage  # type: ignore
from typing import Dict
import os
import platform
import numpy as np
import torch
import ray
import ray.train as train
from ray.train.torch import TorchTrainer
from ray.air import session
from ray.air.config import ScalingConfig
from deepgnn import TrainMode, get_logger
from deepgnn.pytorch.common import get_args
from deepgnn.pytorch.common.utils import load_checkpoint, save_checkpoint
from deepgnn.graph_engine.snark.distributed import Server, Client as DistributedClient


# fmt: off
def init_args(parser: argparse.Namespace):
    group = parser.add_argument_group("GraphSAGE Parameters")
    group.add_argument("--algo", type=str, default="supervised", choices=["supervised"])
# fmt: on


def create_dataset(
    args: argparse.Namespace,
    model: BaseModel,
    rank: int = 0,
    world_size: int = 1,
    address: str = "",
):
    g = DistributedClient([address])
    max_id = g.node_count(args.node_type) if args.max_id in [-1, None] else args.max_id
    dataset = ray.data.range(max_id).repartition(max_id // args.batch_size)
    pipe = dataset.window(blocks_per_window=4).repeat(args.num_epochs)

    def transform_batch(idx: list):
        return model.query(g, np.array(idx))

    pipe = pipe.map_batches(transform_batch)
    return pipe


def train_func(config: Dict):
    """Training loop for ray trainer."""
    args = config["args"]

    logger = get_logger()
    os.makedirs(args.save_path, exist_ok=True)

    train.torch.accelerate(args.fp16)
    if args.seed:
        train.torch.enable_reproducibility(seed=args.seed + session.get_world_rank())

    feature_enc = get_feature_encoder(args)
    model = PTGSupervisedGraphSage(
        num_classes=args.label_dim,
        metric=F1Score(),
        label_idx=args.label_idx,
        label_dim=args.label_dim,
        feature_dim=args.feature_dim,
        feature_idx=args.feature_idx,
        feature_type=get_python_type(args.feature_type),
        edge_type=args.node_type,
        fanouts=args.fanouts,
        feature_enc=feature_enc,
    )
    model = train.torch.prepare_model(model, move_to_device=args.gpu)
    if args.mode == TrainMode.TRAIN:
        model.train()
    else:
        model.eval()

    epochs_trained, steps_in_epoch_trained = load_checkpoint(
        model, logger, args, session.get_world_rank()
    )

    optimizer = torch.optim.SGD(
        filter(lambda p: p.requires_grad, model.parameters()),
        lr=args.learning_rate * session.get_world_size(),
    )
    optimizer = train.torch.prepare_optimizer(optimizer)

    address = "localhost:9999"
    s = Server(address, args.data_dir, 0, len(args.partitions))
    dataset = config["init_dataset_fn"](
        args,
        model,
        rank=session.get_world_rank(),
        world_size=session.get_world_size(),
<<<<<<< HEAD
        address=address,
=======
        backend=backend,
    )
    dataset = torch.utils.data.DataLoader(
        dataset=dataset,
        num_workers=2,
>>>>>>> 83ee5d60
    )
    losses_full = []
    epoch_iter = (
        range(args.num_epochs)
        if not hasattr(dataset, "iter_epochs")
        else dataset.iter_epochs()
    )
    for epoch, epoch_pipe in enumerate(epoch_iter):
        scores = []
        labels = []
        losses = []
        batch_iter = (
            dataset
            if isinstance(epoch_pipe, int)
            else epoch_pipe.iter_torch_batches(batch_size=args.batch_size)
        )
        for step, batch in enumerate(batch_iter):
            if step < steps_in_epoch_trained:
                continue
            loss, score, label = model(batch)
            optimizer.zero_grad()
            loss.backward()
            optimizer.step()

            scores.append(score)
            labels.append(label)
            losses.append(loss.item())

        losses_full.extend(losses)
        steps_in_epoch_trained = 0
        if epoch % args.save_ckpt_by_epochs == 0:
            save_checkpoint(model, logger, epoch, step, args)

        session.report(
            {
                "metric": model.compute_metric(scores, labels).item(),
                "loss": np.mean(losses),
                "losses": losses_full,
            },
        )


def run_ray(init_dataset_fn, **kwargs):
    """Run ray trainer."""
    ray.init(num_cpus=4)

    args = get_args(init_args, kwargs["run_args"] if "run_args" in kwargs else None)

    trainer = TorchTrainer(
        train_func,
        train_loop_config={
            "args": args,
            "init_dataset_fn": init_dataset_fn,
            **kwargs,
        },
        scaling_config=ScalingConfig(num_workers=1, use_gpu=args.gpu),
    )
    return trainer.fit()


def _main():
    # setup default logging component.
    setup_default_logging_config(enable_telemetry=True)

    # run_dist is the unified entry for pytorch model distributed training/evaluation/inference.
    # User only needs to prepare initializing function for model, dataset, optimizer and args.
    # reference: `deepgnn/pytorch/training/factory.py`
    run_ray(
        init_dataset_fn=create_dataset,
    )


if __name__ == "__main__":
    _main()<|MERGE_RESOLUTION|>--- conflicted
+++ resolved
@@ -44,7 +44,7 @@
     rank: int = 0,
     world_size: int = 1,
     address: str = "",
-):
+) -> ray.data.DatasetPipeline:
     g = DistributedClient([address])
     max_id = g.node_count(args.node_type) if args.max_id in [-1, None] else args.max_id
     dataset = ray.data.range(max_id).repartition(max_id // args.batch_size)
@@ -104,15 +104,7 @@
         model,
         rank=session.get_world_rank(),
         world_size=session.get_world_size(),
-<<<<<<< HEAD
         address=address,
-=======
-        backend=backend,
-    )
-    dataset = torch.utils.data.DataLoader(
-        dataset=dataset,
-        num_workers=2,
->>>>>>> 83ee5d60
     )
     losses_full = []
     epoch_iter = (
