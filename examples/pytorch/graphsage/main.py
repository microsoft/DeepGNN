# Copyright (c) Microsoft Corporation.
# Licensed under the MIT License.
<<<<<<< HEAD
from typing import Dict
=======
>>>>>>> d3930d68
import torch
import numpy as np
import ray
import ray.train as train
from ray.train.torch import TorchTrainer
from ray.air import session
from ray.air.config import ScalingConfig, RunConfig
<<<<<<< HEAD

from deepgnn.graph_engine.snark.distributed import Server, Client as DistributedClient
from deepgnn.graph_engine.data.citation import Cora
from deepgnn import setup_default_logging_config, get_logger
from deepgnn.pytorch.common import F1Score
from deepgnn.pytorch.modeling import BaseModel
from model import PTGSupervisedGraphSage  # type: ignore
from deepgnn.pytorch.common.utils import save_checkpoint


def create_dataset(
    config: Dict,
    model: BaseModel,
) -> ray.data.DatasetPipeline:
    g = DistributedClient(config["ge_address"])
    max_id = g.node_count(0)
    dataset = ray.data.range(max_id).repartition(max_id // config["batch_size"])
    pipe = dataset.window(blocks_per_window=4).repeat(config["num_epochs"])
    return pipe.map_batches(lambda idx: model.query(g, np.array(idx)))
=======

from deepgnn.graph_engine.snark.distributed import Server, Client as DistributedClient
from deepgnn.graph_engine.data.citation import Cora
from deepgnn.pytorch.common import F1Score
from model import PTGSupervisedGraphSage  # type: ignore
>>>>>>> d3930d68


def train_func(config: dict):
    """Training loop for ray trainer."""
    train.torch.accelerate()
    train.torch.enable_reproducibility(seed=session.get_world_rank())

    model = PTGSupervisedGraphSage(
        num_classes=config["label_dim"],
        metric=F1Score(),
        label_idx=config["label_idx"],
        label_dim=config["label_dim"],
        feature_dim=config["feature_dim"],
        feature_idx=config["feature_idx"],
        feature_type=np.float32,
        edge_type=0,
        fanouts=[5, 5],
        feature_enc=None,
    )
    model = train.torch.prepare_model(model)
    model.train()

    optimizer = torch.optim.SGD(
        filter(lambda p: p.requires_grad, model.parameters()),
        lr=config["learning_rate"] * session.get_world_size(),
    )
    optimizer = train.torch.prepare_optimizer(optimizer)

<<<<<<< HEAD
    dataset = config["init_dataset_fn"](
        config,
        model,
    )
    losses_full = []
    epoch_iter = (
        range(config["num_epochs"])
        if not hasattr(dataset, "iter_epochs")
        else dataset.iter_epochs()
    )
    for epoch, epoch_pipe in enumerate(epoch_iter):
        scores = []
        labels = []
        losses = []
        batch_iter = (
            config["init_dataset_fn"](
                config,
                model,
            )
            if isinstance(epoch_pipe, int)
            else epoch_pipe.iter_torch_batches(batch_size=140)
        )
        for step, batch in enumerate(batch_iter):
=======
    g = DistributedClient(config["ge_address"])
    max_id = g.node_count(0)
    dataset = ray.data.range(max_id).repartition(max_id // config["batch_size"])
    pipe = dataset.window(blocks_per_window=4).repeat(config["num_epochs"])
    dataset = pipe.map_batches(lambda idx: model.query(g, np.array(idx)))

    for i, epoch in enumerate(dataset.iter_epochs()):
        scores = []
        labels = []
        losses = []
        for batch in epoch.iter_torch_batches(batch_size=config["batch_size"]):
>>>>>>> d3930d68
            loss, score, label = model(batch)
            optimizer.zero_grad()
            loss.backward()
            optimizer.step()

            scores.append(score)
            labels.append(label)
            losses.append(loss.item())

<<<<<<< HEAD
        losses_full.extend(losses)
        if "model_path" in config:
            save_checkpoint(
                model, get_logger(), epoch, step, model_dir=config["model_path"]
            )

        session.report(
            {
                model.metric_name(): model.compute_metric(scores, labels).item(),
                "loss": np.mean(losses),
                "losses": losses_full,
            },
        )
=======
        if i % 10 == 0:
            print(
                f"Epoch {i:0>3d} {model.metric_name()}: {model.compute_metric(scores, labels).item():.4f} Loss: {np.mean(losses):.4f}"
            )

>>>>>>> d3930d68

def _main():
    ray.init(num_cpus=4)

    address = "localhost:9999"
    cora = Cora()
    s = Server(address, cora.data_dir(), 0, 1)
    training_loop_config = {
        "ge_address": address,
        "batch_size": 140,
        "num_epochs": 200,
        "feature_idx": 1,
        "feature_dim": 50,
        "label_idx": 0,
        "label_dim": 121,
        "num_classes": 7,
        "learning_rate": 0.005,
<<<<<<< HEAD
        "init_dataset_fn": init_dataset_fn,
    }
    training_loop_config.update(kwargs["training_args"])

    trainer = TorchTrainer(
        train_func,
        train_loop_config=training_loop_config,
        scaling_config=ScalingConfig(num_workers=1, use_gpu=False),
    )
    return trainer.fit()


if __name__ == "__main__":
    run_ray(
        init_dataset_fn=create_dataset,
    )
=======
    }

    TorchTrainer(
        train_func,
        train_loop_config=training_loop_config,
        scaling_config=ScalingConfig(num_workers=1, use_gpu=False),
    ).fit()


if __name__ == "__main__":
    _main()
>>>>>>> d3930d68
<|MERGE_RESOLUTION|>--- conflicted
+++ resolved
@@ -1,9 +1,5 @@
 # Copyright (c) Microsoft Corporation.
 # Licensed under the MIT License.
-<<<<<<< HEAD
-from typing import Dict
-=======
->>>>>>> d3930d68
 import torch
 import numpy as np
 import ray
@@ -11,33 +7,11 @@
 from ray.train.torch import TorchTrainer
 from ray.air import session
 from ray.air.config import ScalingConfig, RunConfig
-<<<<<<< HEAD
-
-from deepgnn.graph_engine.snark.distributed import Server, Client as DistributedClient
-from deepgnn.graph_engine.data.citation import Cora
-from deepgnn import setup_default_logging_config, get_logger
-from deepgnn.pytorch.common import F1Score
-from deepgnn.pytorch.modeling import BaseModel
-from model import PTGSupervisedGraphSage  # type: ignore
-from deepgnn.pytorch.common.utils import save_checkpoint
-
-
-def create_dataset(
-    config: Dict,
-    model: BaseModel,
-) -> ray.data.DatasetPipeline:
-    g = DistributedClient(config["ge_address"])
-    max_id = g.node_count(0)
-    dataset = ray.data.range(max_id).repartition(max_id // config["batch_size"])
-    pipe = dataset.window(blocks_per_window=4).repeat(config["num_epochs"])
-    return pipe.map_batches(lambda idx: model.query(g, np.array(idx)))
-=======
 
 from deepgnn.graph_engine.snark.distributed import Server, Client as DistributedClient
 from deepgnn.graph_engine.data.citation import Cora
 from deepgnn.pytorch.common import F1Score
 from model import PTGSupervisedGraphSage  # type: ignore
->>>>>>> d3930d68
 
 
 def train_func(config: dict):
@@ -66,31 +40,6 @@
     )
     optimizer = train.torch.prepare_optimizer(optimizer)
 
-<<<<<<< HEAD
-    dataset = config["init_dataset_fn"](
-        config,
-        model,
-    )
-    losses_full = []
-    epoch_iter = (
-        range(config["num_epochs"])
-        if not hasattr(dataset, "iter_epochs")
-        else dataset.iter_epochs()
-    )
-    for epoch, epoch_pipe in enumerate(epoch_iter):
-        scores = []
-        labels = []
-        losses = []
-        batch_iter = (
-            config["init_dataset_fn"](
-                config,
-                model,
-            )
-            if isinstance(epoch_pipe, int)
-            else epoch_pipe.iter_torch_batches(batch_size=140)
-        )
-        for step, batch in enumerate(batch_iter):
-=======
     g = DistributedClient(config["ge_address"])
     max_id = g.node_count(0)
     dataset = ray.data.range(max_id).repartition(max_id // config["batch_size"])
@@ -102,7 +51,6 @@
         labels = []
         losses = []
         for batch in epoch.iter_torch_batches(batch_size=config["batch_size"]):
->>>>>>> d3930d68
             loss, score, label = model(batch)
             optimizer.zero_grad()
             loss.backward()
@@ -112,27 +60,11 @@
             labels.append(label)
             losses.append(loss.item())
 
-<<<<<<< HEAD
-        losses_full.extend(losses)
-        if "model_path" in config:
-            save_checkpoint(
-                model, get_logger(), epoch, step, model_dir=config["model_path"]
-            )
-
-        session.report(
-            {
-                model.metric_name(): model.compute_metric(scores, labels).item(),
-                "loss": np.mean(losses),
-                "losses": losses_full,
-            },
-        )
-=======
         if i % 10 == 0:
             print(
                 f"Epoch {i:0>3d} {model.metric_name()}: {model.compute_metric(scores, labels).item():.4f} Loss: {np.mean(losses):.4f}"
             )
 
->>>>>>> d3930d68
 
 def _main():
     ray.init(num_cpus=4)
@@ -150,24 +82,6 @@
         "label_dim": 121,
         "num_classes": 7,
         "learning_rate": 0.005,
-<<<<<<< HEAD
-        "init_dataset_fn": init_dataset_fn,
-    }
-    training_loop_config.update(kwargs["training_args"])
-
-    trainer = TorchTrainer(
-        train_func,
-        train_loop_config=training_loop_config,
-        scaling_config=ScalingConfig(num_workers=1, use_gpu=False),
-    )
-    return trainer.fit()
-
-
-if __name__ == "__main__":
-    run_ray(
-        init_dataset_fn=create_dataset,
-    )
-=======
     }
 
     TorchTrainer(
@@ -178,5 +92,4 @@
 
 
 if __name__ == "__main__":
-    _main()
->>>>>>> d3930d68
+    _main()