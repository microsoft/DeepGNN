--- conflicted
+++ resolved
@@ -1,4 +1,3 @@
-<<<<<<< HEAD
 # Introduction
 
 Graph attention networks (GATs) is a novel neural network architectures that operate on graph-structured data, leveraging masked self-attentional layers to address the shortcomings of prior methods based on graph convolutions or their approximations. By stacking layers in which nodes are able to attend over their neighborhoods’ features, we enable (implicitly) specifying different weights to different nodes in a neighborhood, without requiring any kind of costly matrix operation (such as inversion) or depending on knowing the graph structure upfront.
@@ -47,55 +46,4 @@
 | **max_id** | -1 | Max node id. |
 | **neighbor_sampling_strategy** | byweight | samping strategy for node neighbors. ["byweight", "topk", "random", "randomwithoutreplacement"] |
 | **neighbor_count** | 10 | Number of neighbors to sample of each node. |
-| **sample_file** | "" | File which contains node id to calculate the embedding. |
-=======
-# Introduction
-
-Graph attention networks (GATs) is a novel neural network architectures that operate on graph-structured data, leveraging masked self-attentional layers to address the shortcomings of prior methods based on graph convolutions or their approximations. By stacking layers in which nodes are able to attend over their neighborhoods’ features, we enable (implicitly) specifying different weights to different nodes in a neighborhood, without requiring any kind of costly matrix operation (such as inversion) or depending on knowing the graph structure upfront.
-
-- Reference : [https://arxiv.org/abs/1710.10903](https://arxiv.org/abs/1710.10903)
-- Author's code: [https://github.com/PetarV-/GAT](https://github.com/PetarV-/GAT)
-
-### How to run
- - single worker training [run.sh](./run.sh)
-
-
-#### Results
-
-| Dataset  | Test Accuracy | Baseline (Paper) |
-| -------- | ------------- | ---------------- |
-| Cora     | 83.0          | 83.0 (+/-0.5)    |
-
-# Generate Graph Data
-* [Prepare Graph Data](../../../docs/graph_engine/data_spec.rst)
-
-# Job Augmentations
-## GAT
-Training
-> --mode train --model gat --num_epochs 10 --batch_size 1024 --max_id 56944 --feature_idx 1 --feature_dim 128 --label_idx 0 --label_dim 121 --num_heads 1 --neighbor_count 10 --learning_rate 0.001 --model_dir /path/to/save/model
-
-Evaluate
-> --mode evaluate --model gat --num_epochs 10 --batch_size 1024 --max_id 56944 --feature_idx 1 --feature_dim 128 --label_idx 0 --label_dim 121 --num_heads 1 --neighbor_count 10 --model_dir /path/to/save/model --sample_file=/home/tiantiaw/ppi_data/test_data/node_*
-
-Inference
-> --mode inference --model gat --num_epochs 10 --batch_size 1024 --max_id 56944 --feature_idx 1 --feature_dim 128 --label_idx 0 --label_dim 121 --num_heads 1 --neighbor_count 10 --sample_file /path/to/node/file
-
-
-# Parameters
-| Parameters | Default | Description |
-| ----- | ----------- | ------- |
-| **mode** | train | Run mode. ["train", "evaluate", "save_embedding", "inference"] |
-| **model_dir** | ckpt | Model checkpoint. |
-| **num_epochs** | 20 | Number of epochs for training. |
-| **batch_size** | 512 | Mini-batch size. |
-| **learning_rate** | 0.01 | Learning rate. |
-| **feature_idx** | -1 | Feature index. |
-| **feature_dim** | 0 | Feature dimension. |
-| **label_idx** | 0 | Label index. |
-| **label_dim** | 0 | Label dimension. |
-| **num_heads** | 1 | Number of the heads. |
-| **max_id** | -1 | Max node id. |
-| **neighbor_sampling_strategy** | byweight | samping strategy for node neighbors. ["byweight", "topk", "random", "randomwithoutreplacement"] |
-| **neighbor_count** | 10 | Number of neighbors to sample of each node. |
-| **sample_file** | "" | File which contains node id to calculate the embedding. |
->>>>>>> b30762e9
+| **sample_file** | "" | File which contains node id to calculate the embedding. |