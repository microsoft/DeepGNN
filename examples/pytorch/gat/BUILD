# Copyright (c) Microsoft Corporation.
# Licensed under the MIT License.

load("@rules_python//python:defs.bzl", "py_test", "py_library")
load("@pip_deps//:requirements.bzl", "requirement")

py_library(
    name = "example_torch_gat",
    srcs = [
        "model.py",
        "main.py",
    ],
    deps = [
        "//src/python/deepgnn/graph_engine/backends:graph_engine_backends",
        "//src/python/deepgnn/graph_engine/snark:graph_engine_snark",
        "//src/python/deepgnn/graph_engine/data:graph_engine_data",
        "//src/python/deepgnn/pytorch:deepgnn_pytorch",
        "//src/python/deepgnn/pytorch/common:deepgnn_pytorch_common",
        "//src/python/deepgnn/pytorch/encoding:deepgnn_pytorch_encoding",
        "//src/python/deepgnn/pytorch/modeling:deepgnn_pytorch_modeling",
        "//src/python/deepgnn/pytorch/nn:deepgnn_pytorch_nn",
        "//src/python/deepgnn/pytorch/training:deepgnn_pytorch_training",
    ],
)

py_test(
    name = "test_gat",
    srcs = ["test_gat.py"],
    imports = ["../../../src/python/"],
    main = "test_gat.py",
    python_version = "PY3",
    srcs_version = "PY3",
    deps = [
        ":example_torch_gat",
<<<<<<< HEAD
        requirement("ray"),break
=======
>>>>>>> 8a603fcf
        requirement("numpy"),
        requirement("pytest"),
        requirement("scikit-learn"),
        requirement("torch"),
        requirement("transformers"),
        requirement("fsspec"),
        requirement("networkx"),
        requirement("opencensus"),
        requirement("opencensus-context"),
        requirement("opencensus-ext-azure"),
        requirement("azure-datalake-store"),
    ],
)<|MERGE_RESOLUTION|>--- conflicted
+++ resolved
@@ -32,10 +32,6 @@
     srcs_version = "PY3",
     deps = [
         ":example_torch_gat",
-<<<<<<< HEAD
-        requirement("ray"),break
-=======
->>>>>>> 8a603fcf
         requirement("numpy"),
         requirement("pytest"),
         requirement("scikit-learn"),
