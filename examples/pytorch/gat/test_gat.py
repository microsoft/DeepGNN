# Copyright (c) Microsoft Corporation.
# Licensed under the MIT License.

import os
import platform
import sys
import pytest
import tempfile
import numpy as np
import torch
import argparse

from deepgnn.graph_engine.snark.converter.options import DataConverterType
from deepgnn.graph_engine.data.citation import Cora

from model_geometric import GAT, GATQueryParameter  # type: ignore
<<<<<<< HEAD
from main import run_ray, create_model, create_optimizer, init_args  # type: ignore
from deepgnn import get_logger
from ray_util import run_ray

from deepgnn.graph_engine.snark.distributed import Server, Client as DistributedClient
import ray
=======
from main import create_model, create_dataset, create_optimizer, init_args  # type: ignore
from deepgnn import get_logger
from deepgnn.pytorch.common.horovod_train import run_ray
>>>>>>> 56513907


def setup_module(module):
    import deepgnn.graph_engine.snark._lib as lib

    lib_name = "libwrapper.so"
    if platform.system() == "Windows":
        lib_name = "wrapper.dll"

    os.environ[lib._SNARK_LIB_PATH_ENV_KEY] = os.path.join(
        os.path.dirname(__file__), "..", "..", "..", "src", "cc", "lib", lib_name
    )


@pytest.fixture(scope="module")
def train_graphsage_cora_ddp_trainer():
    model_dir = tempfile.TemporaryDirectory()
    working_dir = tempfile.TemporaryDirectory()
    Cora(working_dir.name)

    result = run_ray(
<<<<<<< HEAD
        create_model,
        None,
        create_optimizer,
        init_args,
=======
        init_model_fn=create_model,
        init_dataset_fn=create_dataset,
        init_optimizer_fn=create_optimizer,
        init_args_fn=init_args,
        num_cpus=4,
>>>>>>> 56513907
        run_args=[
            "--data_dir",
            working_dir.name,
            "--mode",
            "train",
            "--seed",
            "123",
            "--backend",
            "snark",
            "--graph_type",
            "local",
            "--converter skip",
            "--batch_size",
            "140",
            "--learning_rate",
            "0.005",
            "--num_epochs",
            "200",
            "--node_type",
            "0",
            "--max_id",
            "-1",
            "--model_dir",
            model_dir.name,
            "--metric_dir",
            model_dir.name,
            "--save_path",
            model_dir.name,
            "--feature_idx",
            "0",
            "--feature_dim",
            "1433",
            "--label_idx",
            "1",
            "--label_dim",
            "1",
            "--algo",
            "supervised",
            "--neighbor_edge_types",
            "0",
            "--in_dim",
            "1433",
            "--head_num",
            "8,1",
            "--hidden_dim",
            "8",
            "--num_classes",
            "7",
            "--ffd_drop",
            "0.6",
            "--attn_drop",
            "0.6",
            "--sample_file",
            f"{working_dir.name}/train.nodes",
        ],
    )
    yield {
        "model_path": os.path.join(model_dir.name, "gnnmodel-196-000000.pt"),
        "data_dir": working_dir.name,
    }
    working_dir.cleanup()
    model_dir.cleanup()


def test_pytorch_gat_cora(train_graphsage_cora_ddp_trainer):
    qparam = GATQueryParameter(
        neighbor_edge_types=np.array([0], np.int32),
        feature_idx=0,
        feature_dim=1433,
        label_idx=1,
        label_dim=1,
    )
    model = GAT(
        in_dim=1433,
        head_num=[8, 1],
        hidden_dim=8,
        num_classes=7,
        ffd_drop=0.6,
        attn_drop=0.6,
        q_param=qparam,
    )

    model.load_state_dict(
        torch.load(train_graphsage_cora_ddp_trainer["model_path"])["state_dict"]
    )

    address = "localhost:9998"
    s = Server(address, train_graphsage_cora_ddp_trainer["data_dir"], 0, 1)
    g = DistributedClient([address])
    max_id = g.node_count(1)
    dataset = ray.data.range(max_id).repartition(1)
    pipe = dataset.window(blocks_per_window=4)

    def transform_batch(idx: list) -> dict:
        output = model.q.query_training(g, np.array(idx))
        return output

    pipe = pipe.map_batches(transform_batch)

    model.eval()
    for si, batch_input in enumerate(pipe.iter_torch_batches(batch_size=max_id)):
        loss, pred, label = model(batch_input)
        acc = model.compute_metric([pred], [label])
        get_logger().info(
            f"evaluate loss {loss.data.item(): .6f}, accuracy {acc.data.item(): .6f}"
        )
        np.testing.assert_allclose(acc.data.item(), 0.86, atol=0.005)


if __name__ == "__main__":
    sys.exit(
        pytest.main(
            [__file__, "--junitxml", os.environ["XML_OUTPUT_FILE"], *sys.argv[1:]]
        )
    )<|MERGE_RESOLUTION|>--- conflicted
+++ resolved
@@ -14,18 +14,9 @@
 from deepgnn.graph_engine.data.citation import Cora
 
 from model_geometric import GAT, GATQueryParameter  # type: ignore
-<<<<<<< HEAD
-from main import run_ray, create_model, create_optimizer, init_args  # type: ignore
-from deepgnn import get_logger
-from ray_util import run_ray
-
-from deepgnn.graph_engine.snark.distributed import Server, Client as DistributedClient
-import ray
-=======
 from main import create_model, create_dataset, create_optimizer, init_args  # type: ignore
 from deepgnn import get_logger
 from deepgnn.pytorch.common.horovod_train import run_ray
->>>>>>> 56513907
 
 
 def setup_module(module):
@@ -47,18 +38,11 @@
     Cora(working_dir.name)
 
     result = run_ray(
-<<<<<<< HEAD
-        create_model,
-        None,
-        create_optimizer,
-        init_args,
-=======
         init_model_fn=create_model,
         init_dataset_fn=create_dataset,
         init_optimizer_fn=create_optimizer,
         init_args_fn=init_args,
         num_cpus=4,
->>>>>>> 56513907
         run_args=[
             "--data_dir",
             working_dir.name,
