<<<<<<< HEAD
# Introduction
__Heterogeneous graphs__ contain abundant information with structural relations (edges) among multi-typed nodes as
well as unstructured content associated with each node.

HetGNN first introduces a random walk with restart strategy to sample a fixed size of strongly correlated heterogeneous neighbors for each node and group them based upon node types. Next, it designs a neural network architecture with two modules to aggregate feature information of those sampled neighboring nodes. The first module encodes “deep” feature interactions of heterogeneous contents and generates content embedding for each node. The second module aggregates content (attribute) embeddings of different neighboring groups (types) and further combines them by considering the impacts of different groups to obtain the ultimate node embedding. Finally, it  leverage a graph context loss and a mini-batch gradient descent procedure to train the model in an end-to-end manner.

Reference: [Heterogeneous Graph Neural Network](https://www3.nd.edu/~dial/publications/zhang_2019_heterogeneous.pdf)

# Generate Graph Data
* [Prepare Graph Data](../../../docs/advanced/data_spec.md)

# Job Augmentations
## HetGNN
Training
> --mode train --model hetgnn --neighbor_count 10 --model_dir /path/to/save/model --num_epochs 10 --batch_size 1024 --dim 128 --max_id 100000 --node_type_count 3 --feature_idx 0 --feature_dim 128 --learning_rate 0.01

Evaluate
> --mode evaluate --model hetgnn --neighbor_count 10 --model_dir /path/to/save/model --batch_size 1024 --dim 128 --max_id 100000 --node_type_count 3 --feature_idx 0 --feature_dim 128 --learning_rate 0.01 --sample_file=/home/tiantiaw/ppi_data/test_data/node_*

> __Note:__  sample_file is a list of node id files with different node type, for example, there are 3 types of node in a graph, when doing evaluation, we need to prepare 3 files with name "node_0.txt", "node_1.txt", "node_2.txt".


Inference
> --mode inference --model hetgnn --neighbor_count 10 --model_dir /path/to/save/model --sample_file /path/to/node/file --dim 128 --feature_idx 0 --feature_dim 128


# Parameters
Code reference:
- Create: [model.HetGNN (source code)](https://github.com/microsoft/DeepGNN/blob/main/examples/pytorch/hetgnn/model.py)

| Parameters | Default | Description |
| ----- | ----------- | ------- |
| **mode** | train | Run mode. ["train", "evaluate", "save_embedding", "inference"] |
| **model_dir** | ckpt | Model checkpoint. |
| **num_epochs** | 20 | Number of epochs for training. |
| **batch_size** | 512 | Mini-batch size. |
| **learning_rate** | 0.01 | Learning rate. |
| **feature_idx** | -1 | Feature index. |
| **feature_dim** | 0 | Feature dimension. |
| **learning_rate** | 0.01 | Learning rate. |
| **dim** | 0 | embedding dimension currently equal to feature_dim. |
| **max_id** | -1 | Max node id. |
| **neighbor_sampling_strategy** | byweight | samping strategy for node neighbors. ["byweight", "topk", "random", "randomwithoutreplacement"] |
| **neighbor_count** | 10 | Number of neighbors to sample of each node. |
| **node_type_count** | 2 | Number of node type in the graph. |
| **sample_file** | "" | File which contains node id to calculate the embedding. |
=======
# Introduction
__Heterogeneous graphs__ contain abundant information with structural relations (edges) among multi-typed nodes as
well as unstructured content associated with each node.

HetGNN first introduces a random walk with restart strategy to sample a fixed size of strongly correlated heterogeneous neighbors for each node and group them based upon node types. Next, it designs a neural network architecture with two modules to aggregate feature information of those sampled neighboring nodes. The first module encodes “deep” feature interactions of heterogeneous contents and generates content embedding for each node. The second module aggregates content (attribute) embeddings of different neighboring groups (types) and further combines them by considering the impacts of different groups to obtain the ultimate node embedding. Finally, it  leverage a graph context loss and a mini-batch gradient descent procedure to train the model in an end-to-end manner.

Reference: [Heterogeneous Graph Neural Network](https://www3.nd.edu/~dial/publications/zhang_2019_heterogeneous.pdf)

# Generate Graph Data
* [Prepare Graph Data](../../../docs/graph_engine/data_spec.rst)

# Job Augmentations
## HetGNN
Training
> --mode train --model hetgnn --neighbor_count 10 --model_dir /path/to/save/model --num_epochs 10 --batch_size 1024 --dim 128 --max_id 100000 --node_type_count 3 --feature_idx 0 --feature_dim 128 --learning_rate 0.01

Evaluate
> --mode evaluate --model hetgnn --neighbor_count 10 --model_dir /path/to/save/model --batch_size 1024 --dim 128 --max_id 100000 --node_type_count 3 --feature_idx 0 --feature_dim 128 --learning_rate 0.01 --sample_file=/home/tiantiaw/ppi_data/test_data/node_*

> __Note:__  sample_file is a list of node id files with different node type, for example, there are 3 types of node in a graph, when doing evaluation, we need to prepare 3 files with name "node_0.txt", "node_1.txt", "node_2.txt".


Inference
> --mode inference --model hetgnn --neighbor_count 10 --model_dir /path/to/save/model --sample_file /path/to/node/file --dim 128 --feature_idx 0 --feature_dim 128


# Parameters
Code reference:
- Create: [model.HetGNN (source code)](https://github.com/microsoft/DeepGNN/blob/main/examples/pytorch/hetgnn/model.py)

| Parameters | Default | Description |
| ----- | ----------- | ------- |
| **mode** | train | Run mode. ["train", "evaluate", "save_embedding", "inference"] |
| **model_dir** | ckpt | Model checkpoint. |
| **num_epochs** | 20 | Number of epochs for training. |
| **batch_size** | 512 | Mini-batch size. |
| **learning_rate** | 0.01 | Learning rate. |
| **feature_idx** | -1 | Feature index. |
| **feature_dim** | 0 | Feature dimension. |
| **learning_rate** | 0.01 | Learning rate. |
| **dim** | 0 | embedding dimension currently equal to feature_dim. |
| **max_id** | -1 | Max node id. |
| **neighbor_sampling_strategy** | byweight | samping strategy for node neighbors. ["byweight", "topk", "random", "randomwithoutreplacement"] |
| **neighbor_count** | 10 | Number of neighbors to sample of each node. |
| **node_type_count** | 2 | Number of node type in the graph. |
| **sample_file** | "" | File which contains node id to calculate the embedding. |
>>>>>>> b30762e9
<|MERGE_RESOLUTION|>--- conflicted
+++ resolved
@@ -1,4 +1,3 @@
-<<<<<<< HEAD
 # Introduction
 __Heterogeneous graphs__ contain abundant information with structural relations (edges) among multi-typed nodes as
 well as unstructured content associated with each node.
@@ -44,52 +43,4 @@
 | **neighbor_sampling_strategy** | byweight | samping strategy for node neighbors. ["byweight", "topk", "random", "randomwithoutreplacement"] |
 | **neighbor_count** | 10 | Number of neighbors to sample of each node. |
 | **node_type_count** | 2 | Number of node type in the graph. |
-| **sample_file** | "" | File which contains node id to calculate the embedding. |
-=======
-# Introduction
-__Heterogeneous graphs__ contain abundant information with structural relations (edges) among multi-typed nodes as
-well as unstructured content associated with each node.
-
-HetGNN first introduces a random walk with restart strategy to sample a fixed size of strongly correlated heterogeneous neighbors for each node and group them based upon node types. Next, it designs a neural network architecture with two modules to aggregate feature information of those sampled neighboring nodes. The first module encodes “deep” feature interactions of heterogeneous contents and generates content embedding for each node. The second module aggregates content (attribute) embeddings of different neighboring groups (types) and further combines them by considering the impacts of different groups to obtain the ultimate node embedding. Finally, it  leverage a graph context loss and a mini-batch gradient descent procedure to train the model in an end-to-end manner.
-
-Reference: [Heterogeneous Graph Neural Network](https://www3.nd.edu/~dial/publications/zhang_2019_heterogeneous.pdf)
-
-# Generate Graph Data
-* [Prepare Graph Data](../../../docs/graph_engine/data_spec.rst)
-
-# Job Augmentations
-## HetGNN
-Training
-> --mode train --model hetgnn --neighbor_count 10 --model_dir /path/to/save/model --num_epochs 10 --batch_size 1024 --dim 128 --max_id 100000 --node_type_count 3 --feature_idx 0 --feature_dim 128 --learning_rate 0.01
-
-Evaluate
-> --mode evaluate --model hetgnn --neighbor_count 10 --model_dir /path/to/save/model --batch_size 1024 --dim 128 --max_id 100000 --node_type_count 3 --feature_idx 0 --feature_dim 128 --learning_rate 0.01 --sample_file=/home/tiantiaw/ppi_data/test_data/node_*
-
-> __Note:__  sample_file is a list of node id files with different node type, for example, there are 3 types of node in a graph, when doing evaluation, we need to prepare 3 files with name "node_0.txt", "node_1.txt", "node_2.txt".
-
-
-Inference
-> --mode inference --model hetgnn --neighbor_count 10 --model_dir /path/to/save/model --sample_file /path/to/node/file --dim 128 --feature_idx 0 --feature_dim 128
-
-
-# Parameters
-Code reference:
-- Create: [model.HetGNN (source code)](https://github.com/microsoft/DeepGNN/blob/main/examples/pytorch/hetgnn/model.py)
-
-| Parameters | Default | Description |
-| ----- | ----------- | ------- |
-| **mode** | train | Run mode. ["train", "evaluate", "save_embedding", "inference"] |
-| **model_dir** | ckpt | Model checkpoint. |
-| **num_epochs** | 20 | Number of epochs for training. |
-| **batch_size** | 512 | Mini-batch size. |
-| **learning_rate** | 0.01 | Learning rate. |
-| **feature_idx** | -1 | Feature index. |
-| **feature_dim** | 0 | Feature dimension. |
-| **learning_rate** | 0.01 | Learning rate. |
-| **dim** | 0 | embedding dimension currently equal to feature_dim. |
-| **max_id** | -1 | Max node id. |
-| **neighbor_sampling_strategy** | byweight | samping strategy for node neighbors. ["byweight", "topk", "random", "randomwithoutreplacement"] |
-| **neighbor_count** | 10 | Number of neighbors to sample of each node. |
-| **node_type_count** | 2 | Number of node type in the graph. |
-| **sample_file** | "" | File which contains node id to calculate the embedding. |
->>>>>>> b30762e9
+| **sample_file** | "" | File which contains node id to calculate the embedding. |