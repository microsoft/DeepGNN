--- conflicted
+++ resolved
@@ -1,30 +1,6 @@
 # Copyright (c) Microsoft Corporation.
 # Licensed under the MIT License.
 
-<<<<<<< HEAD
-from typing import Dict
-
-import numpy as np
-
-import torch
-from torch import nn
-from torch.utils.data import DataLoader
-
-import ray
-import ray.train as train
-from ray.train.torch import TorchTrainer
-from ray.air import session
-from ray.air.config import ScalingConfig, RunConfig
-
-from deepgnn import setup_default_logging_config
-from deepgnn import get_logger
-from deepgnn.pytorch.common.utils import get_python_type, set_seed
-
-from args import init_args  # type: ignore
-from sampler import HetGnnDataSampler, FileNodeSampler, BatchedSampler  # type: ignore
-from model import HetGnnModel, HetGNNDataset  # type: ignore
-
-=======
 import argparse
 import torch
 from deepgnn import TrainMode, setup_default_logging_config
@@ -53,36 +29,12 @@
         feature_idx=args.feature_idx,
         feature_dim=args.feature_dim,
     )
->>>>>>> 4cd75ad7
 
 def train_func(config: Dict):
     batch_size = config["batch_size"]
     epochs = config["num_epochs"]
     world_size = session.get_world_size()
 
-<<<<<<< HEAD
-    worker_batch_size = batch_size // world_size
-    num_nodes = config["max_id"] // world_size
-    #get_logger().info(f"Creating HetGnnModel with seed:{config["seed}.")
-    #set_seed(config["seed)
-
-    model_original = HetGnnModel(
-        node_type_count=config["node_type_count"],
-        neighbor_count=config["neighbor_count"],
-        embed_d=config["feature_dim"],
-        feature_type=get_python_type(config["feature_type"]),
-        feature_idx=config["feature_idx"],
-        feature_dim=config["feature_dim"],
-    )
-    model = train.torch.prepare_model(model_original)
-
-    if False:#config["mode"] == TrainMode.INFERENCE:
-        dataset = HetGNNDataset(model_original.query_inference, config["data_dir"], [config["node_type"]], [config["feature_idx"], config["feature_dim"]], [config["label_idx"], config["label_dim"]], np.float32, np.float32)
-        train_dataloader = DataLoader(dataset, sampler=FileNodeSampler(dataset.g, config["sample_file"]), batch_size=config["batch_size"])
-    else:
-        dataset = HetGNNDataset(model_original.query, config["data_dir"], [config["node_type"]], [config["feature_idx"], config["feature_dim"]], [config["label_idx"], config["label_dim"]], np.float32, np.float32)
-        train_dataloader = DataLoader(dataset, sampler=HetGnnDataSampler(dataset.g, num_nodes=num_nodes, batch_size=config["batch_size"], node_type_count=config["node_type_count"], walk_length=config["walk_length"], sample_files=config["sample_file"]), batch_size=1)
-=======
 def create_dataset(
     args: argparse.Namespace,
     model: BaseModel,
@@ -112,7 +64,6 @@
             node_type_count=args.node_type_count,
             walk_length=args.walk_length,
         )
->>>>>>> 4cd75ad7
 
     train_dataloader = train.torch.prepare_data_loader(train_dataloader)
 
