--- conflicted
+++ resolved
@@ -12,31 +12,6 @@
 from sampler import HetGnnDataSampler  # type: ignore
 from deepgnn.pytorch.common.ray_train import run_ray
 
-<<<<<<< HEAD
-from typing import Dict
-import os
-import platform
-import numpy as np
-import torch
-import ray
-import ray.train as train
-from ray.train.torch import TorchTrainer
-from ray.air import session
-from ray.air.config import ScalingConfig
-from ray.data import DatasetPipeline
-import pyarrow as pa
-from deepgnn import TrainMode, get_logger
-from deepgnn.pytorch.common import get_args
-from deepgnn.pytorch.common.utils import load_checkpoint, save_checkpoint
-from deepgnn.graph_engine.snark.distributed import Server, Client as DistributedClient
-
-
-def train_func(config: Dict):
-    """Training loop for ray trainer."""
-    args = config["args"]
-    logger = get_logger()
-=======
->>>>>>> 56513907
 
 def create_model(args: argparse.Namespace):
     get_logger().info(f"Creating HetGnnModel with seed:{args.seed}.")
@@ -51,71 +26,6 @@
     )
 
 
-<<<<<<< HEAD
-    optimizer = torch.optim.Adam(
-        filter(lambda p: p.requires_grad, model.parameters()),
-        lr=args.learning_rate * session.get_world_size(),
-        weight_decay=0,
-    )
-    optimizer = train.torch.prepare_optimizer(optimizer)
-
-    address = "localhost:9999"
-    s = Server(address, args.data_dir, 0, len(args.partitions))
-    g = DistributedClient([address])
-
-    max_id = g.node_count(args.node_type) if args.max_id in [-1, None] else args.max_id
-    sampler = HetGnnDataSampler(g, max_id, args.batch_size, 3)
-    dataset = ray.data.range(max_id).repartition(max_id // args.batch_size)
-    pipe = dataset.window(blocks_per_window=4).repeat(args.num_epochs)
-
-    for epoch, epoch_pipe in enumerate(pipe.iter_epochs()):
-        if epoch < epochs_trained:
-            continue
-        scores = []
-        labels = []
-        losses = []
-        for step, batch in enumerate(
-            epoch_pipe.iter_torch_batches(batch_size=args.batch_size)
-        ):
-            if step < steps_in_epoch_trained:
-                continue
-            loss, score, label = model(model.query(g, next(sampler)))
-            optimizer.zero_grad()
-            loss.backward()
-            optimizer.step()
-
-            scores.append(score)
-            labels.append(label)
-            losses.append(loss.item())
-
-        steps_in_epoch_trained = 0
-        if epoch % args.save_ckpt_by_epochs == 0:
-            save_checkpoint(model, logger, epoch, step, args)
-
-        session.report(
-            {
-                "metric": model.compute_metric(scores, labels).item(),
-                "loss": np.mean(losses),
-            },
-        )
-
-
-def run_ray(**kwargs):
-    """Run ray trainer."""
-    ray.init(num_cpus=4)
-
-    args = get_args(init_args, kwargs["run_args"] if "run_args" in kwargs else None)
-
-    trainer = TorchTrainer(
-        train_func,
-        train_loop_config={
-            "args": args,
-            **kwargs,
-        },
-        scaling_config=ScalingConfig(
-            num_workers=1, use_gpu=args.gpu, resources_per_worker={"CPU": 2}
-        ),
-=======
 def create_dataset(
     args: argparse.Namespace,
     model: BaseModel,
@@ -152,7 +62,6 @@
         filter(lambda p: p.requires_grad, model.parameters()),
         lr=args.learning_rate * world_size,
         weight_decay=0,
->>>>>>> 56513907
     )
 
 
