# Copyright (c) Microsoft Corporation.
# Licensed under the MIT License.

load("@rules_python//python:defs.bzl", "py_test", "py_library")
load("@pip_deps//:requirements.bzl", "requirement")

py_library(
    name = "example_torch_geo_graphsage",
    srcs = [
        "main.py",
        "model.py",
    ],
    deps = [
        "//src/python/deepgnn/graph_engine/backends:graph_engine_backends",
        "//src/python/deepgnn/graph_engine/snark:graph_engine_snark",
        "//src/python/deepgnn/graph_engine/data:graph_engine_data",
        "//src/python/deepgnn/pytorch:deepgnn_pytorch",
        "//src/python/deepgnn/pytorch/common:deepgnn_pytorch_common",
        "//src/python/deepgnn/pytorch/encoding:deepgnn_pytorch_encoding",
        "//src/python/deepgnn/pytorch/modeling:deepgnn_pytorch_modeling",
        "//src/python/deepgnn/pytorch/nn:deepgnn_pytorch_nn",
        "//src/python/deepgnn/pytorch/training:deepgnn_pytorch_training",
        "//examples/pytorch:example_torch_tests",
    ],
)

py_test(
    name = "test_model",
    srcs = ["test_model.py"],
    imports = ["../../../../src/python/"],
    main = "test_model.py",
    python_version = "PY3",
    srcs_version = "PY3",
    deps = [
        ":example_torch_geo_graphsage",
        requirement("numpy"),
        requirement("pytest"),
        requirement("scikit-learn"),
        requirement("fsspec"),
        requirement("transformers"),
        requirement("networkx"),
        requirement("opencensus"),
        requirement("opencensus-context"),
        requirement("opencensus-ext-azure"),
        requirement("azure-datalake-store"),
        requirement("torch"),
<<<<<<< HEAD
        requirement("torch-scatter"),
        requirement("torch-sparse"),
=======
>>>>>>> 084d3b32
        requirement("torch_geometric"),
        requirement("tenacity"),
    ],
)<|MERGE_RESOLUTION|>--- conflicted
+++ resolved
@@ -44,11 +44,6 @@
         requirement("opencensus-ext-azure"),
         requirement("azure-datalake-store"),
         requirement("torch"),
-<<<<<<< HEAD
-        requirement("torch-scatter"),
-        requirement("torch-sparse"),
-=======
->>>>>>> 084d3b32
         requirement("torch_geometric"),
         requirement("tenacity"),
     ],
