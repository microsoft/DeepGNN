--- conflicted
+++ resolved
@@ -8,48 +8,16 @@
 from deepgnn import TrainMode, setup_default_logging_config
 
 from deepgnn.pytorch.modeling import BaseModel
-<<<<<<< HEAD
-=======
 from deepgnn.pytorch.common.ray_train import run_ray
 from deepgnn.pytorch.common.dataset import TorchDeepGNNDataset
 from deepgnn.graph_engine import GEEdgeSampler, GraphEngineBackend
->>>>>>> 56513907
 from model import KGEModel  # type: ignore
 from deepgnn import get_logger
 
 
-<<<<<<< HEAD
-from typing import Dict
-import os
-import platform
-import numpy as np
-import torch
-import ray
-import ray.train as train
-from ray.train.torch import TorchTrainer
-from ray.air import session
-from ray.air.config import ScalingConfig
-from deepgnn import TrainMode, get_logger
-from deepgnn.pytorch.common import get_args
-from deepgnn.pytorch.common.utils import load_checkpoint, save_checkpoint
-from deepgnn.graph_engine.snark.distributed import Server, Client as DistributedClient
-
-
-def train_func(config: Dict):
-    """Training loop for ray trainer."""
-    args = config["args"]
-
-    logger = get_logger()
-    os.makedirs(args.save_path, exist_ok=True)
-
-    train.torch.accelerate(args.fp16)
-    if args.seed:
-        train.torch.enable_reproducibility(seed=args.seed + session.get_world_rank())
-=======
 def create_model(args: argparse.Namespace):
     get_logger().info(f"Creating KGEModel with seed:{args.seed}.")
     # set seed before instantiating the model
->>>>>>> 56513907
 
     model_args = json.loads(args.model_args)
     return KGEModel(
@@ -57,54 +25,6 @@
     )
 
 
-<<<<<<< HEAD
-    address = "localhost:9999"
-    s = Server(address, args.data_dir, 0, len(args.partitions))
-    g = DistributedClient([address])
-    # NOTE: See https://deepgnn.readthedocs.io/en/latest/graph_engine/dataset.html
-    #       for how to use a different sampler
-    max_id = g.node_count(args.node_type) if args.max_id in [-1, None] else args.max_id
-    dataset = ray.data.range(max_id).repartition(max_id // args.batch_size)
-    pipe = dataset.window(blocks_per_window=4).repeat(args.num_epochs)
-
-    def transform_batch(idx: list) -> dict:
-        # If get Ray error with return shape, use deepgnn.graph_engine.util.serialize/deserialize
-        # in your query and forward function
-        return model.query(g, np.array(idx))  # TODO Update to your query function
-
-    pipe = pipe.map_batches(transform_batch)
-
-    for epoch, epoch_pipe in enumerate(pipe.iter_epochs()):
-        if epoch < epochs_trained:
-            continue
-        scores = []
-        labels = []
-        losses = []
-        for step, batch in enumerate(
-            epoch_pipe.iter_torch_batches(batch_size=args.batch_size)
-        ):
-            if step < steps_in_epoch_trained:
-                continue
-            loss, score, label = model(batch)
-            optimizer.zero_grad()
-            loss.backward()
-            optimizer.step()
-
-            scores.append(score)
-            labels.append(label)
-            losses.append(loss.item())
-
-        steps_in_epoch_trained = 0
-        if epoch % args.save_ckpt_by_epochs == 0:
-            save_checkpoint(model, logger, epoch, step, args)
-
-        session.report(
-            {
-                "metric": model.compute_metric(scores, labels).item(),
-                "loss": np.mean(losses),
-            },
-        )
-=======
 def create_dataset(
     args: argparse.Namespace,
     model: BaseModel,
@@ -124,7 +44,6 @@
         sample_num=args.max_id // world_size,
         num_workers=world_size,
     )
->>>>>>> 56513907
 
 
 def create_optimizer(args: argparse.Namespace, model: BaseModel, world_size: int):
