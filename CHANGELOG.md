# Changelog
All notable changes to this project will be documented in this file.

The format is based on [Keep a Changelog](https://keepachangelog.com/en/1.0.0/),
and this project adheres to [Semantic Versioning](https://semver.org/spec/v2.0.0.html).

## [Unreleased]

<<<<<<< HEAD
### Changed
- Change generated file meta.txt to meta.json in json format.
=======
## [0.1.59] - 2022-03-29
>>>>>>> b2a415bb

### Added

- All `DistributedGraph` config options (e.g. `grpc_options`, `num_threads`, ...) are exposed to `DistributedClient` and `BackendOptions`

## [0.1.58] - 2022-02-15

### Added
- Add usage example for Ray Train, see [docs/torch/ray_usage.rst](https://github.com/microsoft/DeepGNN/tree/main/docs/torch/ray_usage.rst).

- Add documentation for Ray Data usage, see [tutorial](https://github.com/microsoft/DeepGNN/tree/main/docs/graph_engine/dataset.rst) and [example](https://github.com/microsoft/DeepGNN/tree/main/docs/graph_engine/ray_usage_advanced.rst)

- Add Reddit dataset download tool at deepgnn.graph_engine.data.reddit.

- Added `grpc_options` to distributed client to control service config.

- Added `ppr-go` neighbor sampling strategy.

### Fixed
- Implement del method to release C++ client and server. Important for ray actors, because they create numerous clients during training.

- If sparse feature values present on multiple servers, then only one will be returned with source picked randomly.

### Removed
- Remove ALL_NODE_TYPE, ALL_EDGE_TYPE, __len__ and __iter__ from Graph API.

## [0.1.57] - 2022-12-15

### Changed
- Breaking. Rename get_feature_type -> get_python_type.

## [0.1.56] - 2022-11-02

### Added
- Add new converter input format "EdgeList" with EdgeListDecoder. Format has nodes and edges on separate lines, is smaller and faster to convert.

- Breaking. Added version checks for binary data. Requires to convert graph data or add v1 at the top of meta files.

- Add migrate script to pull to new version of deepgnn.

- Add debug mode to MultiWorkersConverter, using debug=True will now disable multiprocessing and show error messages.

- Load graph partitions from separate folders.

### Changed
- Breaking. Remove FeatureType enum, replace with np.dtype. FeatureType.BINARY -> np.uint8, FeatureType.FLOAT -> np.float32, FeatureType.INT64 -> np.int64.

- Rename function deepgnn.graph_engine.data.to_json_node -> deepgnn.graph_engine.data.to_edge_list_node and update functionality accordingly.

## [0.1.55] - 2022-08-26

### Added
- Support nodes and their outgoing edges on different partitions.

- Adds neighbor count method to graph.

### Fixed
- Return empty indices and values for missing sparse features.

## [0.1.54] - 2022-08-04

### Fixed
- Don't record empty sparse features and log warning if sparse features were requested, but dense features are stored.

## [0.1.53] - 2022-08-02

### Fixed
- JSON/TSV converter didn't sort edges by types resulted in incorrect sampling.

## [0.1.52] - 2022-07-27

### Changed
- Rename and move convert.output to converter.process.converter_process. Dispatchers make argument 'process' default to converter.process.converter_process. Dispatchers move process argument after decoder_type.

- Replace converter and dispatcher's argument "decoder_type" -> "decoder" that accepts Decoder object directly instead of DecoderType enum. Replace DecoderType enum with type hint.

- Make Decoder.decode a generator that yields a node then its outgoing edges in order. The yield format for nodes/edges is (node_id/src, -1/dst, type, weight, features), with features being a list of dense features as ndarrays and sparse features as 2 tuples, coordinates and values.

### Added
- Add BinaryWriter as new entry point for NodeWriter, EdgeWriter and alias writers.

### Removed
- Meta.json files are no longer needed by the converter. Remove meta path argument from MultiWorkerConverter and Dispatchers.

### Fixed
- Fill dimensions with 0 for missing features.<|MERGE_RESOLUTION|>--- conflicted
+++ resolved
@@ -6,12 +6,10 @@
 
 ## [Unreleased]
 
-<<<<<<< HEAD
 ### Changed
 - Change generated file meta.txt to meta.json in json format.
-=======
+
 ## [0.1.59] - 2022-03-29
->>>>>>> b2a415bb
 
 ### Added
 
