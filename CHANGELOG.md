# DeepGNN Changelog

## 0.1 DeepGNN

### 0.1.52 - 2022-07-27

* Rename and move convert.output to converter.process.converter_process. Dispatchers make argument 'process' default to converter.process.converter_process. Dispatchers move process argument after decoder_type.

* Replace converter and dispatcher's argument "decoder_type" -> "decoder" that accepts Decoder object directly instead of DecoderType enum. Replace DecoderType enum with type hint.

* Make Decoder.decode a generator that yields a node then its outgoing edges in order. The yield format for nodes/edges is (node_id/src, -1/dst, type, weight, features), with features being a list of dense features as ndarrays and sparse features as 2 tuples, coordinates and values.

* Add BinaryWriter as new entry point for NodeWriter, EdgeWriter and alias writers.

* Meta.json files are no longer needed by the converter. Remove meta path argument from MultiWorkerConverter and Dispatchers.

<<<<<<< HEAD
* Support nodes and their outgoing edges on different partitions.
=======
* Bugfix: fill dimensions with 0 for missing features.
>>>>>>> 31897da4
<|MERGE_RESOLUTION|>--- conflicted
+++ resolved
@@ -14,8 +14,6 @@
 
 * Meta.json files are no longer needed by the converter. Remove meta path argument from MultiWorkerConverter and Dispatchers.
 
-<<<<<<< HEAD
 * Support nodes and their outgoing edges on different partitions.
-=======
-* Bugfix: fill dimensions with 0 for missing features.
->>>>>>> 31897da4
+
+* Bugfix: fill dimensions with 0 for missing features.