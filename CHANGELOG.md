--- conflicted
+++ resolved
@@ -18,13 +18,11 @@
 ### Fixed
 - Implement del method to release C++ client and server. Important for ray actors, because they create numerous clients during training.
 
-<<<<<<< HEAD
+- If sparse feature values present on multiple servers, then only one will be returned with source picked randomly.
+
 ### Removed
 
 - Remove ALL_NODE_TYPE, ALL_EDGE_TYPE, __len__ and __iter__ from Graph API.
-=======
-- If sparse feature values present on multiple servers, then only one will be returned with source picked randomly.
->>>>>>> cd2497aa
 
 ## [0.1.57] - 2022-12-15
 
