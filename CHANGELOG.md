--- conflicted
+++ resolved
@@ -14,12 +14,10 @@
 
 * Meta.json files are no longer needed by the converter. Remove meta path argument from MultiWorkerConverter and Dispatchers.
 
-<<<<<<< HEAD
 * Add neighbor count (node degree) functionality for both memory graph and distributed graphs
 
 * Add unit testing for neighbor count feature for memory/distributed graph (base cases, single/multiple partition, invalid nodes and types)
 
 * Adds Python handling of c neigbor count implementation leveraging ctypes library
-=======
-* Bugfix: fill dimensions with 0 for missing features.
->>>>>>> 88a645b8
+
+* Bugfix: fill dimensions with 0 for missing features.