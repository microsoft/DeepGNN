# DeepGNN Changelog

## 0.1 DeepGNN

<<<<<<< HEAD
* Dispatchers make argument 'process' default to converter.process.convert_process and set the argument after decoder type.

* Replace converter and dispatcher's argument "decoder_type" -> "decoder" that accepts Decoder object directly instead of DecoderType enum. Replace DecoderType enum with type hint.
=======
* Rename and move convert.output to converter.process.converter_process. Dispatchers make argument 'process' default to converter.process.converter_process. Dispatchers move process argument after decoder_type.
>>>>>>> 34013c05
<|MERGE_RESOLUTION|>--- conflicted
+++ resolved
@@ -2,10 +2,6 @@
 
 ## 0.1 DeepGNN
 
-<<<<<<< HEAD
-* Dispatchers make argument 'process' default to converter.process.convert_process and set the argument after decoder type.
+* Rename and move convert.output to converter.process.converter_process. Dispatchers make argument 'process' default to converter.process.converter_process. Dispatchers move process argument after decoder_type.
 
-* Replace converter and dispatcher's argument "decoder_type" -> "decoder" that accepts Decoder object directly instead of DecoderType enum. Replace DecoderType enum with type hint.
-=======
-* Rename and move convert.output to converter.process.converter_process. Dispatchers make argument 'process' default to converter.process.converter_process. Dispatchers move process argument after decoder_type.
->>>>>>> 34013c05
+* Replace converter and dispatcher's argument "decoder_type" -> "decoder" that accepts Decoder object directly instead of DecoderType enum. Replace DecoderType enum with type hint.