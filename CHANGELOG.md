# Changelog
All notable changes to this project will be documented in this file.

The format is based on [Keep a Changelog](https://keepachangelog.com/en/1.0.0/),
and this project adheres to [Semantic Versioning](https://semver.org/spec/v2.0.0.html).

## [Unreleased]

### Added
- Add new converter input format "EdgeList" with EdgeListDecoder. Format has nodes and edges on separate lines, is smaller and faster to convert.

- Breaking. Added version checks for binary data. Requires to convert graph data or add v1 at the top of meta files.

<<<<<<< HEAD
### Changed
- Rename function deepgnn.graph_engine.data.to_json_node -> deepgnn.graph_engine.data.to_edge_list_node and update functionality accordingly.
=======
- Add debug mode to MultiWorkersConverter, using debug=True will now disable multiprocessing and show error messages.
>>>>>>> be474b67

## [0.1.55] - 2022-08-26

### Added
- Support nodes and their outgoing edges on different partitions.

- Adds neighbor count method to graph.

### Fixed
- Return empty indices and values for missing sparse features.

## [0.1.54] - 2022-08-04

### Fixed
- Don't record empty sparse features and log warning if sparse features were requested, but dense features are stored.

## [0.1.53] - 2022-08-02

### Fixed
- JSON/TSV converter didn't sort edges by types resulted in incorrect sampling.

## [0.1.52] - 2022-07-27

### Changed
- Rename and move convert.output to converter.process.converter_process. Dispatchers make argument 'process' default to converter.process.converter_process. Dispatchers move process argument after decoder_type.

- Replace converter and dispatcher's argument "decoder_type" -> "decoder" that accepts Decoder object directly instead of DecoderType enum. Replace DecoderType enum with type hint.

- Make Decoder.decode a generator that yields a node then its outgoing edges in order. The yield format for nodes/edges is (node_id/src, -1/dst, type, weight, features), with features being a list of dense features as ndarrays and sparse features as 2 tuples, coordinates and values.

### Added
- Add BinaryWriter as new entry point for NodeWriter, EdgeWriter and alias writers.

### Removed
- Meta.json files are no longer needed by the converter. Remove meta path argument from MultiWorkerConverter and Dispatchers.

### Fixed
- Fill dimensions with 0 for missing features.<|MERGE_RESOLUTION|>--- conflicted
+++ resolved
@@ -11,12 +11,10 @@
 
 - Breaking. Added version checks for binary data. Requires to convert graph data or add v1 at the top of meta files.
 
-<<<<<<< HEAD
+- Add debug mode to MultiWorkersConverter, using debug=True will now disable multiprocessing and show error messages.
+
 ### Changed
 - Rename function deepgnn.graph_engine.data.to_json_node -> deepgnn.graph_engine.data.to_edge_list_node and update functionality accordingly.
-=======
-- Add debug mode to MultiWorkersConverter, using debug=True will now disable multiprocessing and show error messages.
->>>>>>> be474b67
 
 ## [0.1.55] - 2022-08-26
 
