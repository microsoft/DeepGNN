--- conflicted
+++ resolved
@@ -9,14 +9,12 @@
 ### Added
 - Breaking. Added version checks for binary data. Requires to convert graph data or add v1 at the top of meta files.
 
-<<<<<<< HEAD
 - Add migrate script to pull to new version of deepgnn.
+
+- Add debug mode to MultiWorkersConverter, using debug=True will now disable multiprocessing and show error messages.
 
 ### Changed
 - Remove FeatureType enum, replace with np.dtype. FeatureType.BINARY -> np.uint8, FeatureType.FLOAT -> np.float32, FeatureType.INT64 -> np.int64.
-=======
-- Add debug mode to MultiWorkersConverter, using debug=True will now disable multiprocessing and show error messages.
->>>>>>> 5f761df5
 
 ## [0.1.55] - 2022-08-26
 
