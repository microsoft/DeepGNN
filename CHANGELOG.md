# Changelog
All notable changes to this project will be documented in this file.

The format is based on [Keep a Changelog](https://keepachangelog.com/en/1.0.0/),
and this project adheres to [Semantic Versioning](https://semver.org/spec/v2.0.0.html).

## [Unreleased]
<<<<<<< HEAD
=======

## [0.1.55] - 2022-08-26
>>>>>>> 55119e46

### Added
- Support nodes and their outgoing edges on different partitions.

- Adds neighbor count method to graph.

<<<<<<< HEAD
- Support nodes and their outgoing edges on different partitions.

- Add new converter input format "EdgeList" with EdgeListDecoder. Format has nodes and edges on separate lines, is smaller and faster to convert.

### Fixed
- Fill dimensions with 0 for missing features.

=======
### Fixed
- Return empty indices and values for missing sparse features.

>>>>>>> 55119e46
## [0.1.54] - 2022-08-04

### Fixed
- Don't record empty sparse features and log warning if sparse features were requested, but dense features are stored.

## [0.1.53] - 2022-08-02

### Fixed
- JSON/TSV converter didn't sort edges by types resulted in incorrect sampling.

## [0.1.52] - 2022-07-27

### Changed
- Rename and move convert.output to converter.process.converter_process. Dispatchers make argument 'process' default to converter.process.converter_process. Dispatchers move process argument after decoder_type.

- Replace converter and dispatcher's argument "decoder_type" -> "decoder" that accepts Decoder object directly instead of DecoderType enum. Replace DecoderType enum with type hint.

- Make Decoder.decode a generator that yields a node then its outgoing edges in order. The yield format for nodes/edges is (node_id/src, -1/dst, type, weight, features), with features being a list of dense features as ndarrays and sparse features as 2 tuples, coordinates and values.

### Added
- Add BinaryWriter as new entry point for NodeWriter, EdgeWriter and alias writers.

### Removed
- Meta.json files are no longer needed by the converter. Remove meta path argument from MultiWorkerConverter and Dispatchers.

### Fixed
- Fill dimensions with 0 for missing features.<|MERGE_RESOLUTION|>--- conflicted
+++ resolved
@@ -5,18 +5,6 @@
 and this project adheres to [Semantic Versioning](https://semver.org/spec/v2.0.0.html).
 
 ## [Unreleased]
-<<<<<<< HEAD
-=======
-
-## [0.1.55] - 2022-08-26
->>>>>>> 55119e46
-
-### Added
-- Support nodes and their outgoing edges on different partitions.
-
-- Adds neighbor count method to graph.
-
-<<<<<<< HEAD
 - Support nodes and their outgoing edges on different partitions.
 
 - Add new converter input format "EdgeList" with EdgeListDecoder. Format has nodes and edges on separate lines, is smaller and faster to convert.
@@ -24,11 +12,16 @@
 ### Fixed
 - Fill dimensions with 0 for missing features.
 
-=======
+## [0.1.55] - 2022-08-26
+
+### Added
+- Support nodes and their outgoing edges on different partitions.
+
+- Adds neighbor count method to graph.
+
 ### Fixed
 - Return empty indices and values for missing sparse features.
 
->>>>>>> 55119e46
 ## [0.1.54] - 2022-08-04
 
 ### Fixed
