# Changelog
All notable changes to this project will be documented in this file.

The format is based on [Keep a Changelog](https://keepachangelog.com/en/1.0.0/),
and this project adheres to [Semantic Versioning](https://semver.org/spec/v2.0.0.html).

## [Unreleased]

### Changed
- Breaking. Rename get_feature_type -> get_python_type.

## [0.1.56] - 2022-11-02

### Added
- Add new converter input format "EdgeList" with EdgeListDecoder. Format has nodes and edges on separate lines, is smaller and faster to convert.

- Breaking. Added version checks for binary data. Requires to convert graph data or add v1 at the top of meta files.

- Add migrate script to pull to new version of deepgnn.

- Add debug mode to MultiWorkersConverter, using debug=True will now disable multiprocessing and show error messages.

<<<<<<< HEAD
- Add Reddit dataset download tool at deepgnn.graph_engine.data.reddit.
=======
- Load graph partitions from separate folders.
>>>>>>> 81394f4e

### Changed
- Breaking. Remove FeatureType enum, replace with np.dtype. FeatureType.BINARY -> np.uint8, FeatureType.FLOAT -> np.float32, FeatureType.INT64 -> np.int64.

- Rename function deepgnn.graph_engine.data.to_json_node -> deepgnn.graph_engine.data.to_edge_list_node and update functionality accordingly.

## [0.1.55] - 2022-08-26

### Added
- Support nodes and their outgoing edges on different partitions.

- Adds neighbor count method to graph.

### Fixed
- Return empty indices and values for missing sparse features.

## [0.1.54] - 2022-08-04

### Fixed
- Don't record empty sparse features and log warning if sparse features were requested, but dense features are stored.

## [0.1.53] - 2022-08-02

### Fixed
- JSON/TSV converter didn't sort edges by types resulted in incorrect sampling.

## [0.1.52] - 2022-07-27

### Changed
- Rename and move convert.output to converter.process.converter_process. Dispatchers make argument 'process' default to converter.process.converter_process. Dispatchers move process argument after decoder_type.

- Replace converter and dispatcher's argument "decoder_type" -> "decoder" that accepts Decoder object directly instead of DecoderType enum. Replace DecoderType enum with type hint.

- Make Decoder.decode a generator that yields a node then its outgoing edges in order. The yield format for nodes/edges is (node_id/src, -1/dst, type, weight, features), with features being a list of dense features as ndarrays and sparse features as 2 tuples, coordinates and values.

### Added
- Add BinaryWriter as new entry point for NodeWriter, EdgeWriter and alias writers.

### Removed
- Meta.json files are no longer needed by the converter. Remove meta path argument from MultiWorkerConverter and Dispatchers.

### Fixed
- Fill dimensions with 0 for missing features.<|MERGE_RESOLUTION|>--- conflicted
+++ resolved
@@ -5,6 +5,9 @@
 and this project adheres to [Semantic Versioning](https://semver.org/spec/v2.0.0.html).
 
 ## [Unreleased]
+
+### Added
+- Add Reddit dataset download tool at deepgnn.graph_engine.data.reddit.
 
 ### Changed
 - Breaking. Rename get_feature_type -> get_python_type.
@@ -20,11 +23,7 @@
 
 - Add debug mode to MultiWorkersConverter, using debug=True will now disable multiprocessing and show error messages.
 
-<<<<<<< HEAD
-- Add Reddit dataset download tool at deepgnn.graph_engine.data.reddit.
-=======
 - Load graph partitions from separate folders.
->>>>>>> 81394f4e
 
 ### Changed
 - Breaking. Remove FeatureType enum, replace with np.dtype. FeatureType.BINARY -> np.uint8, FeatureType.FLOAT -> np.float32, FeatureType.INT64 -> np.int64.
