<<<<<<< HEAD
# DeepGNN Changelog

## 0.1 DeepGNN

* Rename and move convert.output to converter.process.converter_process. Dispatchers make argument 'process' default to converter.process.converter_process. Dispatchers move process argument after decoder_type.

* Replace converter and dispatcher's argument "decoder_type" -> "decoder" that accepts Decoder object directly instead of DecoderType enum. Replace DecoderType enum with type hint.

* Make Decoder.decode a generator that yields a node then its outgoing edges in order. The yield format for nodes/edges is (node_id/src, -1/dst, type, weight, features), with features being a list of dense features as ndarrays and sparse features as 2 tuples, coordinates and values.

* Add BinaryWriter as new entry point for NodeWriter, EdgeWriter and alias writers.

* Meta.json files are no longer needed by the converter. Remove meta path argument from MultiWorkerConverter and Dispatchers.
=======
# Changelog
All notable changes to this project will be documented in this file.

The format is based on [Keep a Changelog](https://keepachangelog.com/en/1.0.0/),
and this project adheres to [Semantic Versioning](https://semver.org/spec/v2.0.0.html).

### [Unreleased]

### Added
- Adds neighbor count method to graph.

### [0.1.54] - 2022-08-04

#### Fixed
- Don't record empty sparse features and log warning if sparse features were requested, but dense features are stored.

## [0.1.53] - 2022-08-02

### Fixed
- JSON/TSV converter didn't sort edges by types resulted in incorrect sampling.

## [0.1.52] - 2022-07-27

### Changed
- Rename and move convert.output to converter.process.converter_process. Dispatchers make argument 'process' default to converter.process.converter_process. Dispatchers move process argument after decoder_type.

- Replace converter and dispatcher's argument "decoder_type" -> "decoder" that accepts Decoder object directly instead of DecoderType enum. Replace DecoderType enum with type hint.

- Make Decoder.decode a generator that yields a node then its outgoing edges in order. The yield format for nodes/edges is (node_id/src, -1/dst, type, weight, features), with features being a list of dense features as ndarrays and sparse features as 2 tuples, coordinates and values.

### Added
- Add BinaryWriter as new entry point for NodeWriter, EdgeWriter and alias writers.

### Removed
- Meta.json files are no longer needed by the converter. Remove meta path argument from MultiWorkerConverter and Dispatchers.

### Fixed
- Fill dimensions with 0 for missing features.
>>>>>>> 8ad4738b
<|MERGE_RESOLUTION|>--- conflicted
+++ resolved
@@ -1,54 +1,38 @@
-<<<<<<< HEAD
-# DeepGNN Changelog
-
-## 0.1 DeepGNN
-
-* Rename and move convert.output to converter.process.converter_process. Dispatchers make argument 'process' default to converter.process.converter_process. Dispatchers move process argument after decoder_type.
-
-* Replace converter and dispatcher's argument "decoder_type" -> "decoder" that accepts Decoder object directly instead of DecoderType enum. Replace DecoderType enum with type hint.
-
-* Make Decoder.decode a generator that yields a node then its outgoing edges in order. The yield format for nodes/edges is (node_id/src, -1/dst, type, weight, features), with features being a list of dense features as ndarrays and sparse features as 2 tuples, coordinates and values.
-
-* Add BinaryWriter as new entry point for NodeWriter, EdgeWriter and alias writers.
-
-* Meta.json files are no longer needed by the converter. Remove meta path argument from MultiWorkerConverter and Dispatchers.
-=======
-# Changelog
-All notable changes to this project will be documented in this file.
-
-The format is based on [Keep a Changelog](https://keepachangelog.com/en/1.0.0/),
-and this project adheres to [Semantic Versioning](https://semver.org/spec/v2.0.0.html).
-
-### [Unreleased]
-
-### Added
-- Adds neighbor count method to graph.
-
-### [0.1.54] - 2022-08-04
-
-#### Fixed
-- Don't record empty sparse features and log warning if sparse features were requested, but dense features are stored.
-
-## [0.1.53] - 2022-08-02
-
-### Fixed
-- JSON/TSV converter didn't sort edges by types resulted in incorrect sampling.
-
-## [0.1.52] - 2022-07-27
-
-### Changed
-- Rename and move convert.output to converter.process.converter_process. Dispatchers make argument 'process' default to converter.process.converter_process. Dispatchers move process argument after decoder_type.
-
-- Replace converter and dispatcher's argument "decoder_type" -> "decoder" that accepts Decoder object directly instead of DecoderType enum. Replace DecoderType enum with type hint.
-
-- Make Decoder.decode a generator that yields a node then its outgoing edges in order. The yield format for nodes/edges is (node_id/src, -1/dst, type, weight, features), with features being a list of dense features as ndarrays and sparse features as 2 tuples, coordinates and values.
-
-### Added
-- Add BinaryWriter as new entry point for NodeWriter, EdgeWriter and alias writers.
-
-### Removed
-- Meta.json files are no longer needed by the converter. Remove meta path argument from MultiWorkerConverter and Dispatchers.
-
-### Fixed
-- Fill dimensions with 0 for missing features.
->>>>>>> 8ad4738b
+# Changelog
+All notable changes to this project will be documented in this file.
+
+The format is based on [Keep a Changelog](https://keepachangelog.com/en/1.0.0/),
+and this project adheres to [Semantic Versioning](https://semver.org/spec/v2.0.0.html).
+
+### [Unreleased]
+
+### Added
+- Adds neighbor count method to graph.
+
+### [0.1.54] - 2022-08-04
+
+#### Fixed
+- Don't record empty sparse features and log warning if sparse features were requested, but dense features are stored.
+
+## [0.1.53] - 2022-08-02
+
+### Fixed
+- JSON/TSV converter didn't sort edges by types resulted in incorrect sampling.
+
+## [0.1.52] - 2022-07-27
+
+### Changed
+- Rename and move convert.output to converter.process.converter_process. Dispatchers make argument 'process' default to converter.process.converter_process. Dispatchers move process argument after decoder_type.
+
+- Replace converter and dispatcher's argument "decoder_type" -> "decoder" that accepts Decoder object directly instead of DecoderType enum. Replace DecoderType enum with type hint.
+
+- Make Decoder.decode a generator that yields a node then its outgoing edges in order. The yield format for nodes/edges is (node_id/src, -1/dst, type, weight, features), with features being a list of dense features as ndarrays and sparse features as 2 tuples, coordinates and values.
+
+### Added
+- Add BinaryWriter as new entry point for NodeWriter, EdgeWriter and alias writers.
+
+### Removed
+- Meta.json files are no longer needed by the converter. Remove meta path argument from MultiWorkerConverter and Dispatchers.
+
+### Fixed
+- Fill dimensions with 0 for missing features.