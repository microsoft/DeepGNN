--- conflicted
+++ resolved
@@ -1,3593 +1,1198 @@
-<<<<<<< HEAD
-<<<<<<< HEAD
-// Copyright (c) Microsoft Corporation.
-// Licensed under the MIT License.
-
-#include "client.h"
-
-#include <algorithm>
-#include <atomic>
-#include <cassert>
-#include <cstdio>
-#include <exception>
-#include <functional>
-#include <future>
-#include <limits>
-#include <numeric>
-#include <random>
-#include <thread>
-
-#include "src/cc/lib/distributed/call_data.h"
-#include "src/cc/lib/graph/xoroshiro.h"
-
-// Use raw log to avoid possible initialization conflicts with glog from other libraries.
-#include <glog/logging.h>
-#include <glog/raw_logging.h>
-
-#include "boost/random/binomial_distribution.hpp"
-#include "boost/random/uniform_int_distribution.hpp"
-#include "boost/random/uniform_real_distribution.hpp"
-#include <grpcpp/client_context.h>
-#include <grpcpp/create_channel.h>
-
-namespace
-{
-
-// Index to look up feature coordinates to return them in sorted order.
-// shard, index offset, index count, value offset, value count
-using SparseFeatureIndex = std::tuple<size_t, int, int, int, int>;
-
-void WaitForFutures(std::vector<std::future<void>> &futures)
-{
-    for (auto &f : futures)
-    {
-        f.get();
-    }
-}
-void ExtractFeatures(const std::vector<std::vector<SparseFeatureIndex>> &response_index,
-                     const std::vector<snark::SparseFeaturesReply> &replies, std::span<int64_t> out_dimensions,
-                     std::vector<std::vector<int64_t>> &out_indices, std::vector<std::vector<uint8_t>> &out_values,
-                     size_t node_count)
-{
-    for (size_t feature_index = 0; feature_index < out_dimensions.size(); ++feature_index)
-    {
-        for (size_t node_index = 0; node_index < node_count; ++node_index)
-        {
-            size_t shard;
-            int index_start, index_count, value_start, value_count;
-            std::tie(shard, index_start, index_count, value_start, value_count) =
-                response_index[node_index][feature_index];
-            if (replies[shard].indices().empty())
-            {
-                continue;
-            }
-            std::copy_n(std::begin(replies[shard].indices()) + index_start, index_count,
-                        std::back_inserter(out_indices[feature_index]));
-            std::copy_n(std::begin(replies[shard].values()) + value_start, value_count,
-                        std::back_inserter(out_values[feature_index]));
-        }
-    }
-}
-
-void ExtractStringFeatures(const std::vector<std::pair<size_t, size_t>> &response_index,
-                           const std::vector<snark::StringFeaturesReply> &replies, std::span<int64_t> dimensions,
-                           std::vector<uint8_t> &out_values)
-{
-    const auto total_size = std::accumulate(std::begin(dimensions), std::end(dimensions), int64_t(0));
-    out_values.reserve(total_size);
-    for (size_t feature_index = 0; feature_index < dimensions.size(); ++feature_index)
-    {
-        const auto &index = response_index[feature_index];
-        std::copy_n(std::begin(replies[index.first].values()) + index.second, dimensions[feature_index],
-                    std::back_inserter(out_values));
-    }
-}
-} // namespace
-
-namespace snark
-{
-
-using grpc::ClientContext;
-using grpc::ClientReader;
-using grpc::ClientReaderWriter;
-using grpc::ClientWriter;
-using grpc::Status;
-
-GRPCClient::GRPCClient(std::vector<std::shared_ptr<grpc::Channel>> channels, uint32_t num_threads,
-                       uint32_t num_threads_per_cq)
-{
-    num_threads = std::max(uint32_t(1), num_threads);
-    num_threads_per_cq = std::max(uint32_t(1), num_threads_per_cq);
-    uint32_t num_cqs = (num_threads + num_threads_per_cq - 1) / num_threads_per_cq;
-    m_completion_queue = std::vector<grpc::CompletionQueue>(num_cqs);
-    for (auto c : channels)
-    {
-        m_engine_stubs.emplace_back(snark::GraphEngine::NewStub(c));
-        m_sampler_stubs.emplace_back(snark::GraphSampler::NewStub(c));
-    }
-
-    for (uint32_t i = 0; i < num_threads; ++i)
-    {
-        m_reply_threads.emplace_back(AsyncCompleteRpc(i % m_completion_queue.size()));
-    }
-}
-
-// Client queue item with information about request.
-struct AsyncClientCall
-{
-    ClientContext context;
-
-    // Status is shared accross all types of requests
-    Status status;
-
-    // Callback to execute after recieving response from the server.
-    std::function<void()> callback;
-
-    // Promise set by the client after executing callback.
-    std::promise<void> promise;
-};
-
-std::function<void()> GRPCClient::AsyncCompleteRpc(size_t index)
-{
-    return [&queue = m_completion_queue[index]]() {
-        void *got_tag;
-        bool ok = false;
-
-        while (queue.Next(&got_tag, &ok))
-        {
-            GPR_ASSERT(ok);
-            auto call = static_cast<AsyncClientCall *>(got_tag);
-
-            if (call->status.ok())
-            {
-                call->callback();
-                call->promise.set_value();
-            }
-            else
-            {
-                RAW_LOG_ERROR("Request failed, code: %d. Message: %s", call->status.error_code(),
-                              call->status.error_message().c_str());
-                try
-                {
-                    throw std::runtime_error(std::string("Request failed. Message: ") + call->status.error_message());
-                }
-                catch (std::exception &e)
-                {
-                    call->promise.set_exception(std::current_exception());
-                }
-            }
-
-            // Once we're complete, deallocate the call object.
-            delete call;
-        }
-    };
-}
-
-void GRPCClient::GetNodeType(std::span<const NodeId> node_ids, std::span<Type> output, Type default_type)
-{
-    assert(node_ids.size() == output.size());
-
-    NodeTypesRequest request;
-    const auto node_len = node_ids.size();
-    *request.mutable_node_ids() = {std::begin(node_ids), std::end(node_ids)};
-    std::vector<std::future<void>> futures;
-    futures.reserve(m_engine_stubs.size());
-    std::vector<NodeTypesReply> replies(m_engine_stubs.size());
-
-    // Vector<bool> is not thread safe for our use case, because it's storage is not contiguous
-    auto found = std::make_unique<bool[]>(node_len);
-    for (size_t shard = 0; shard < m_engine_stubs.size(); ++shard)
-    {
-        auto *call = new AsyncClientCall();
-
-        auto response_reader =
-            m_engine_stubs[shard]->PrepareAsyncGetNodeTypes(&call->context, request, NextCompletionQueue());
-
-        call->callback = [&reply = replies[shard], output, &found]() {
-            if (reply.offsets().empty())
-            {
-                return;
-            }
-
-            auto curr_type_reply = std::begin(reply.types());
-            for (auto index : reply.offsets())
-            {
-                output[index] = *curr_type_reply;
-                found[index] = true;
-                ++curr_type_reply;
-            }
-        };
-
-        // Order is important: call variable can be deleted before futures can be
-        // obtained.
-        futures.emplace_back(call->promise.get_future());
-        response_reader->StartCall();
-        response_reader->Finish(&replies[shard], &call->status, static_cast<void *>(call));
-    }
-
-    WaitForFutures(futures);
-    for (size_t i = 0; i < node_len; ++i)
-    {
-        if (!found[i])
-        {
-            output[i] = default_type;
-        }
-    }
-}
-
-void GRPCClient::GetNodeFeature(std::span<const NodeId> node_ids, std::span<FeatureMeta> features,
-                                std::span<uint8_t> output)
-{
-    assert(std::accumulate(std::begin(features), std::end(features), size_t(0),
-                           [](size_t val, const auto &f) { return val + f.second; }) *
-               node_ids.size() ==
-           output.size());
-
-    NodeFeaturesRequest request;
-    const auto node_len = node_ids.size();
-    *request.mutable_node_ids() = {std::begin(node_ids), std::end(node_ids)};
-    for (const auto &feature : features)
-    {
-        auto wire_feature = request.add_features();
-        wire_feature->set_id(feature.first);
-        wire_feature->set_size(feature.second);
-    }
-    const size_t fv_size = output.size() / node_len;
-    std::vector<std::future<void>> futures;
-    futures.reserve(m_engine_stubs.size());
-    std::vector<NodeFeaturesReply> replies(m_engine_stubs.size());
-
-    // Vector<bool> is not thread safe for our use case, because it's storage is not contiguous
-    auto found = std::make_unique<bool[]>(node_len);
-    for (size_t shard = 0; shard < m_engine_stubs.size(); ++shard)
-    {
-        auto *call = new AsyncClientCall();
-
-        auto response_reader =
-            m_engine_stubs[shard]->PrepareAsyncGetNodeFeatures(&call->context, request, NextCompletionQueue());
-
-        call->callback = [&reply = replies[shard], output, &found, fv_size]() {
-            if (reply.offsets().empty())
-            {
-                return;
-            }
-
-            auto curr_feature_out = std::begin(output);
-            // Use c_str since string iterators can process wide charachters on windows.
-            auto curr_feature_reply = reply.feature_values().c_str();
-            for (auto index : reply.offsets())
-            {
-                std::copy(curr_feature_reply, curr_feature_reply + fv_size, curr_feature_out + fv_size * index);
-                curr_feature_reply += fv_size;
-                found[index] = true;
-            }
-        };
-
-        // Order is important: call variable can be deleted before futures can be
-        // obtained.
-        futures.emplace_back(call->promise.get_future());
-        response_reader->StartCall();
-        response_reader->Finish(&replies[shard], &call->status, static_cast<void *>(call));
-    }
-
-    WaitForFutures(futures);
-    auto values = std::begin(output);
-    for (size_t i = 0; i < node_len; ++i)
-    {
-        if (found[i])
-        {
-            values += fv_size;
-        }
-        else
-        {
-            values = std::fill_n(values, fv_size, 0);
-        }
-    }
-}
-
-void GRPCClient::GetEdgeFeature(std::span<const NodeId> edge_src_ids, std::span<const NodeId> edge_dst_ids,
-                                std::span<const Type> edge_types, std::span<FeatureMeta> features,
-                                std::span<uint8_t> output)
-{
-    const auto len = edge_types.size();
-    assert(std::accumulate(std::begin(features), std::end(features), size_t(0),
-                           [](size_t val, const auto &f) { return val + f.second; }) *
-               len ==
-           output.size());
-    assert(len == edge_src_ids.size());
-    assert(len == edge_dst_ids.size());
-    assert(output.size() % len == 0);
-
-    EdgeFeaturesRequest request;
-    *request.mutable_node_ids() = {std::begin(edge_src_ids), std::end(edge_src_ids)};
-    request.mutable_node_ids()->Add(std::begin(edge_dst_ids), std::end(edge_dst_ids));
-    request.mutable_types()->Add(std::begin(edge_types), std::end(edge_types));
-    for (const auto &feature : features)
-    {
-        auto wire_feature = request.add_features();
-        wire_feature->set_id(feature.first);
-        wire_feature->set_size(feature.second);
-    }
-
-    const size_t fv_size = output.size() / len;
-    std::vector<std::future<void>> futures;
-    futures.reserve(m_engine_stubs.size());
-    std::vector<EdgeFeaturesReply> replies(m_engine_stubs.size());
-
-    // Vector<bool> is not thread safe for our use case, because it's storage is not contiguous
-    auto found = std::make_unique<bool[]>(len);
-    for (size_t shard = 0; shard < m_engine_stubs.size(); ++shard)
-    {
-        auto *call = new AsyncClientCall();
-
-        auto response_reader =
-            m_engine_stubs[shard]->PrepareAsyncGetEdgeFeatures(&call->context, request, NextCompletionQueue());
-
-        call->callback = [&reply = replies[shard], output, fv_size, &found]() {
-            if (reply.offsets().empty())
-            {
-                return;
-            }
-
-            auto curr_feature_out = std::begin(output);
-            // Use c_str since string iterators can process wide charachters on windows.
-            auto curr_feature_reply = reply.feature_values().c_str();
-            for (auto index : reply.offsets())
-            {
-                std::copy(curr_feature_reply, curr_feature_reply + fv_size, curr_feature_out + fv_size * index);
-                curr_feature_reply += fv_size;
-                found[index] = true;
-            }
-        };
-
-        // Order is important: call variable can be deleted before futures can be
-        // obtained.
-        futures.emplace_back(call->promise.get_future());
-        response_reader->StartCall();
-        response_reader->Finish(&replies[shard], &call->status, static_cast<void *>(call));
-    }
-
-    WaitForFutures(futures);
-    auto values = std::begin(output);
-    for (size_t i = 0; i < len; ++i)
-    {
-        if (found[i])
-        {
-            values += fv_size;
-        }
-        else
-        {
-            values = std::fill_n(values, fv_size, 0);
-        }
-    }
-}
-
-void GRPCClient::GetNodeSparseFeature(std::span<const NodeId> node_ids, std::span<const FeatureId> features,
-                                      std::span<int64_t> out_dimensions, std::vector<std::vector<int64_t>> &out_indices,
-                                      std::vector<std::vector<uint8_t>> &out_values)
-{
-    NodeSparseFeaturesRequest request;
-    *request.mutable_node_ids() = {std::begin(node_ids), std::end(node_ids)};
-    *request.mutable_feature_ids() = {std::begin(features), std::end(features)};
-    std::vector<std::future<void>> futures;
-    futures.reserve(m_engine_stubs.size());
-    std::vector<SparseFeaturesReply> replies(m_engine_stubs.size());
-
-    const auto feature_count = features.size();
-    std::vector<std::vector<SparseFeatureIndex>> response_index(node_ids.size(),
-                                                                std::vector<SparseFeatureIndex>(feature_count));
-
-    for (size_t shard = 0; shard < m_engine_stubs.size(); ++shard)
-    {
-        auto *call = new AsyncClientCall();
-
-        auto response_reader =
-            m_engine_stubs[shard]->PrepareAsyncGetNodeSparseFeatures(&call->context, request, NextCompletionQueue());
-
-        call->callback = [&reply = replies[shard], &response_index, shard, out_dimensions]() {
-            if (reply.indices().empty())
-            {
-                return;
-            }
-            int64_t node_offset = 0;
-            int64_t value_offset = 0;
-            int64_t node_cummulative_count = 0;
-            for (int64_t feature_index = 0; feature_index < reply.dimensions().size(); ++feature_index)
-            {
-                const auto feature_dim = reply.dimensions(feature_index) + 1;
-                if (feature_dim == 1)
-                {
-                    continue;
-                }
-                out_dimensions[feature_index] = reply.dimensions(feature_index);
-                const size_t value_increment =
-                    (reply.values_counts(feature_index) * feature_dim) / reply.indices_counts(feature_index);
-                node_cummulative_count += reply.indices_counts(feature_index);
-                for (; node_offset < node_cummulative_count;
-                     node_offset += feature_dim, value_offset += value_increment)
-                {
-                    const auto node_index = reply.indices(node_offset);
-                    int64_t count = std::get<2>(response_index[node_index][feature_index]);
-                    if (count == 0)
-                    {
-                        std::get<0>(response_index[node_index][feature_index]) = shard;
-                        std::get<1>(response_index[node_index][feature_index]) = node_offset;
-                        std::get<3>(response_index[node_index][feature_index]) = value_offset;
-                    }
-                    std::get<2>(response_index[node_index][feature_index]) += feature_dim;
-                    std::get<4>(response_index[node_index][feature_index]) += value_increment;
-                }
-            }
-        };
-
-        // Order is important: call variable can be deleted before futures can be
-        // obtained.
-        futures.emplace_back(call->promise.get_future());
-        response_reader->StartCall();
-        response_reader->Finish(&replies[shard], &call->status, static_cast<void *>(call));
-    }
-
-    WaitForFutures(futures);
-    ExtractFeatures(response_index, replies, out_dimensions, out_indices, out_values, node_ids.size());
-}
-
-void GRPCClient::GetEdgeSparseFeature(std::span<const NodeId> edge_src_ids, std::span<const NodeId> edge_dst_ids,
-                                      std::span<const Type> edge_types, std::span<const FeatureId> features,
-                                      std::span<int64_t> out_dimensions, std::vector<std::vector<int64_t>> &out_indices,
-                                      std::vector<std::vector<uint8_t>> &out_values)
-{
-    const auto len = edge_types.size();
-    assert(len == edge_src_ids.size());
-    assert(len == edge_dst_ids.size());
-
-    EdgeSparseFeaturesRequest request;
-    *request.mutable_node_ids() = {std::begin(edge_src_ids), std::end(edge_src_ids)};
-    request.mutable_node_ids()->Add(std::begin(edge_dst_ids), std::end(edge_dst_ids));
-    request.mutable_types()->Add(std::begin(edge_types), std::end(edge_types));
-    *request.mutable_feature_ids() = {std::begin(features), std::end(features)};
-
-    std::vector<std::future<void>> futures;
-    futures.reserve(m_engine_stubs.size());
-    std::vector<SparseFeaturesReply> replies(m_engine_stubs.size());
-
-    // Index to look up feature coordinates to return them in sorted order.
-    const auto feature_count = features.size();
-    std::vector<std::vector<SparseFeatureIndex>> response_index(len, std::vector<SparseFeatureIndex>(feature_count));
-
-    for (size_t shard = 0; shard < m_engine_stubs.size(); ++shard)
-    {
-        auto *call = new AsyncClientCall();
-
-        auto response_reader =
-            m_engine_stubs[shard]->PrepareAsyncGetEdgeSparseFeatures(&call->context, request, NextCompletionQueue());
-
-        call->callback = [&reply = replies[shard], &response_index, shard, out_dimensions]() {
-            if (reply.indices().empty())
-            {
-                return;
-            }
-            int64_t edge_offset = 0;
-            int64_t value_offset = 0;
-            int64_t edge_cummulative_count = 0;
-            for (int64_t feature_index = 0; feature_index < reply.dimensions().size(); ++feature_index)
-            {
-                const auto feature_dim = reply.dimensions(feature_index) + 1;
-                if (feature_dim == 1)
-                {
-                    continue;
-                }
-                out_dimensions[feature_index] = reply.dimensions(feature_index);
-                const size_t value_increment =
-                    (reply.values_counts(feature_index) * feature_dim) / reply.indices_counts(feature_index);
-                edge_cummulative_count += reply.indices_counts(feature_index);
-                for (; edge_offset < edge_cummulative_count;
-                     edge_offset += feature_dim, value_offset += value_increment)
-                {
-                    const auto node_index = reply.indices(edge_offset);
-                    int64_t count = std::get<2>(response_index[node_index][feature_index]);
-                    if (count == 0)
-                    {
-                        std::get<0>(response_index[node_index][feature_index]) = shard;
-                        std::get<1>(response_index[node_index][feature_index]) = edge_offset;
-                        std::get<3>(response_index[node_index][feature_index]) = value_offset;
-                    }
-                    std::get<2>(response_index[node_index][feature_index]) += feature_dim;
-                    std::get<4>(response_index[node_index][feature_index]) += value_increment;
-                }
-            }
-        };
-
-        // Order is important: call variable can be deleted before futures can be
-        // obtained.
-        futures.emplace_back(call->promise.get_future());
-        response_reader->StartCall();
-        response_reader->Finish(&replies[shard], &call->status, static_cast<void *>(call));
-    };
-
-    WaitForFutures(futures);
-    ExtractFeatures(response_index, replies, out_dimensions, out_indices, out_values, len);
-}
-
-void GRPCClient::GetNodeStringFeature(std::span<const NodeId> node_ids, std::span<const FeatureId> features,
-                                      std::span<int64_t> out_dimensions, std::vector<uint8_t> &out_values)
-{
-    NodeSparseFeaturesRequest request;
-    *request.mutable_node_ids() = {std::begin(node_ids), std::end(node_ids)};
-    *request.mutable_feature_ids() = {std::begin(features), std::end(features)};
-    std::vector<std::future<void>> futures;
-    futures.reserve(m_engine_stubs.size());
-    std::vector<StringFeaturesReply> replies(m_engine_stubs.size());
-
-    const auto feature_count = features.size();
-    std::vector<std::pair<size_t, size_t>> response_index(node_ids.size() * feature_count);
-
-    for (size_t shard = 0; shard < m_engine_stubs.size(); ++shard)
-    {
-        auto *call = new AsyncClientCall();
-
-        auto response_reader =
-            m_engine_stubs[shard]->PrepareAsyncGetNodeStringFeatures(&call->context, request, NextCompletionQueue());
-
-        call->callback = [&reply = replies[shard], &response_index, shard, out_dimensions]() {
-            if (reply.values().empty())
-            {
-                return;
-            }
-            int64_t value_offset = 0;
-            for (int64_t feature_index = 0; feature_index < reply.dimensions().size(); ++feature_index)
-            {
-                const auto dim = reply.dimensions(feature_index);
-                if (dim == 0)
-                {
-                    continue;
-                }
-
-                // it is ok to not to synchronize here, because feature data is the same across shards.
-                response_index[feature_index] = {shard, value_offset};
-                out_dimensions[feature_index] = dim;
-                value_offset += dim;
-            }
-        };
-
-        // Order is important: call variable can be deleted before futures can be
-        // obtained.
-        futures.emplace_back(call->promise.get_future());
-        response_reader->StartCall();
-        response_reader->Finish(&replies[shard], &call->status, static_cast<void *>(call));
-    }
-
-    WaitForFutures(futures);
-    ExtractStringFeatures(response_index, replies, out_dimensions, out_values);
-}
-
-void GRPCClient::GetEdgeStringFeature(std::span<const NodeId> edge_src_ids, std::span<const NodeId> edge_dst_ids,
-                                      std::span<const Type> edge_types, std::span<const FeatureId> features,
-                                      std::span<int64_t> out_dimensions, std::vector<uint8_t> &out_values)
-{
-    const auto len = edge_types.size();
-    assert(len == edge_src_ids.size());
-    assert(len == edge_dst_ids.size());
-
-    EdgeSparseFeaturesRequest request;
-    *request.mutable_node_ids() = {std::begin(edge_src_ids), std::end(edge_src_ids)};
-    request.mutable_node_ids()->Add(std::begin(edge_dst_ids), std::end(edge_dst_ids));
-    request.mutable_types()->Add(std::begin(edge_types), std::end(edge_types));
-    *request.mutable_feature_ids() = {std::begin(features), std::end(features)};
-
-    std::vector<std::future<void>> futures;
-    futures.reserve(m_engine_stubs.size());
-    std::vector<StringFeaturesReply> replies(m_engine_stubs.size());
-
-    // Index to look up feature coordinates to return them in sorted order.
-    const auto feature_count = features.size();
-    std::vector<std::pair<size_t, size_t>> response_index(len * feature_count);
-
-    for (size_t shard = 0; shard < m_engine_stubs.size(); ++shard)
-    {
-        auto *call = new AsyncClientCall();
-
-        auto response_reader =
-            m_engine_stubs[shard]->PrepareAsyncGetEdgeStringFeatures(&call->context, request, NextCompletionQueue());
-
-        call->callback = [&reply = replies[shard], &response_index, shard, out_dimensions]() {
-            if (reply.values().empty())
-            {
-                return;
-            }
-            int64_t value_offset = 0;
-            for (int64_t feature_index = 0; feature_index < reply.dimensions().size(); ++feature_index)
-            {
-                const auto dim = reply.dimensions(feature_index);
-                if (dim == 0)
-                {
-                    continue;
-                }
-
-                // it is ok to not to synchronize here, because feature data is the same across shards.
-                response_index[feature_index] = {shard, value_offset};
-                out_dimensions[feature_index] = dim;
-                value_offset += dim;
-            }
-        };
-
-        // Order is important: call variable can be deleted before futures can be
-        // obtained.
-        futures.emplace_back(call->promise.get_future());
-        response_reader->StartCall();
-        response_reader->Finish(&replies[shard], &call->status, static_cast<void *>(call));
-    }
-
-    WaitForFutures(futures);
-    ExtractStringFeatures(response_index, replies, out_dimensions, out_values);
-}
-
-void GRPCClient::NeighborCount(std::span<const NodeId> node_ids, std::span<const Type> edge_types,
-                               std::span<uint64_t> output_neighbor_counts)
-{
-    GetNeighborsRequest request;
-
-    *request.mutable_node_ids() = {std::begin(node_ids), std::end(node_ids)};
-    *request.mutable_edge_types() = {std::begin(edge_types), std::end(edge_types)};
-
-    std::vector<std::future<void>> futures;
-    std::vector<GetNeighborCountsReply> replies(std::size(m_engine_stubs));
-    std::vector<size_t> reply_offsets(std::size(m_engine_stubs));
-    std::atomic<size_t> responses_left{std::size(m_engine_stubs)};
-
-    for (size_t shard = 0; shard < m_engine_stubs.size(); ++shard)
-    {
-        auto *call = new AsyncClientCall();
-        auto response_reader =
-            m_engine_stubs[shard]->PrepareAsyncGetNeighborCounts(&call->context, request, NextCompletionQueue());
-
-        call->callback = [&responses_left, &replies, &output_neighbor_counts]() {
-            // Skip processing until all responses arrived. All responses are stored in the `replies` variable,
-            // so we can safely return.
-
-            if (responses_left.fetch_sub(1) > 1)
-            {
-                return;
-            }
-            for (size_t curr_node = 0; curr_node < std::size(output_neighbor_counts); ++curr_node)
-            {
-
-                for (size_t reply_index = 0; reply_index < std::size(replies); ++reply_index)
-                {
-                    const auto &reply = replies[reply_index];
-                    const auto count = reply.neighbor_counts(curr_node);
-                    output_neighbor_counts[curr_node] += count;
-                }
-            }
-        };
-
-        futures.emplace_back(call->promise.get_future());
-        response_reader->StartCall();
-        response_reader->Finish(&replies[shard], &call->status, static_cast<void *>(call));
-    }
-    WaitForFutures(futures);
-}
-
-void GRPCClient::FullNeighbor(std::span<const NodeId> node_ids, std::span<const Type> edge_types,
-                              std::vector<NodeId> &output_nodes, std::vector<Type> &output_types,
-                              std::vector<float> &output_weights, std::span<uint64_t> output_neighbor_counts)
-{
-    GetNeighborsRequest request;
-
-    *request.mutable_node_ids() = {std::begin(node_ids), std::end(node_ids)};
-    *request.mutable_edge_types() = {std::begin(edge_types), std::end(edge_types)};
-    std::vector<std::future<void>> futures;
-    std::vector<GetNeighborsReply> replies(std::size(m_engine_stubs));
-    std::vector<size_t> reply_offsets(std::size(m_engine_stubs));
-
-    // Algorithm is to wait until all responses arive and then merge them in
-    // the last callback.
-    std::atomic<size_t> responses_left{std::size(m_engine_stubs)};
-
-    for (size_t shard = 0; shard < m_engine_stubs.size(); ++shard)
-    {
-        auto *call = new AsyncClientCall();
-
-        auto response_reader =
-            m_engine_stubs[shard]->PrepareAsyncGetNeighbors(&call->context, request, NextCompletionQueue());
-
-        call->callback = [&responses_left, &replies, &output_nodes, &output_types, &output_weights,
-                          &output_neighbor_counts, &reply_offsets]() {
-            // Skip processing until all responses arrived. All responses are stored in the `replies` variable,
-            // so we can safely return.
-            if (responses_left.fetch_sub(1) > 1)
-            {
-                return;
-            }
-            for (size_t curr_node = 0; curr_node < std::size(output_neighbor_counts); ++curr_node)
-            {
-                for (size_t reply_index = 0; reply_index < std::size(replies); ++reply_index)
-                {
-                    const auto &reply = replies[reply_index];
-                    const auto count = reply.neighbor_counts(curr_node);
-                    if (count == 0)
-                    {
-                        continue;
-                    }
-                    output_neighbor_counts[curr_node] += count;
-                    const auto offset = reply_offsets[reply_index];
-                    auto node_ids_start = reply.node_ids().begin() + offset;
-                    output_nodes.insert(std::end(output_nodes), node_ids_start, node_ids_start + count);
-
-                    auto edge_weights_start = reply.edge_weights().begin() + offset;
-                    output_weights.insert(std::end(output_weights), edge_weights_start, edge_weights_start + count);
-                    auto edge_types_start = reply.edge_types().begin() + offset;
-                    output_types.insert(std::end(output_types), edge_types_start, edge_types_start + count);
-                    reply_offsets[reply_index] += count;
-                }
-            }
-        };
-
-        futures.emplace_back(call->promise.get_future());
-        response_reader->StartCall();
-        response_reader->Finish(&replies[shard], &call->status, static_cast<void *>(call));
-    }
-    WaitForFutures(futures);
-}
-
-void GRPCClient::WeightedSampleNeighbor(int64_t seed, std::span<const NodeId> node_ids,
-                                        std::span<const Type> edge_types, size_t count,
-                                        std::span<NodeId> output_neighbors, std::span<Type> output_types,
-                                        std::span<float> output_weights, NodeId default_node_id, float default_weight,
-                                        Type default_edge_type)
-{
-    snark::Xoroshiro128PlusGenerator engine(seed);
-    boost::random::uniform_int_distribution<int64_t> subseed(std::numeric_limits<int64_t>::min(),
-                                                             std::numeric_limits<int64_t>::max());
-
-    WeightedSampleNeighborsRequest request;
-    *request.mutable_node_ids() = {std::begin(node_ids), std::end(node_ids)};
-    *request.mutable_edge_types() = {std::begin(edge_types), std::end(edge_types)};
-    request.set_count(count);
-    request.set_default_node_id(default_node_id);
-    request.set_default_node_weight(default_weight);
-    request.set_default_edge_type(default_edge_type);
-    std::vector<std::future<void>> futures;
-    std::vector<WeightedSampleNeighborsReply> replies(m_engine_stubs.size());
-
-    // Cummulative total neighbor weights for each node.
-    // We it to organize bernulli trials to merge node
-    // neighbors that are split across shards.
-    std::vector<float> shard_weights(node_ids.size());
-    std::mutex mtx;
-    for (size_t shard = 0; shard < m_engine_stubs.size(); ++shard)
-    {
-        request.set_seed(subseed(engine));
-
-        auto *call = new AsyncClientCall();
-
-        auto response_reader =
-            m_engine_stubs[shard]->PrepareAsyncWeightedSampleNeighbors(&call->context, request, NextCompletionQueue());
-
-        call->callback = [&reply = replies[shard], count, output_neighbors, output_types, output_weights, node_ids,
-                          &mtx, &engine, &shard_weights, default_node_id, default_weight, default_edge_type]() {
-            if (reply.node_ids().empty())
-            {
-                return;
-            }
-
-            auto curr_nodes = std::begin(node_ids);
-            auto curr_out_neighbor = std::begin(output_neighbors);
-            auto curr_out_type = std::begin(output_types);
-            auto curr_out_weight = std::begin(output_weights);
-            auto curr_shard_weight = std::begin(shard_weights);
-
-            auto curr_reply_neighbor = std::begin(reply.neighbor_ids());
-            auto curr_reply_type = std::begin(reply.neighbor_types());
-            auto curr_reply_weight = std::begin(reply.neighbor_weights());
-            auto curr_reply_shard_weight = std::begin(reply.shard_weights());
-            boost::random::uniform_real_distribution<float> selector(0, 1);
-
-            // We need to lock the merge in case some nodes are present in multiple
-            // servers(a super node with lots of neighbors). To keep contention low
-            // we'll use a global lock per response instead of per node.
-            std::lock_guard guard(mtx);
-
-            // The strategy is to zip nodes from server response matching to the input
-            // nodes.
-            for (const auto &reply_node_id : reply.node_ids())
-            {
-                // Loop until we find a match
-                for (; curr_nodes != std::end(node_ids) && *curr_nodes != reply_node_id; ++curr_nodes)
-                {
-                    curr_out_neighbor += count;
-                    curr_out_weight += count;
-                    curr_out_type += count;
-                    ++curr_shard_weight;
-                }
-
-                *curr_shard_weight += *curr_reply_shard_weight;
-                if (*curr_shard_weight == 0)
-                {
-                    ++curr_shard_weight;
-                    ++curr_reply_shard_weight;
-
-                    curr_out_neighbor = std::fill_n(curr_out_neighbor, count, default_node_id);
-                    curr_out_weight = std::fill_n(curr_out_weight, count, default_weight);
-                    curr_out_type = std::fill_n(curr_out_type, count, default_edge_type);
-
-                    curr_reply_neighbor += count;
-                    curr_reply_type += count;
-                    curr_reply_weight += count;
-                    ++curr_nodes;
-                    continue;
-                }
-
-                float overwrite_rate = *curr_reply_shard_weight / *curr_shard_weight;
-                for (size_t i = 0; i < count; ++i)
-                {
-                    // Perf optimization for the most common scenario: every node has its
-                    // neighbors in one partition.
-                    if (overwrite_rate < 1.0f && selector(engine) > overwrite_rate)
-                    {
-                        ++curr_reply_weight;
-                        ++curr_reply_neighbor;
-                        ++curr_reply_type;
-                        ++curr_out_neighbor;
-                        ++curr_out_type;
-                        ++curr_out_weight;
-                        continue;
-                    }
-
-                    *(curr_out_neighbor++) = *(curr_reply_neighbor++);
-                    *(curr_out_type++) = *(curr_reply_type++);
-                    *(curr_out_weight++) = *(curr_reply_weight++);
-                }
-
-                ++curr_reply_shard_weight;
-                ++curr_shard_weight;
-                ++curr_nodes;
-            }
-
-            assert(curr_reply_weight == std::end(reply.neighbor_weights()));
-            assert(curr_reply_neighbor == std::end(reply.neighbor_ids()));
-            assert(curr_reply_type == std::end(reply.neighbor_types()));
-            assert(curr_reply_shard_weight == std::end(reply.shard_weights()));
-        };
-
-        futures.emplace_back(call->promise.get_future());
-        response_reader->StartCall();
-        response_reader->Finish(&replies[shard], &call->status, static_cast<void *>(call));
-    }
-
-    WaitForFutures(futures);
-}
-
-void GRPCClient::UniformSampleNeighbor(bool without_replacement, int64_t seed, std::span<const NodeId> node_ids,
-                                       std::span<const Type> edge_types, size_t count,
-                                       std::span<NodeId> output_neighbors, std::span<Type> output_types,
-                                       NodeId default_node_id, Type default_type)
-{
-    snark::Xoroshiro128PlusGenerator engine(seed);
-    boost::random::uniform_int_distribution<int64_t> subseed(std::numeric_limits<int64_t>::min(),
-                                                             std::numeric_limits<int64_t>::max());
-
-    UniformSampleNeighborsRequest request;
-    *request.mutable_node_ids() = {std::begin(node_ids), std::end(node_ids)};
-    *request.mutable_edge_types() = {std::begin(edge_types), std::end(edge_types)};
-    request.set_count(count);
-    request.set_default_node_id(default_node_id);
-    request.set_default_edge_type(default_type);
-    request.set_without_replacement(without_replacement);
-    std::vector<std::future<void>> futures;
-    std::vector<UniformSampleNeighborsReply> replies(m_engine_stubs.size());
-
-    // Cummulative total neighbor weights for each node.
-    // We it to organize bernulli trials to merge node
-    // neighbors that are split across shards.
-    std::vector<size_t> shard_counts(node_ids.size());
-    std::mutex mtx;
-    for (size_t shard = 0; shard < m_engine_stubs.size(); ++shard)
-    {
-        request.set_seed(subseed(engine));
-
-        auto *call = new AsyncClientCall();
-
-        auto response_reader =
-            m_engine_stubs[shard]->PrepareAsyncUniformSampleNeighbors(&call->context, request, NextCompletionQueue());
-        call->callback = [&reply = replies[shard], count, output_types, node_ids, &mtx, &engine, &shard_counts,
-                          output_neighbors, default_node_id, default_type]() {
-            if (reply.node_ids().empty())
-            {
-                return;
-            }
-
-            auto curr_nodes = std::begin(node_ids);
-            auto curr_out_neighbor = std::begin(output_neighbors);
-            auto curr_out_type = std::begin(output_types);
-            auto curr_shard_weight = std::begin(shard_counts);
-            auto curr_reply_neighbor = std::begin(reply.neighbor_ids());
-            auto curr_reply_type = std::begin(reply.neighbor_types());
-            auto curr_reply_shard_weight = std::begin(reply.shard_counts());
-            boost::random::uniform_real_distribution<float> selector(0, 1);
-
-            // We need to lock the merge in case some nodes are present in multiple
-            // servers(a super node with lots of neighbors). To keep contention low
-            // we'll use a global lock per response instead of per node.
-            std::lock_guard guard(mtx);
-
-            // The strategy is to zip nodes from server response matching to the input
-            // nodes.
-            for (const auto &reply_node_id : reply.node_ids())
-            {
-                // Loop until we find a match
-                for (; curr_nodes != std::end(node_ids) && *curr_nodes != reply_node_id; ++curr_nodes)
-                {
-                    curr_out_neighbor += count;
-                    curr_out_type += count;
-                    ++curr_shard_weight;
-                }
-
-                *curr_shard_weight += *curr_reply_shard_weight;
-                if (*curr_shard_weight == 0)
-                {
-                    ++curr_shard_weight;
-                    ++curr_reply_shard_weight;
-
-                    curr_out_neighbor = std::fill_n(curr_out_neighbor, count, default_node_id);
-                    curr_out_type = std::fill_n(curr_out_type, count, default_type);
-
-                    curr_reply_neighbor += count;
-                    curr_reply_type += count;
-                    ++curr_nodes;
-                    continue;
-                }
-
-                float overwrite_rate = float(*curr_reply_shard_weight) / *curr_shard_weight;
-                for (size_t i = 0; i < count; ++i)
-                {
-                    // Perf optimization for the most common scenario: every node has its
-                    // neighbors in one partition.
-                    if (overwrite_rate < 1.0f && selector(engine) > overwrite_rate)
-                    {
-                        ++curr_reply_neighbor;
-                        ++curr_reply_type;
-                        ++curr_out_neighbor;
-                        ++curr_out_type;
-                        continue;
-                    }
-
-                    *(curr_out_neighbor++) = *(curr_reply_neighbor++);
-                    *(curr_out_type++) = *(curr_reply_type++);
-                }
-
-                ++curr_reply_shard_weight;
-                ++curr_shard_weight;
-                ++curr_nodes;
-            }
-
-            assert(curr_reply_neighbor == std::end(reply.neighbor_ids()));
-            assert(curr_reply_type == std::end(reply.neighbor_types()));
-            assert(curr_reply_shard_weight == std::end(reply.shard_counts()));
-        };
-
-        futures.emplace_back(call->promise.get_future());
-        response_reader->StartCall();
-        response_reader->Finish(&replies[shard], &call->status, static_cast<void *>(call));
-    }
-
-    WaitForFutures(futures);
-}
-
-uint64_t GRPCClient::CreateSampler(bool is_edge, CreateSamplerRequest_Category category, std::span<Type> types)
-{
-    snark::CreateSamplerRequest request;
-    *request.mutable_enitity_types() = {std::begin(types), std::end(types)};
-    request.set_is_edge(is_edge);
-    request.set_category(category);
-
-    std::vector<std::future<void>> futures;
-    std::vector<CreateSamplerReply> replies(m_sampler_stubs.size());
-
-    std::vector<uint64_t> sub_sampler_ids(m_sampler_stubs.size());
-    std::vector<float> sub_sampler_weights(m_sampler_stubs.size());
-    for (size_t shard = 0; shard < m_sampler_stubs.size(); ++shard)
-    {
-        auto *call = new AsyncClientCall();
-
-        auto response_reader =
-            m_sampler_stubs[shard]->PrepareAsyncCreate(&call->context, request, NextCompletionQueue());
-
-        call->callback = [&reply = replies[shard], &sub_sampler_id = sub_sampler_ids[shard],
-                          &sub_sampler_weight = sub_sampler_weights[shard]]() {
-            sub_sampler_id = reply.sampler_id();
-            sub_sampler_weight = reply.weight();
-        };
-
-        futures.emplace_back(call->promise.get_future());
-        response_reader->StartCall();
-        response_reader->Finish(&replies[shard], &call->status, static_cast<void *>(call));
-    }
-
-    WaitForFutures(futures);
-
-    // Adjust weights for future sampling.
-    conditional_probabilities(sub_sampler_weights);
-    std::lock_guard l(m_sampler_mutex);
-    uint64_t sampler_id = m_sampler_ids.size();
-    m_sampler_ids.emplace_back(std::move(sub_sampler_ids));
-    m_sampler_weights.emplace_back(std::move(sub_sampler_weights));
-    return sampler_id;
-}
-
-void GRPCClient::SampleNodes(int64_t seed, uint64_t sampler_id, std::span<NodeId> out_node_ids,
-                             std::span<Type> out_types)
-{
-    snark::SampleRequest request;
-    request.set_is_edge(false);
-
-    std::vector<std::future<void>> futures;
-    std::vector<SampleReply> replies(m_sampler_stubs.size());
-
-    std::span<const float> weights;
-    std::span<const uint64_t> sampler_ids;
-    {
-        std::lock_guard l(m_sampler_mutex);
-        weights = std::span(m_sampler_weights[sampler_id].data(), m_sampler_stubs.size());
-
-        sampler_ids = std::span(m_sampler_ids[sampler_id].data(), m_sampler_stubs.size());
-    }
-
-    snark::Xoroshiro128PlusGenerator gen(seed);
-    boost::random::uniform_int_distribution<int64_t> subseed;
-    size_t left = out_types.size();
-    size_t position = 0;
-
-    for (size_t shard = 0; shard < m_sampler_stubs.size(); ++shard)
-    {
-        if (sampler_ids[shard] == empty_sampler_id)
-        {
-            continue;
-        }
-
-        auto *call = new AsyncClientCall();
-        const size_t element_count = boost::random::binomial_distribution<int32_t>(left, weights[shard])(gen);
-        left -= element_count;
-
-        request.set_seed(subseed(gen));
-        request.set_sampler_id(sampler_ids[shard]);
-        request.set_count(element_count);
-        auto response_reader =
-            m_sampler_stubs[shard]->PrepareAsyncSample(&call->context, request, NextCompletionQueue());
-        call->callback = [&reply = replies[shard], types = out_types.subspan(position, element_count),
-                          nodes = out_node_ids.subspan(position, element_count)]() {
-            std::copy(std::begin(reply.types()), std::end(reply.types()), std::begin(types));
-
-            std::copy(std::begin(reply.node_ids()), std::end(reply.node_ids()), std::begin(nodes));
-        };
-
-        position += element_count;
-        futures.emplace_back(call->promise.get_future());
-        response_reader->StartCall();
-        response_reader->Finish(&replies[shard], &call->status, static_cast<void *>(call));
-    }
-
-    WaitForFutures(futures);
-}
-
-void GRPCClient::SampleEdges(int64_t seed, uint64_t sampler_id, std::span<NodeId> out_src_node_ids,
-                             std::span<Type> out_types, std::span<NodeId> out_dst_node_ids)
-{
-    snark::SampleRequest request;
-    request.set_is_edge(true);
-
-    std::vector<std::future<void>> futures;
-    std::vector<SampleReply> replies(m_sampler_stubs.size());
-
-    std::span<const float> weights;
-    std::span<const uint64_t> sampler_ids;
-    {
-        std::lock_guard l(m_sampler_mutex);
-        weights = std::span(m_sampler_weights[sampler_id].data(), m_sampler_stubs.size());
-
-        sampler_ids = std::span(m_sampler_ids[sampler_id].data(), m_sampler_stubs.size());
-    }
-
-    snark::Xoroshiro128PlusGenerator gen(seed);
-    boost::random::uniform_int_distribution<int64_t> subseed;
-    size_t left = out_types.size();
-    size_t position = 0;
-
-    for (size_t shard = 0; shard < m_sampler_stubs.size() && left > 0; ++shard)
-    {
-        auto *call = new AsyncClientCall();
-        const size_t shard_count = boost::random::binomial_distribution<int32_t>(left, weights[shard])(gen);
-        left -= shard_count;
-
-        request.set_seed(subseed(gen));
-        request.set_sampler_id(sampler_ids[shard]);
-        request.set_count(shard_count);
-
-        auto response_reader =
-            m_sampler_stubs[shard]->PrepareAsyncSample(&call->context, request, NextCompletionQueue());
-        call->callback = [&reply = replies[shard], shard_count, types = out_types.subspan(position, shard_count),
-                          src_nodes = out_src_node_ids.subspan(position, shard_count),
-                          dst_nodes = out_dst_node_ids.subspan(position, shard_count)]() {
-            std::copy(std::begin(reply.types()), std::end(reply.types()), std::begin(types));
-            std::copy_n(std::begin(reply.node_ids()), shard_count, std::begin(src_nodes));
-            std::copy_n(std::begin(reply.node_ids()) + shard_count, shard_count, std::begin(dst_nodes));
-        };
-
-        position += shard_count;
-        futures.emplace_back(call->promise.get_future());
-        response_reader->StartCall();
-        response_reader->Finish(&replies[shard], &call->status, static_cast<void *>(call));
-    }
-
-    WaitForFutures(futures);
-}
-
-void GRPCClient::WriteMetadata(std::filesystem::path path)
-{
-    EmptyMessage request;
-    MetadataReply reply;
-    auto *call = new AsyncClientCall();
-    auto response_reader =
-        m_engine_stubs.front()->PrepareAsyncGetMetadata(&call->context, request, NextCompletionQueue());
-
-    call->callback = [&reply, &path]() {
-        Metadata meta;
-        meta.m_node_count = reply.nodes();
-        meta.m_edge_count = reply.edges();
-        meta.m_node_type_count = reply.node_types();
-        meta.m_edge_type_count = reply.edge_types();
-        meta.m_partition_count = reply.partitions();
-        meta.m_node_feature_count = reply.node_features();
-        meta.m_edge_feature_count = reply.edge_features();
-        meta.m_node_count_per_type = {std::begin(reply.node_count_per_type()), std::end(reply.node_count_per_type())};
-        meta.m_edge_count_per_type = {std::begin(reply.edge_count_per_type()), std::end(reply.edge_count_per_type())};
-
-        auto curr_node_type = std::begin(reply.node_partition_weights());
-        auto curr_edge_type = std::begin(reply.edge_partition_weights());
-        meta.m_partition_node_weights.reserve(meta.m_partition_count);
-        meta.m_partition_edge_weights.reserve(meta.m_partition_count);
-        for (size_t partition = 0; partition < meta.m_partition_count; ++partition)
-        {
-            meta.m_partition_node_weights.emplace_back();
-            auto &node_weights = meta.m_partition_node_weights.back();
-            node_weights.reserve(meta.m_node_type_count);
-            std::copy_n(curr_node_type, meta.m_node_type_count, std::back_inserter(node_weights));
-            curr_node_type += meta.m_node_type_count;
-
-            meta.m_partition_edge_weights.emplace_back();
-            auto &edge_weights = meta.m_partition_edge_weights.back();
-            edge_weights.reserve(meta.m_edge_type_count);
-            std::copy_n(curr_edge_type, meta.m_edge_type_count, std::back_inserter(edge_weights));
-            curr_edge_type += meta.m_edge_type_count;
-        }
-
-        meta.Write(path.string().c_str());
-    };
-
-    // Order is important: call variable can be deleted before futures can be
-    // obtained.
-    auto future = call->promise.get_future();
-    response_reader->StartCall();
-    response_reader->Finish(&reply, &call->status, static_cast<void *>(call));
-    future.get();
-}
-
-grpc::CompletionQueue *GRPCClient::NextCompletionQueue()
-{
-    return &m_completion_queue[m_counter++ % m_completion_queue.size()];
-}
-
-GRPCClient::~GRPCClient()
-{
-    for (auto &q : m_completion_queue)
-    {
-        q.Shutdown();
-    }
-    for (auto &t : m_reply_threads)
-    {
-        t.join();
-    }
-}
-
-} // namespace snark
-=======
-// Copyright (c) Microsoft Corporation.
-// Licensed under the MIT License.
-
-#include "client.h"
-
-#include <algorithm>
-#include <atomic>
-#include <cassert>
-#include <cstdio>
-#include <exception>
-#include <functional>
-#include <future>
-#include <limits>
-#include <numeric>
-#include <random>
-#include <thread>
-
-#include "src/cc/lib/distributed/call_data.h"
-#include "src/cc/lib/graph/xoroshiro.h"
-
-// Use raw log to avoid possible initialization conflicts with glog from other libraries.
-#include <glog/logging.h>
-#include <glog/raw_logging.h>
-
-#include "boost/random/binomial_distribution.hpp"
-#include "boost/random/uniform_int_distribution.hpp"
-#include "boost/random/uniform_real_distribution.hpp"
-#include <grpcpp/client_context.h>
-#include <grpcpp/create_channel.h>
-
-namespace
-{
-
-// Index to look up feature coordinates to return them in sorted order.
-// shard, index offset, index count, value offset, value count
-using SparseFeatureIndex = std::tuple<size_t, int, int, int, int>;
-
-void WaitForFutures(std::vector<std::future<void>> &futures)
-{
-    for (auto &f : futures)
-    {
-        f.get();
-    }
-}
-void ExtractFeatures(const std::vector<std::vector<SparseFeatureIndex>> &response_index,
-                     const std::vector<snark::SparseFeaturesReply> &replies, std::span<int64_t> out_dimensions,
-                     std::vector<std::vector<int64_t>> &out_indices, std::vector<std::vector<uint8_t>> &out_values,
-                     size_t node_count)
-{
-    for (size_t feature_index = 0; feature_index < out_dimensions.size(); ++feature_index)
-    {
-        for (size_t node_index = 0; node_index < node_count; ++node_index)
-        {
-            size_t shard;
-            int index_start, index_count, value_start, value_count;
-            std::tie(shard, index_start, index_count, value_start, value_count) =
-                response_index[node_index][feature_index];
-            if (replies[shard].indices().empty())
-            {
-                continue;
-            }
-            std::copy_n(std::begin(replies[shard].indices()) + index_start, index_count,
-                        std::back_inserter(out_indices[feature_index]));
-            std::copy_n(std::begin(replies[shard].values()) + value_start, value_count,
-                        std::back_inserter(out_values[feature_index]));
-        }
-    }
-}
-
-void ExtractStringFeatures(const std::vector<std::pair<size_t, size_t>> &response_index,
-                           const std::vector<snark::StringFeaturesReply> &replies, std::span<int64_t> dimensions,
-                           std::vector<uint8_t> &out_values)
-{
-    const auto total_size = std::accumulate(std::begin(dimensions), std::end(dimensions), int64_t(0));
-    out_values.reserve(total_size);
-    for (size_t feature_index = 0; feature_index < dimensions.size(); ++feature_index)
-    {
-        const auto &index = response_index[feature_index];
-        std::copy_n(std::begin(replies[index.first].values()) + index.second, dimensions[feature_index],
-                    std::back_inserter(out_values));
-    }
-}
-} // namespace
-
-namespace snark
-{
-
-using grpc::ClientContext;
-using grpc::ClientReader;
-using grpc::ClientReaderWriter;
-using grpc::ClientWriter;
-using grpc::Status;
-
-GRPCClient::GRPCClient(std::vector<std::shared_ptr<grpc::Channel>> channels, uint32_t num_threads,
-                       uint32_t num_threads_per_cq)
-{
-    num_threads = std::max(uint32_t(1), num_threads);
-    num_threads_per_cq = std::max(uint32_t(1), num_threads_per_cq);
-    uint32_t num_cqs = (num_threads + num_threads_per_cq - 1) / num_threads_per_cq;
-    m_completion_queue = std::vector<grpc::CompletionQueue>(num_cqs);
-    for (auto c : channels)
-    {
-        m_engine_stubs.emplace_back(snark::GraphEngine::NewStub(c));
-        m_sampler_stubs.emplace_back(snark::GraphSampler::NewStub(c));
-    }
-
-    for (uint32_t i = 0; i < num_threads; ++i)
-    {
-        m_reply_threads.emplace_back(AsyncCompleteRpc(i % m_completion_queue.size()));
-    }
-}
-
-// Client queue item with information about request.
-struct AsyncClientCall
-{
-    ClientContext context;
-
-    // Status is shared accross all types of requests
-    Status status;
-
-    // Callback to execute after recieving response from the server.
-    std::function<void()> callback;
-
-    // Promise set by the client after executing callback.
-    std::promise<void> promise;
-};
-
-std::function<void()> GRPCClient::AsyncCompleteRpc(size_t index)
-{
-    return [&queue = m_completion_queue[index]]() {
-        void *got_tag;
-        bool ok = false;
-
-        while (queue.Next(&got_tag, &ok))
-        {
-            GPR_ASSERT(ok);
-            auto call = static_cast<AsyncClientCall *>(got_tag);
-
-            if (call->status.ok())
-            {
-                call->callback();
-                call->promise.set_value();
-            }
-            else
-            {
-                RAW_LOG_ERROR("Request failed, code: %d. Message: %s", call->status.error_code(),
-                              call->status.error_message().c_str());
-                try
-                {
-                    throw std::runtime_error(std::string("Request failed. Message: ") + call->status.error_message());
-                }
-                catch (std::exception &e)
-                {
-                    call->promise.set_exception(std::current_exception());
-                }
-            }
-
-            // Once we're complete, deallocate the call object.
-            delete call;
-        }
-    };
-}
-
-void GRPCClient::GetNodeType(std::span<const NodeId> node_ids, std::span<Type> output, Type default_type)
-{
-    assert(node_ids.size() == output.size());
-
-    NodeTypesRequest request;
-    const auto node_len = node_ids.size();
-    *request.mutable_node_ids() = {std::begin(node_ids), std::end(node_ids)};
-    std::vector<std::future<void>> futures;
-    futures.reserve(m_engine_stubs.size());
-    std::vector<NodeTypesReply> replies(m_engine_stubs.size());
-
-    // Vector<bool> is not thread safe for our use case, because it's storage is not contiguous
-    auto found = std::make_unique<bool[]>(node_len);
-    for (size_t shard = 0; shard < m_engine_stubs.size(); ++shard)
-    {
-        auto *call = new AsyncClientCall();
-
-        auto response_reader =
-            m_engine_stubs[shard]->PrepareAsyncGetNodeTypes(&call->context, request, NextCompletionQueue());
-
-        call->callback = [&reply = replies[shard], output, &found]() {
-            if (reply.offsets().empty())
-            {
-                return;
-            }
-
-            auto curr_type_reply = std::begin(reply.types());
-            for (auto index : reply.offsets())
-            {
-                output[index] = *curr_type_reply;
-                found[index] = true;
-                ++curr_type_reply;
-            }
-        };
-
-        // Order is important: call variable can be deleted before futures can be
-        // obtained.
-        futures.emplace_back(call->promise.get_future());
-        response_reader->StartCall();
-        response_reader->Finish(&replies[shard], &call->status, static_cast<void *>(call));
-    }
-
-    WaitForFutures(futures);
-    for (size_t i = 0; i < node_len; ++i)
-    {
-        if (!found[i])
-        {
-            output[i] = default_type;
-        }
-    }
-}
-
-void GRPCClient::GetNodeFeature(std::span<const NodeId> node_ids, std::span<FeatureMeta> features,
-                                std::span<uint8_t> output)
-{
-    assert(std::accumulate(std::begin(features), std::end(features), size_t(0),
-                           [](size_t val, const auto &f) { return val + f.second; }) *
-               node_ids.size() ==
-           output.size());
-
-    NodeFeaturesRequest request;
-    const auto node_len = node_ids.size();
-    *request.mutable_node_ids() = {std::begin(node_ids), std::end(node_ids)};
-    for (const auto &feature : features)
-    {
-        auto wire_feature = request.add_features();
-        wire_feature->set_id(feature.first);
-        wire_feature->set_size(feature.second);
-    }
-    const size_t fv_size = output.size() / node_len;
-    std::vector<std::future<void>> futures;
-    futures.reserve(m_engine_stubs.size());
-    std::vector<NodeFeaturesReply> replies(m_engine_stubs.size());
-
-    // Vector<bool> is not thread safe for our use case, because it's storage is not contiguous
-    auto found = std::make_unique<bool[]>(node_len);
-    for (size_t shard = 0; shard < m_engine_stubs.size(); ++shard)
-    {
-        auto *call = new AsyncClientCall();
-
-        auto response_reader =
-            m_engine_stubs[shard]->PrepareAsyncGetNodeFeatures(&call->context, request, NextCompletionQueue());
-
-        call->callback = [&reply = replies[shard], output, &found, fv_size]() {
-            if (reply.offsets().empty())
-            {
-                return;
-            }
-
-            auto curr_feature_out = std::begin(output);
-            // Use c_str since string iterators can process wide charachters on windows.
-            auto curr_feature_reply = reply.feature_values().c_str();
-            for (auto index : reply.offsets())
-            {
-                std::copy(curr_feature_reply, curr_feature_reply + fv_size, curr_feature_out + fv_size * index);
-                curr_feature_reply += fv_size;
-                found[index] = true;
-            }
-        };
-
-        // Order is important: call variable can be deleted before futures can be
-        // obtained.
-        futures.emplace_back(call->promise.get_future());
-        response_reader->StartCall();
-        response_reader->Finish(&replies[shard], &call->status, static_cast<void *>(call));
-    }
-
-    WaitForFutures(futures);
-    auto values = std::begin(output);
-    for (size_t i = 0; i < node_len; ++i)
-    {
-        if (found[i])
-        {
-            values += fv_size;
-        }
-        else
-        {
-            values = std::fill_n(values, fv_size, 0);
-        }
-    }
-}
-
-void GRPCClient::GetEdgeFeature(std::span<const NodeId> edge_src_ids, std::span<const NodeId> edge_dst_ids,
-                                std::span<const Type> edge_types, std::span<FeatureMeta> features,
-                                std::span<uint8_t> output)
-{
-    const auto len = edge_types.size();
-    assert(std::accumulate(std::begin(features), std::end(features), size_t(0),
-                           [](size_t val, const auto &f) { return val + f.second; }) *
-               len ==
-           output.size());
-    assert(len == edge_src_ids.size());
-    assert(len == edge_dst_ids.size());
-    assert(output.size() % len == 0);
-
-    EdgeFeaturesRequest request;
-    *request.mutable_node_ids() = {std::begin(edge_src_ids), std::end(edge_src_ids)};
-    request.mutable_node_ids()->Add(std::begin(edge_dst_ids), std::end(edge_dst_ids));
-    request.mutable_types()->Add(std::begin(edge_types), std::end(edge_types));
-    for (const auto &feature : features)
-    {
-        auto wire_feature = request.add_features();
-        wire_feature->set_id(feature.first);
-        wire_feature->set_size(feature.second);
-    }
-
-    const size_t fv_size = output.size() / len;
-    std::vector<std::future<void>> futures;
-    futures.reserve(m_engine_stubs.size());
-    std::vector<EdgeFeaturesReply> replies(m_engine_stubs.size());
-
-    // Vector<bool> is not thread safe for our use case, because it's storage is not contiguous
-    auto found = std::make_unique<bool[]>(len);
-    for (size_t shard = 0; shard < m_engine_stubs.size(); ++shard)
-    {
-        auto *call = new AsyncClientCall();
-
-        auto response_reader =
-            m_engine_stubs[shard]->PrepareAsyncGetEdgeFeatures(&call->context, request, NextCompletionQueue());
-
-        call->callback = [&reply = replies[shard], output, fv_size, &found]() {
-            if (reply.offsets().empty())
-            {
-                return;
-            }
-
-            auto curr_feature_out = std::begin(output);
-            // Use c_str since string iterators can process wide charachters on windows.
-            auto curr_feature_reply = reply.feature_values().c_str();
-            for (auto index : reply.offsets())
-            {
-                std::copy(curr_feature_reply, curr_feature_reply + fv_size, curr_feature_out + fv_size * index);
-                curr_feature_reply += fv_size;
-                found[index] = true;
-            }
-        };
-
-        // Order is important: call variable can be deleted before futures can be
-        // obtained.
-        futures.emplace_back(call->promise.get_future());
-        response_reader->StartCall();
-        response_reader->Finish(&replies[shard], &call->status, static_cast<void *>(call));
-    }
-
-    WaitForFutures(futures);
-    auto values = std::begin(output);
-    for (size_t i = 0; i < len; ++i)
-    {
-        if (found[i])
-        {
-            values += fv_size;
-        }
-        else
-        {
-            values = std::fill_n(values, fv_size, 0);
-        }
-    }
-}
-
-void GRPCClient::GetNodeSparseFeature(std::span<const NodeId> node_ids, std::span<const FeatureId> features,
-                                      std::span<int64_t> out_dimensions, std::vector<std::vector<int64_t>> &out_indices,
-                                      std::vector<std::vector<uint8_t>> &out_values)
-{
-    assert(out_indices.size() == features.size());
-    assert(out_dimensions.size() == features.size());
-
-    // Fill out_dimensions in case nodes don't have some features.
-    std::fill(std::begin(out_dimensions), std::end(out_dimensions), 0);
-    NodeSparseFeaturesRequest request;
-    *request.mutable_node_ids() = {std::begin(node_ids), std::end(node_ids)};
-    *request.mutable_feature_ids() = {std::begin(features), std::end(features)};
-    std::vector<std::future<void>> futures;
-    futures.reserve(m_engine_stubs.size());
-    std::vector<SparseFeaturesReply> replies(m_engine_stubs.size());
-
-    const auto feature_count = features.size();
-    std::vector<std::vector<SparseFeatureIndex>> response_index(node_ids.size(),
-                                                                std::vector<SparseFeatureIndex>(feature_count));
-
-    for (size_t shard = 0; shard < m_engine_stubs.size(); ++shard)
-    {
-        auto *call = new AsyncClientCall();
-
-        auto response_reader =
-            m_engine_stubs[shard]->PrepareAsyncGetNodeSparseFeatures(&call->context, request, NextCompletionQueue());
-
-        call->callback = [&reply = replies[shard], &response_index, shard, out_dimensions]() {
-            if (reply.indices().empty())
-            {
-                return;
-            }
-            int64_t node_offset = 0;
-            int64_t value_offset = 0;
-            int64_t node_cummulative_count = 0;
-            for (int64_t feature_index = 0; feature_index < reply.dimensions().size(); ++feature_index)
-            {
-                const auto feature_dim = reply.dimensions(feature_index) + 1;
-                if (feature_dim == 1)
-                {
-                    continue;
-                }
-                out_dimensions[feature_index] = reply.dimensions(feature_index);
-                const size_t value_increment =
-                    (reply.values_counts(feature_index) * feature_dim) / reply.indices_counts(feature_index);
-                node_cummulative_count += reply.indices_counts(feature_index);
-                for (; node_offset < node_cummulative_count;
-                     node_offset += feature_dim, value_offset += value_increment)
-                {
-                    const auto node_index = reply.indices(node_offset);
-                    int64_t count = std::get<2>(response_index[node_index][feature_index]);
-                    if (count == 0)
-                    {
-                        std::get<0>(response_index[node_index][feature_index]) = shard;
-                        std::get<1>(response_index[node_index][feature_index]) = node_offset;
-                        std::get<3>(response_index[node_index][feature_index]) = value_offset;
-                    }
-                    std::get<2>(response_index[node_index][feature_index]) += feature_dim;
-                    std::get<4>(response_index[node_index][feature_index]) += value_increment;
-                }
-            }
-        };
-
-        // Order is important: call variable can be deleted before futures can be
-        // obtained.
-        futures.emplace_back(call->promise.get_future());
-        response_reader->StartCall();
-        response_reader->Finish(&replies[shard], &call->status, static_cast<void *>(call));
-    }
-
-    WaitForFutures(futures);
-    ExtractFeatures(response_index, replies, out_dimensions, out_indices, out_values, node_ids.size());
-}
-
-void GRPCClient::GetEdgeSparseFeature(std::span<const NodeId> edge_src_ids, std::span<const NodeId> edge_dst_ids,
-                                      std::span<const Type> edge_types, std::span<const FeatureId> features,
-                                      std::span<int64_t> out_dimensions, std::vector<std::vector<int64_t>> &out_indices,
-                                      std::vector<std::vector<uint8_t>> &out_values)
-{
-    const auto len = edge_types.size();
-    assert(len == edge_src_ids.size());
-    assert(len == edge_dst_ids.size());
-
-    EdgeSparseFeaturesRequest request;
-    *request.mutable_node_ids() = {std::begin(edge_src_ids), std::end(edge_src_ids)};
-    request.mutable_node_ids()->Add(std::begin(edge_dst_ids), std::end(edge_dst_ids));
-    request.mutable_types()->Add(std::begin(edge_types), std::end(edge_types));
-    *request.mutable_feature_ids() = {std::begin(features), std::end(features)};
-
-    std::vector<std::future<void>> futures;
-    futures.reserve(m_engine_stubs.size());
-    std::vector<SparseFeaturesReply> replies(m_engine_stubs.size());
-
-    // Index to look up feature coordinates to return them in sorted order.
-    const auto feature_count = features.size();
-    std::vector<std::vector<SparseFeatureIndex>> response_index(len, std::vector<SparseFeatureIndex>(feature_count));
-
-    for (size_t shard = 0; shard < m_engine_stubs.size(); ++shard)
-    {
-        auto *call = new AsyncClientCall();
-
-        auto response_reader =
-            m_engine_stubs[shard]->PrepareAsyncGetEdgeSparseFeatures(&call->context, request, NextCompletionQueue());
-
-        call->callback = [&reply = replies[shard], &response_index, shard, out_dimensions]() {
-            if (reply.indices().empty())
-            {
-                return;
-            }
-            int64_t edge_offset = 0;
-            int64_t value_offset = 0;
-            int64_t edge_cummulative_count = 0;
-            for (int64_t feature_index = 0; feature_index < reply.dimensions().size(); ++feature_index)
-            {
-                const auto feature_dim = reply.dimensions(feature_index) + 1;
-                if (feature_dim == 1)
-                {
-                    continue;
-                }
-                out_dimensions[feature_index] = reply.dimensions(feature_index);
-                const size_t value_increment =
-                    (reply.values_counts(feature_index) * feature_dim) / reply.indices_counts(feature_index);
-                edge_cummulative_count += reply.indices_counts(feature_index);
-                for (; edge_offset < edge_cummulative_count;
-                     edge_offset += feature_dim, value_offset += value_increment)
-                {
-                    const auto node_index = reply.indices(edge_offset);
-                    int64_t count = std::get<2>(response_index[node_index][feature_index]);
-                    if (count == 0)
-                    {
-                        std::get<0>(response_index[node_index][feature_index]) = shard;
-                        std::get<1>(response_index[node_index][feature_index]) = edge_offset;
-                        std::get<3>(response_index[node_index][feature_index]) = value_offset;
-                    }
-                    std::get<2>(response_index[node_index][feature_index]) += feature_dim;
-                    std::get<4>(response_index[node_index][feature_index]) += value_increment;
-                }
-            }
-        };
-
-        // Order is important: call variable can be deleted before futures can be
-        // obtained.
-        futures.emplace_back(call->promise.get_future());
-        response_reader->StartCall();
-        response_reader->Finish(&replies[shard], &call->status, static_cast<void *>(call));
-    };
-
-    WaitForFutures(futures);
-    ExtractFeatures(response_index, replies, out_dimensions, out_indices, out_values, len);
-}
-
-void GRPCClient::GetNodeStringFeature(std::span<const NodeId> node_ids, std::span<const FeatureId> features,
-                                      std::span<int64_t> out_dimensions, std::vector<uint8_t> &out_values)
-{
-    NodeSparseFeaturesRequest request;
-    *request.mutable_node_ids() = {std::begin(node_ids), std::end(node_ids)};
-    *request.mutable_feature_ids() = {std::begin(features), std::end(features)};
-    std::vector<std::future<void>> futures;
-    futures.reserve(m_engine_stubs.size());
-    std::vector<StringFeaturesReply> replies(m_engine_stubs.size());
-
-    const auto feature_count = features.size();
-    std::vector<std::pair<size_t, size_t>> response_index(node_ids.size() * feature_count);
-
-    for (size_t shard = 0; shard < m_engine_stubs.size(); ++shard)
-    {
-        auto *call = new AsyncClientCall();
-
-        auto response_reader =
-            m_engine_stubs[shard]->PrepareAsyncGetNodeStringFeatures(&call->context, request, NextCompletionQueue());
-
-        call->callback = [&reply = replies[shard], &response_index, shard, out_dimensions]() {
-            if (reply.values().empty())
-            {
-                return;
-            }
-            int64_t value_offset = 0;
-            for (int64_t feature_index = 0; feature_index < reply.dimensions().size(); ++feature_index)
-            {
-                const auto dim = reply.dimensions(feature_index);
-                if (dim == 0)
-                {
-                    continue;
-                }
-
-                // it is ok to not to synchronize here, because feature data is the same across shards.
-                response_index[feature_index] = {shard, value_offset};
-                out_dimensions[feature_index] = dim;
-                value_offset += dim;
-            }
-        };
-
-        // Order is important: call variable can be deleted before futures can be
-        // obtained.
-        futures.emplace_back(call->promise.get_future());
-        response_reader->StartCall();
-        response_reader->Finish(&replies[shard], &call->status, static_cast<void *>(call));
-    }
-
-    WaitForFutures(futures);
-    ExtractStringFeatures(response_index, replies, out_dimensions, out_values);
-}
-
-void GRPCClient::GetEdgeStringFeature(std::span<const NodeId> edge_src_ids, std::span<const NodeId> edge_dst_ids,
-                                      std::span<const Type> edge_types, std::span<const FeatureId> features,
-                                      std::span<int64_t> out_dimensions, std::vector<uint8_t> &out_values)
-{
-    const auto len = edge_types.size();
-    assert(len == edge_src_ids.size());
-    assert(len == edge_dst_ids.size());
-
-    EdgeSparseFeaturesRequest request;
-    *request.mutable_node_ids() = {std::begin(edge_src_ids), std::end(edge_src_ids)};
-    request.mutable_node_ids()->Add(std::begin(edge_dst_ids), std::end(edge_dst_ids));
-    request.mutable_types()->Add(std::begin(edge_types), std::end(edge_types));
-    *request.mutable_feature_ids() = {std::begin(features), std::end(features)};
-
-    std::vector<std::future<void>> futures;
-    futures.reserve(m_engine_stubs.size());
-    std::vector<StringFeaturesReply> replies(m_engine_stubs.size());
-
-    // Index to look up feature coordinates to return them in sorted order.
-    const auto feature_count = features.size();
-    std::vector<std::pair<size_t, size_t>> response_index(len * feature_count);
-
-    for (size_t shard = 0; shard < m_engine_stubs.size(); ++shard)
-    {
-        auto *call = new AsyncClientCall();
-
-        auto response_reader =
-            m_engine_stubs[shard]->PrepareAsyncGetEdgeStringFeatures(&call->context, request, NextCompletionQueue());
-
-        call->callback = [&reply = replies[shard], &response_index, shard, out_dimensions]() {
-            if (reply.values().empty())
-            {
-                return;
-            }
-            int64_t value_offset = 0;
-            for (int64_t feature_index = 0; feature_index < reply.dimensions().size(); ++feature_index)
-            {
-                const auto dim = reply.dimensions(feature_index);
-                if (dim == 0)
-                {
-                    continue;
-                }
-
-                // it is ok to not to synchronize here, because feature data is the same across shards.
-                response_index[feature_index] = {shard, value_offset};
-                out_dimensions[feature_index] = dim;
-                value_offset += dim;
-            }
-        };
-
-        // Order is important: call variable can be deleted before futures can be
-        // obtained.
-        futures.emplace_back(call->promise.get_future());
-        response_reader->StartCall();
-        response_reader->Finish(&replies[shard], &call->status, static_cast<void *>(call));
-    }
-
-    WaitForFutures(futures);
-    ExtractStringFeatures(response_index, replies, out_dimensions, out_values);
-}
-
-void GRPCClient::NeighborCount(std::span<const NodeId> node_ids, std::span<const Type> edge_types,
-                                 std::span<uint64_t> output_neighbor_counts)
-{
-    GetNeighborsRequest request;
-
-    *request.mutable_node_ids() = {std::begin(node_ids), std::end(node_ids)};
-    *request.mutable_edge_types() = {std::begin(edge_types), std::end(edge_types)};
-
-    std::vector<std::future<void>> futures;
-    std::vector<GetNeighborCountsReply> replies(std::size(m_engine_stubs));
-    std::vector<size_t> reply_offsets(std::size(m_engine_stubs));
-    std::atomic<size_t> responses_left{std::size(m_engine_stubs)};
-
-
-    for (size_t shard = 0; shard < m_engine_stubs.size(); ++shard)
-    {
-        auto *call = new AsyncClientCall();
-        auto response_reader =
-            m_engine_stubs[shard]->PrepareAsyncGetNeighborCounts(&call->context, request, NextCompletionQueue());
-
-        call->callback = [&responses_left, &replies, &output_neighbor_counts]() {
-            // Skip processing until all responses arrived. All responses are stored in the `replies` variable,
-            // so we can safely return.
-
-
-            if (responses_left.fetch_sub(1) > 1)
-            {
-                return;
-            }
-            for (size_t curr_node = 0; curr_node < std::size(output_neighbor_counts); ++curr_node)
-            {
-
-                for (size_t reply_index = 0; reply_index < std::size(replies); ++reply_index)
-                {
-                    const auto &reply = replies[reply_index];
-                    const auto count = reply.neighbor_counts(curr_node);
-                    if (count == 0)
-                    {
-                        continue;
-                    }
-                    output_neighbor_counts[curr_node] += count;
-                }
-            }
-        };
-
-        futures.emplace_back(call->promise.get_future());
-        response_reader->StartCall();
-        response_reader->Finish(&replies[shard], &call->status, static_cast<void *>(call));
-    }
-    WaitForFutures(futures);
-}
-
-void GRPCClient::FullNeighbor(std::span<const NodeId> node_ids, std::span<const Type> edge_types,
-                              std::vector<NodeId> &output_nodes, std::vector<Type> &output_types,
-                              std::vector<float> &output_weights, std::span<uint64_t> output_neighbor_counts)
-{
-    GetNeighborsRequest request;
-
-    *request.mutable_node_ids() = {std::begin(node_ids), std::end(node_ids)};
-    *request.mutable_edge_types() = {std::begin(edge_types), std::end(edge_types)};
-    std::vector<std::future<void>> futures;
-    std::vector<GetNeighborsReply> replies(std::size(m_engine_stubs));
-    std::vector<size_t> reply_offsets(std::size(m_engine_stubs));
-
-    // Algorithm is to wait until all responses arive and then merge them in
-    // the last callback.
-    std::atomic<size_t> responses_left{std::size(m_engine_stubs)};
-
-    for (size_t shard = 0; shard < m_engine_stubs.size(); ++shard)
-    {
-        auto *call = new AsyncClientCall();
-
-        auto response_reader =
-            m_engine_stubs[shard]->PrepareAsyncGetNeighbors(&call->context, request, NextCompletionQueue());
-
-        call->callback = [&responses_left, &replies, &output_nodes, &output_types, &output_weights,
-                          &output_neighbor_counts, &reply_offsets]() {
-            // Skip processing until all responses arrived. All responses are stored in the `replies` variable,
-            // so we can safely return.
-            if (responses_left.fetch_sub(1) > 1)
-            {
-                return;
-            }
-            for (size_t curr_node = 0; curr_node < std::size(output_neighbor_counts); ++curr_node)
-            {
-                for (size_t reply_index = 0; reply_index < std::size(replies); ++reply_index)
-                {
-                    const auto &reply = replies[reply_index];
-                    const auto count = reply.neighbor_counts(curr_node);
-                    if (count == 0)
-                    {
-                        continue;
-                    }
-                    output_neighbor_counts[curr_node] += count;
-                    const auto offset = reply_offsets[reply_index];
-                    auto node_ids_start = reply.node_ids().begin() + offset;
-                    output_nodes.insert(std::end(output_nodes), node_ids_start, node_ids_start + count);
-
-                    auto edge_weights_start = reply.edge_weights().begin() + offset;
-                    output_weights.insert(std::end(output_weights), edge_weights_start, edge_weights_start + count);
-                    auto edge_types_start = reply.edge_types().begin() + offset;
-                    output_types.insert(std::end(output_types), edge_types_start, edge_types_start + count);
-                    reply_offsets[reply_index] += count;
-                }
-            }
-        };
-
-        futures.emplace_back(call->promise.get_future());
-        response_reader->StartCall();
-        response_reader->Finish(&replies[shard], &call->status, static_cast<void *>(call));
-    }
-    WaitForFutures(futures);
-}
-
-void GRPCClient::WeightedSampleNeighbor(int64_t seed, std::span<const NodeId> node_ids,
-                                        std::span<const Type> edge_types, size_t count,
-                                        std::span<NodeId> output_neighbors, std::span<Type> output_types,
-                                        std::span<float> output_weights, NodeId default_node_id, float default_weight,
-                                        Type default_edge_type)
-{
-    snark::Xoroshiro128PlusGenerator engine(seed);
-    boost::random::uniform_int_distribution<int64_t> subseed(std::numeric_limits<int64_t>::min(),
-                                                             std::numeric_limits<int64_t>::max());
-
-    WeightedSampleNeighborsRequest request;
-    *request.mutable_node_ids() = {std::begin(node_ids), std::end(node_ids)};
-    *request.mutable_edge_types() = {std::begin(edge_types), std::end(edge_types)};
-    request.set_count(count);
-    request.set_default_node_id(default_node_id);
-    request.set_default_node_weight(default_weight);
-    request.set_default_edge_type(default_edge_type);
-    std::vector<std::future<void>> futures;
-    std::vector<WeightedSampleNeighborsReply> replies(m_engine_stubs.size());
-
-    // Cummulative total neighbor weights for each node.
-    // We it to organize bernulli trials to merge node
-    // neighbors that are split across shards.
-    std::vector<float> shard_weights(node_ids.size());
-    std::mutex mtx;
-    for (size_t shard = 0; shard < m_engine_stubs.size(); ++shard)
-    {
-        request.set_seed(subseed(engine));
-
-        auto *call = new AsyncClientCall();
-
-        auto response_reader =
-            m_engine_stubs[shard]->PrepareAsyncWeightedSampleNeighbors(&call->context, request, NextCompletionQueue());
-
-        call->callback = [&reply = replies[shard], count, output_neighbors, output_types, output_weights, node_ids,
-                          &mtx, &engine, &shard_weights, default_node_id, default_weight, default_edge_type]() {
-            if (reply.node_ids().empty())
-            {
-                return;
-            }
-
-            auto curr_nodes = std::begin(node_ids);
-            auto curr_out_neighbor = std::begin(output_neighbors);
-            auto curr_out_type = std::begin(output_types);
-            auto curr_out_weight = std::begin(output_weights);
-            auto curr_shard_weight = std::begin(shard_weights);
-
-            auto curr_reply_neighbor = std::begin(reply.neighbor_ids());
-            auto curr_reply_type = std::begin(reply.neighbor_types());
-            auto curr_reply_weight = std::begin(reply.neighbor_weights());
-            auto curr_reply_shard_weight = std::begin(reply.shard_weights());
-            boost::random::uniform_real_distribution<float> selector(0, 1);
-
-            // We need to lock the merge in case some nodes are present in multiple
-            // servers(a super node with lots of neighbors). To keep contention low
-            // we'll use a global lock per response instead of per node.
-            std::lock_guard guard(mtx);
-
-            // The strategy is to zip nodes from server response matching to the input
-            // nodes.
-            for (const auto &reply_node_id : reply.node_ids())
-            {
-                // Loop until we find a match
-                for (; curr_nodes != std::end(node_ids) && *curr_nodes != reply_node_id; ++curr_nodes)
-                {
-                    curr_out_neighbor += count;
-                    curr_out_weight += count;
-                    curr_out_type += count;
-                    ++curr_shard_weight;
-                }
-
-                *curr_shard_weight += *curr_reply_shard_weight;
-                if (*curr_shard_weight == 0)
-                {
-                    ++curr_shard_weight;
-                    ++curr_reply_shard_weight;
-
-                    curr_out_neighbor = std::fill_n(curr_out_neighbor, count, default_node_id);
-                    curr_out_weight = std::fill_n(curr_out_weight, count, default_weight);
-                    curr_out_type = std::fill_n(curr_out_type, count, default_edge_type);
-
-                    curr_reply_neighbor += count;
-                    curr_reply_type += count;
-                    curr_reply_weight += count;
-                    ++curr_nodes;
-                    continue;
-                }
-
-                float overwrite_rate = *curr_reply_shard_weight / *curr_shard_weight;
-                for (size_t i = 0; i < count; ++i)
-                {
-                    // Perf optimization for the most common scenario: every node has its
-                    // neighbors in one partition.
-                    if (overwrite_rate < 1.0f && selector(engine) > overwrite_rate)
-                    {
-                        ++curr_reply_weight;
-                        ++curr_reply_neighbor;
-                        ++curr_reply_type;
-                        ++curr_out_neighbor;
-                        ++curr_out_type;
-                        ++curr_out_weight;
-                        continue;
-                    }
-
-                    *(curr_out_neighbor++) = *(curr_reply_neighbor++);
-                    *(curr_out_type++) = *(curr_reply_type++);
-                    *(curr_out_weight++) = *(curr_reply_weight++);
-                }
-
-                ++curr_reply_shard_weight;
-                ++curr_shard_weight;
-                ++curr_nodes;
-            }
-
-            assert(curr_reply_weight == std::end(reply.neighbor_weights()));
-            assert(curr_reply_neighbor == std::end(reply.neighbor_ids()));
-            assert(curr_reply_type == std::end(reply.neighbor_types()));
-            assert(curr_reply_shard_weight == std::end(reply.shard_weights()));
-        };
-
-        futures.emplace_back(call->promise.get_future());
-        response_reader->StartCall();
-        response_reader->Finish(&replies[shard], &call->status, static_cast<void *>(call));
-    }
-
-    WaitForFutures(futures);
-}
-
-void GRPCClient::UniformSampleNeighbor(bool without_replacement, int64_t seed, std::span<const NodeId> node_ids,
-                                       std::span<const Type> edge_types, size_t count,
-                                       std::span<NodeId> output_neighbors, std::span<Type> output_types,
-                                       NodeId default_node_id, Type default_type)
-{
-    snark::Xoroshiro128PlusGenerator engine(seed);
-    boost::random::uniform_int_distribution<int64_t> subseed(std::numeric_limits<int64_t>::min(),
-                                                             std::numeric_limits<int64_t>::max());
-
-    UniformSampleNeighborsRequest request;
-    *request.mutable_node_ids() = {std::begin(node_ids), std::end(node_ids)};
-    *request.mutable_edge_types() = {std::begin(edge_types), std::end(edge_types)};
-    request.set_count(count);
-    request.set_default_node_id(default_node_id);
-    request.set_default_edge_type(default_type);
-    request.set_without_replacement(without_replacement);
-    std::vector<std::future<void>> futures;
-    std::vector<UniformSampleNeighborsReply> replies(m_engine_stubs.size());
-
-    // Cummulative total neighbor weights for each node.
-    // We it to organize bernulli trials to merge node
-    // neighbors that are split across shards.
-    std::vector<size_t> shard_counts(node_ids.size());
-    std::mutex mtx;
-    for (size_t shard = 0; shard < m_engine_stubs.size(); ++shard)
-    {
-        request.set_seed(subseed(engine));
-
-        auto *call = new AsyncClientCall();
-
-        auto response_reader =
-            m_engine_stubs[shard]->PrepareAsyncUniformSampleNeighbors(&call->context, request, NextCompletionQueue());
-        call->callback = [&reply = replies[shard], count, output_types, node_ids, &mtx, &engine, &shard_counts,
-                          output_neighbors, default_node_id, default_type]() {
-            if (reply.node_ids().empty())
-            {
-                return;
-            }
-
-            auto curr_nodes = std::begin(node_ids);
-            auto curr_out_neighbor = std::begin(output_neighbors);
-            auto curr_out_type = std::begin(output_types);
-            auto curr_shard_weight = std::begin(shard_counts);
-            auto curr_reply_neighbor = std::begin(reply.neighbor_ids());
-            auto curr_reply_type = std::begin(reply.neighbor_types());
-            auto curr_reply_shard_weight = std::begin(reply.shard_counts());
-            boost::random::uniform_real_distribution<float> selector(0, 1);
-
-            // We need to lock the merge in case some nodes are present in multiple
-            // servers(a super node with lots of neighbors). To keep contention low
-            // we'll use a global lock per response instead of per node.
-            std::lock_guard guard(mtx);
-
-            // The strategy is to zip nodes from server response matching to the input
-            // nodes.
-            for (const auto &reply_node_id : reply.node_ids())
-            {
-                // Loop until we find a match
-                for (; curr_nodes != std::end(node_ids) && *curr_nodes != reply_node_id; ++curr_nodes)
-                {
-                    curr_out_neighbor += count;
-                    curr_out_type += count;
-                    ++curr_shard_weight;
-                }
-
-                *curr_shard_weight += *curr_reply_shard_weight;
-                if (*curr_shard_weight == 0)
-                {
-                    ++curr_shard_weight;
-                    ++curr_reply_shard_weight;
-
-                    curr_out_neighbor = std::fill_n(curr_out_neighbor, count, default_node_id);
-                    curr_out_type = std::fill_n(curr_out_type, count, default_type);
-
-                    curr_reply_neighbor += count;
-                    curr_reply_type += count;
-                    ++curr_nodes;
-                    continue;
-                }
-
-                float overwrite_rate = float(*curr_reply_shard_weight) / *curr_shard_weight;
-                for (size_t i = 0; i < count; ++i)
-                {
-                    // Perf optimization for the most common scenario: every node has its
-                    // neighbors in one partition.
-                    if (overwrite_rate < 1.0f && selector(engine) > overwrite_rate)
-                    {
-                        ++curr_reply_neighbor;
-                        ++curr_reply_type;
-                        ++curr_out_neighbor;
-                        ++curr_out_type;
-                        continue;
-                    }
-
-                    *(curr_out_neighbor++) = *(curr_reply_neighbor++);
-                    *(curr_out_type++) = *(curr_reply_type++);
-                }
-
-                ++curr_reply_shard_weight;
-                ++curr_shard_weight;
-                ++curr_nodes;
-            }
-
-            assert(curr_reply_neighbor == std::end(reply.neighbor_ids()));
-            assert(curr_reply_type == std::end(reply.neighbor_types()));
-            assert(curr_reply_shard_weight == std::end(reply.shard_counts()));
-        };
-
-        futures.emplace_back(call->promise.get_future());
-        response_reader->StartCall();
-        response_reader->Finish(&replies[shard], &call->status, static_cast<void *>(call));
-    }
-
-    WaitForFutures(futures);
-}
-
-uint64_t GRPCClient::CreateSampler(bool is_edge, CreateSamplerRequest_Category category, std::span<Type> types)
-{
-    snark::CreateSamplerRequest request;
-    *request.mutable_enitity_types() = {std::begin(types), std::end(types)};
-    request.set_is_edge(is_edge);
-    request.set_category(category);
-
-    std::vector<std::future<void>> futures;
-    std::vector<CreateSamplerReply> replies(m_sampler_stubs.size());
-
-    std::vector<uint64_t> sub_sampler_ids(m_sampler_stubs.size());
-    std::vector<float> sub_sampler_weights(m_sampler_stubs.size());
-    for (size_t shard = 0; shard < m_sampler_stubs.size(); ++shard)
-    {
-        auto *call = new AsyncClientCall();
-
-        auto response_reader =
-            m_sampler_stubs[shard]->PrepareAsyncCreate(&call->context, request, NextCompletionQueue());
-
-        call->callback = [&reply = replies[shard], &sub_sampler_id = sub_sampler_ids[shard],
-                          &sub_sampler_weight = sub_sampler_weights[shard]]() {
-            sub_sampler_id = reply.sampler_id();
-            sub_sampler_weight = reply.weight();
-        };
-
-        futures.emplace_back(call->promise.get_future());
-        response_reader->StartCall();
-        response_reader->Finish(&replies[shard], &call->status, static_cast<void *>(call));
-    }
-
-    WaitForFutures(futures);
-
-    // Adjust weights for future sampling.
-    conditional_probabilities(sub_sampler_weights);
-    std::lock_guard l(m_sampler_mutex);
-    uint64_t sampler_id = m_sampler_ids.size();
-    m_sampler_ids.emplace_back(std::move(sub_sampler_ids));
-    m_sampler_weights.emplace_back(std::move(sub_sampler_weights));
-    return sampler_id;
-}
-
-void GRPCClient::SampleNodes(int64_t seed, uint64_t sampler_id, std::span<NodeId> out_node_ids,
-                             std::span<Type> out_types)
-{
-    snark::SampleRequest request;
-    request.set_is_edge(false);
-
-    std::vector<std::future<void>> futures;
-    std::vector<SampleReply> replies(m_sampler_stubs.size());
-
-    std::span<const float> weights;
-    std::span<const uint64_t> sampler_ids;
-    {
-        std::lock_guard l(m_sampler_mutex);
-        weights = std::span(m_sampler_weights[sampler_id].data(), m_sampler_stubs.size());
-
-        sampler_ids = std::span(m_sampler_ids[sampler_id].data(), m_sampler_stubs.size());
-    }
-
-    snark::Xoroshiro128PlusGenerator gen(seed);
-    boost::random::uniform_int_distribution<int64_t> subseed;
-    size_t left = out_types.size();
-    size_t position = 0;
-
-    for (size_t shard = 0; shard < m_sampler_stubs.size(); ++shard)
-    {
-        if (sampler_ids[shard] == empty_sampler_id)
-        {
-            continue;
-        }
-
-        auto *call = new AsyncClientCall();
-        const size_t element_count = boost::random::binomial_distribution<int32_t>(left, weights[shard])(gen);
-        left -= element_count;
-
-        request.set_seed(subseed(gen));
-        request.set_sampler_id(sampler_ids[shard]);
-        request.set_count(element_count);
-        auto response_reader =
-            m_sampler_stubs[shard]->PrepareAsyncSample(&call->context, request, NextCompletionQueue());
-        call->callback = [&reply = replies[shard], types = out_types.subspan(position, element_count),
-                          nodes = out_node_ids.subspan(position, element_count)]() {
-            std::copy(std::begin(reply.types()), std::end(reply.types()), std::begin(types));
-
-            std::copy(std::begin(reply.node_ids()), std::end(reply.node_ids()), std::begin(nodes));
-        };
-
-        position += element_count;
-        futures.emplace_back(call->promise.get_future());
-        response_reader->StartCall();
-        response_reader->Finish(&replies[shard], &call->status, static_cast<void *>(call));
-    }
-
-    WaitForFutures(futures);
-}
-
-void GRPCClient::SampleEdges(int64_t seed, uint64_t sampler_id, std::span<NodeId> out_src_node_ids,
-                             std::span<Type> out_types, std::span<NodeId> out_dst_node_ids)
-{
-    snark::SampleRequest request;
-    request.set_is_edge(true);
-
-    std::vector<std::future<void>> futures;
-    std::vector<SampleReply> replies(m_sampler_stubs.size());
-
-    std::span<const float> weights;
-    std::span<const uint64_t> sampler_ids;
-    {
-        std::lock_guard l(m_sampler_mutex);
-        weights = std::span(m_sampler_weights[sampler_id].data(), m_sampler_stubs.size());
-
-        sampler_ids = std::span(m_sampler_ids[sampler_id].data(), m_sampler_stubs.size());
-    }
-
-    snark::Xoroshiro128PlusGenerator gen(seed);
-    boost::random::uniform_int_distribution<int64_t> subseed;
-    size_t left = out_types.size();
-    size_t position = 0;
-
-    for (size_t shard = 0; shard < m_sampler_stubs.size() && left > 0; ++shard)
-    {
-        auto *call = new AsyncClientCall();
-        const size_t shard_count = boost::random::binomial_distribution<int32_t>(left, weights[shard])(gen);
-        left -= shard_count;
-
-        request.set_seed(subseed(gen));
-        request.set_sampler_id(sampler_ids[shard]);
-        request.set_count(shard_count);
-
-        auto response_reader =
-            m_sampler_stubs[shard]->PrepareAsyncSample(&call->context, request, NextCompletionQueue());
-        call->callback = [&reply = replies[shard], shard_count, types = out_types.subspan(position, shard_count),
-                          src_nodes = out_src_node_ids.subspan(position, shard_count),
-                          dst_nodes = out_dst_node_ids.subspan(position, shard_count)]() {
-            std::copy(std::begin(reply.types()), std::end(reply.types()), std::begin(types));
-            std::copy_n(std::begin(reply.node_ids()), shard_count, std::begin(src_nodes));
-            std::copy_n(std::begin(reply.node_ids()) + shard_count, shard_count, std::begin(dst_nodes));
-        };
-
-        position += shard_count;
-        futures.emplace_back(call->promise.get_future());
-        response_reader->StartCall();
-        response_reader->Finish(&replies[shard], &call->status, static_cast<void *>(call));
-    }
-
-    WaitForFutures(futures);
-}
-
-void GRPCClient::WriteMetadata(std::filesystem::path path)
-{
-    EmptyMessage request;
-    MetadataReply reply;
-    auto *call = new AsyncClientCall();
-    auto response_reader =
-        m_engine_stubs.front()->PrepareAsyncGetMetadata(&call->context, request, NextCompletionQueue());
-
-    call->callback = [&reply, &path]() {
-        Metadata meta;
-        meta.m_node_count = reply.nodes();
-        meta.m_edge_count = reply.edges();
-        meta.m_node_type_count = reply.node_types();
-        meta.m_edge_type_count = reply.edge_types();
-        meta.m_partition_count = reply.partitions();
-        meta.m_node_feature_count = reply.node_features();
-        meta.m_edge_feature_count = reply.edge_features();
-        meta.m_node_count_per_type = {std::begin(reply.node_count_per_type()), std::end(reply.node_count_per_type())};
-        meta.m_edge_count_per_type = {std::begin(reply.edge_count_per_type()), std::end(reply.edge_count_per_type())};
-
-        auto curr_node_type = std::begin(reply.node_partition_weights());
-        auto curr_edge_type = std::begin(reply.edge_partition_weights());
-        meta.m_partition_node_weights.reserve(meta.m_partition_count);
-        meta.m_partition_edge_weights.reserve(meta.m_partition_count);
-        for (size_t partition = 0; partition < meta.m_partition_count; ++partition)
-        {
-            meta.m_partition_node_weights.emplace_back();
-            auto &node_weights = meta.m_partition_node_weights.back();
-            node_weights.reserve(meta.m_node_type_count);
-            std::copy_n(curr_node_type, meta.m_node_type_count, std::back_inserter(node_weights));
-            curr_node_type += meta.m_node_type_count;
-
-            meta.m_partition_edge_weights.emplace_back();
-            auto &edge_weights = meta.m_partition_edge_weights.back();
-            edge_weights.reserve(meta.m_edge_type_count);
-            std::copy_n(curr_edge_type, meta.m_edge_type_count, std::back_inserter(edge_weights));
-            curr_edge_type += meta.m_edge_type_count;
-        }
-
-        meta.Write(path.string().c_str());
-    };
-
-    // Order is important: call variable can be deleted before futures can be
-    // obtained.
-    auto future = call->promise.get_future();
-    response_reader->StartCall();
-    response_reader->Finish(&reply, &call->status, static_cast<void *>(call));
-    future.get();
-}
-
-grpc::CompletionQueue *GRPCClient::NextCompletionQueue()
-{
-    return &m_completion_queue[m_counter++ % m_completion_queue.size()];
-}
-
-GRPCClient::~GRPCClient()
-{
-    for (auto &q : m_completion_queue)
-    {
-        q.Shutdown();
-    }
-    for (auto &t : m_reply_threads)
-    {
-        t.join();
-    }
-}
-
-} // namespace snark
->>>>>>> b30762e9d10d2ae19e206c7622f6d10554dc84f0
-=======
-// Copyright (c) Microsoft Corporation.
-// Licensed under the MIT License.
-
-#include "client.h"
-
-#include <algorithm>
-#include <atomic>
-#include <cassert>
-#include <cstdio>
-#include <exception>
-#include <functional>
-#include <future>
-#include <limits>
-#include <numeric>
-#include <random>
-#include <thread>
-
-#include "src/cc/lib/distributed/call_data.h"
-#include "src/cc/lib/graph/xoroshiro.h"
-
-// Use raw log to avoid possible initialization conflicts with glog from other libraries.
-#include <glog/logging.h>
-#include <glog/raw_logging.h>
-
-#include "boost/random/binomial_distribution.hpp"
-#include "boost/random/uniform_int_distribution.hpp"
-#include "boost/random/uniform_real_distribution.hpp"
-#include <grpcpp/client_context.h>
-#include <grpcpp/create_channel.h>
-
-namespace
-{
-
-// Index to look up feature coordinates to return them in sorted order.
-// shard, index offset, index count, value offset, value count
-using SparseFeatureIndex = std::tuple<size_t, int, int, int, int>;
-
-void WaitForFutures(std::vector<std::future<void>> &futures)
-{
-    for (auto &f : futures)
-    {
-        f.get();
-    }
-}
-void ExtractFeatures(const std::vector<std::vector<SparseFeatureIndex>> &response_index,
-                     const std::vector<snark::SparseFeaturesReply> &replies, std::span<int64_t> out_dimensions,
-                     std::vector<std::vector<int64_t>> &out_indices, std::vector<std::vector<uint8_t>> &out_values,
-                     size_t node_count)
-{
-    for (size_t feature_index = 0; feature_index < out_dimensions.size(); ++feature_index)
-    {
-        for (size_t node_index = 0; node_index < node_count; ++node_index)
-        {
-            size_t shard;
-            int index_start, index_count, value_start, value_count;
-            std::tie(shard, index_start, index_count, value_start, value_count) =
-                response_index[node_index][feature_index];
-            if (replies[shard].indices().empty())
-            {
-                continue;
-            }
-            std::copy_n(std::begin(replies[shard].indices()) + index_start, index_count,
-                        std::back_inserter(out_indices[feature_index]));
-            std::copy_n(std::begin(replies[shard].values()) + value_start, value_count,
-                        std::back_inserter(out_values[feature_index]));
-        }
-    }
-}
-
-void ExtractStringFeatures(const std::vector<std::pair<size_t, size_t>> &response_index,
-                           const std::vector<snark::StringFeaturesReply> &replies, std::span<int64_t> dimensions,
-                           std::vector<uint8_t> &out_values)
-{
-    const auto total_size = std::accumulate(std::begin(dimensions), std::end(dimensions), int64_t(0));
-    out_values.reserve(total_size);
-    for (size_t feature_index = 0; feature_index < dimensions.size(); ++feature_index)
-    {
-        const auto &index = response_index[feature_index];
-        std::copy_n(std::begin(replies[index.first].values()) + index.second, dimensions[feature_index],
-                    std::back_inserter(out_values));
-    }
-}
-} // namespace
-
-namespace snark
-{
-
-using grpc::ClientContext;
-using grpc::ClientReader;
-using grpc::ClientReaderWriter;
-using grpc::ClientWriter;
-using grpc::Status;
-
-GRPCClient::GRPCClient(std::vector<std::shared_ptr<grpc::Channel>> channels, uint32_t num_threads,
-                       uint32_t num_threads_per_cq)
-{
-    num_threads = std::max(uint32_t(1), num_threads);
-    num_threads_per_cq = std::max(uint32_t(1), num_threads_per_cq);
-    uint32_t num_cqs = (num_threads + num_threads_per_cq - 1) / num_threads_per_cq;
-    m_completion_queue = std::vector<grpc::CompletionQueue>(num_cqs);
-    for (auto c : channels)
-    {
-        m_engine_stubs.emplace_back(snark::GraphEngine::NewStub(c));
-        m_sampler_stubs.emplace_back(snark::GraphSampler::NewStub(c));
-    }
-
-    for (uint32_t i = 0; i < num_threads; ++i)
-    {
-        m_reply_threads.emplace_back(AsyncCompleteRpc(i % m_completion_queue.size()));
-    }
-}
-
-// Client queue item with information about request.
-struct AsyncClientCall
-{
-    ClientContext context;
-
-    // Status is shared accross all types of requests
-    Status status;
-
-    // Callback to execute after recieving response from the server.
-    std::function<void()> callback;
-
-    // Promise set by the client after executing callback.
-    std::promise<void> promise;
-};
-
-std::function<void()> GRPCClient::AsyncCompleteRpc(size_t index)
-{
-    return [&queue = m_completion_queue[index]]() {
-        void *got_tag;
-        bool ok = false;
-
-        while (queue.Next(&got_tag, &ok))
-        {
-            GPR_ASSERT(ok);
-            auto call = static_cast<AsyncClientCall *>(got_tag);
-
-            if (call->status.ok())
-            {
-                call->callback();
-                call->promise.set_value();
-            }
-            else
-            {
-                RAW_LOG_ERROR("Request failed, code: %d. Message: %s", call->status.error_code(),
-                              call->status.error_message().c_str());
-                try
-                {
-                    throw std::runtime_error(std::string("Request failed. Message: ") + call->status.error_message());
-                }
-                catch (std::exception &e)
-                {
-                    call->promise.set_exception(std::current_exception());
-                }
-            }
-
-            // Once we're complete, deallocate the call object.
-            delete call;
-        }
-    };
-}
-
-void GRPCClient::GetNodeType(std::span<const NodeId> node_ids, std::span<Type> output, Type default_type)
-{
-    assert(node_ids.size() == output.size());
-
-    NodeTypesRequest request;
-    const auto node_len = node_ids.size();
-    *request.mutable_node_ids() = {std::begin(node_ids), std::end(node_ids)};
-    std::vector<std::future<void>> futures;
-    futures.reserve(m_engine_stubs.size());
-    std::vector<NodeTypesReply> replies(m_engine_stubs.size());
-
-    // Vector<bool> is not thread safe for our use case, because it's storage is not contiguous
-    auto found = std::make_unique<bool[]>(node_len);
-    for (size_t shard = 0; shard < m_engine_stubs.size(); ++shard)
-    {
-        auto *call = new AsyncClientCall();
-
-        auto response_reader =
-            m_engine_stubs[shard]->PrepareAsyncGetNodeTypes(&call->context, request, NextCompletionQueue());
-
-        call->callback = [&reply = replies[shard], output, &found]() {
-            if (reply.offsets().empty())
-            {
-                return;
-            }
-
-            auto curr_type_reply = std::begin(reply.types());
-            for (auto index : reply.offsets())
-            {
-                output[index] = *curr_type_reply;
-                found[index] = true;
-                ++curr_type_reply;
-            }
-        };
-
-        // Order is important: call variable can be deleted before futures can be
-        // obtained.
-        futures.emplace_back(call->promise.get_future());
-        response_reader->StartCall();
-        response_reader->Finish(&replies[shard], &call->status, static_cast<void *>(call));
-    }
-
-    WaitForFutures(futures);
-    for (size_t i = 0; i < node_len; ++i)
-    {
-        if (!found[i])
-        {
-            output[i] = default_type;
-        }
-    }
-}
-
-void GRPCClient::GetNodeFeature(std::span<const NodeId> node_ids, std::span<FeatureMeta> features,
-                                std::span<uint8_t> output)
-{
-    assert(std::accumulate(std::begin(features), std::end(features), size_t(0),
-                           [](size_t val, const auto &f) { return val + f.second; }) *
-               node_ids.size() ==
-           output.size());
-
-    NodeFeaturesRequest request;
-    const auto node_len = node_ids.size();
-    *request.mutable_node_ids() = {std::begin(node_ids), std::end(node_ids)};
-    for (const auto &feature : features)
-    {
-        auto wire_feature = request.add_features();
-        wire_feature->set_id(feature.first);
-        wire_feature->set_size(feature.second);
-    }
-    const size_t fv_size = output.size() / node_len;
-    std::vector<std::future<void>> futures;
-    futures.reserve(m_engine_stubs.size());
-    std::vector<NodeFeaturesReply> replies(m_engine_stubs.size());
-
-    // Vector<bool> is not thread safe for our use case, because it's storage is not contiguous
-    auto found = std::make_unique<bool[]>(node_len);
-    for (size_t shard = 0; shard < m_engine_stubs.size(); ++shard)
-    {
-        auto *call = new AsyncClientCall();
-
-        auto response_reader =
-            m_engine_stubs[shard]->PrepareAsyncGetNodeFeatures(&call->context, request, NextCompletionQueue());
-
-        call->callback = [&reply = replies[shard], output, &found, fv_size]() {
-            if (reply.offsets().empty())
-            {
-                return;
-            }
-
-            auto curr_feature_out = std::begin(output);
-            // Use c_str since string iterators can process wide charachters on windows.
-            auto curr_feature_reply = reply.feature_values().c_str();
-            for (auto index : reply.offsets())
-            {
-                std::copy(curr_feature_reply, curr_feature_reply + fv_size, curr_feature_out + fv_size * index);
-                curr_feature_reply += fv_size;
-                found[index] = true;
-            }
-        };
-
-        // Order is important: call variable can be deleted before futures can be
-        // obtained.
-        futures.emplace_back(call->promise.get_future());
-        response_reader->StartCall();
-        response_reader->Finish(&replies[shard], &call->status, static_cast<void *>(call));
-    }
-
-    WaitForFutures(futures);
-    auto values = std::begin(output);
-    for (size_t i = 0; i < node_len; ++i)
-    {
-        if (found[i])
-        {
-            values += fv_size;
-        }
-        else
-        {
-            values = std::fill_n(values, fv_size, 0);
-        }
-    }
-}
-
-void GRPCClient::GetEdgeFeature(std::span<const NodeId> edge_src_ids, std::span<const NodeId> edge_dst_ids,
-                                std::span<const Type> edge_types, std::span<FeatureMeta> features,
-                                std::span<uint8_t> output)
-{
-    const auto len = edge_types.size();
-    assert(std::accumulate(std::begin(features), std::end(features), size_t(0),
-                           [](size_t val, const auto &f) { return val + f.second; }) *
-               len ==
-           output.size());
-    assert(len == edge_src_ids.size());
-    assert(len == edge_dst_ids.size());
-    assert(output.size() % len == 0);
-
-    EdgeFeaturesRequest request;
-    *request.mutable_node_ids() = {std::begin(edge_src_ids), std::end(edge_src_ids)};
-    request.mutable_node_ids()->Add(std::begin(edge_dst_ids), std::end(edge_dst_ids));
-    request.mutable_types()->Add(std::begin(edge_types), std::end(edge_types));
-    for (const auto &feature : features)
-    {
-        auto wire_feature = request.add_features();
-        wire_feature->set_id(feature.first);
-        wire_feature->set_size(feature.second);
-    }
-
-    const size_t fv_size = output.size() / len;
-    std::vector<std::future<void>> futures;
-    futures.reserve(m_engine_stubs.size());
-    std::vector<EdgeFeaturesReply> replies(m_engine_stubs.size());
-
-    // Vector<bool> is not thread safe for our use case, because it's storage is not contiguous
-    auto found = std::make_unique<bool[]>(len);
-    for (size_t shard = 0; shard < m_engine_stubs.size(); ++shard)
-    {
-        auto *call = new AsyncClientCall();
-
-        auto response_reader =
-            m_engine_stubs[shard]->PrepareAsyncGetEdgeFeatures(&call->context, request, NextCompletionQueue());
-
-        call->callback = [&reply = replies[shard], output, fv_size, &found]() {
-            if (reply.offsets().empty())
-            {
-                return;
-            }
-
-            auto curr_feature_out = std::begin(output);
-            // Use c_str since string iterators can process wide charachters on windows.
-            auto curr_feature_reply = reply.feature_values().c_str();
-            for (auto index : reply.offsets())
-            {
-                std::copy(curr_feature_reply, curr_feature_reply + fv_size, curr_feature_out + fv_size * index);
-                curr_feature_reply += fv_size;
-                found[index] = true;
-            }
-        };
-
-        // Order is important: call variable can be deleted before futures can be
-        // obtained.
-        futures.emplace_back(call->promise.get_future());
-        response_reader->StartCall();
-        response_reader->Finish(&replies[shard], &call->status, static_cast<void *>(call));
-    }
-
-    WaitForFutures(futures);
-    auto values = std::begin(output);
-    for (size_t i = 0; i < len; ++i)
-    {
-        if (found[i])
-        {
-            values += fv_size;
-        }
-        else
-        {
-            values = std::fill_n(values, fv_size, 0);
-        }
-    }
-}
-
-void GRPCClient::GetNodeSparseFeature(std::span<const NodeId> node_ids, std::span<const FeatureId> features,
-                                      std::span<int64_t> out_dimensions, std::vector<std::vector<int64_t>> &out_indices,
-                                      std::vector<std::vector<uint8_t>> &out_values)
-{
-    assert(out_indices.size() == features.size());
-    assert(out_dimensions.size() == features.size());
-
-    // Fill out_dimensions in case nodes don't have some features.
-    std::fill(std::begin(out_dimensions), std::end(out_dimensions), 0);
-    NodeSparseFeaturesRequest request;
-    *request.mutable_node_ids() = {std::begin(node_ids), std::end(node_ids)};
-    *request.mutable_feature_ids() = {std::begin(features), std::end(features)};
-    std::vector<std::future<void>> futures;
-    futures.reserve(m_engine_stubs.size());
-    std::vector<SparseFeaturesReply> replies(m_engine_stubs.size());
-
-    const auto feature_count = features.size();
-    std::vector<std::vector<SparseFeatureIndex>> response_index(node_ids.size(),
-                                                                std::vector<SparseFeatureIndex>(feature_count));
-
-    for (size_t shard = 0; shard < m_engine_stubs.size(); ++shard)
-    {
-        auto *call = new AsyncClientCall();
-
-        auto response_reader =
-            m_engine_stubs[shard]->PrepareAsyncGetNodeSparseFeatures(&call->context, request, NextCompletionQueue());
-
-        call->callback = [&reply = replies[shard], &response_index, shard, out_dimensions]() {
-            if (reply.indices().empty())
-            {
-                return;
-            }
-            int64_t node_offset = 0;
-            int64_t value_offset = 0;
-            int64_t node_cummulative_count = 0;
-            for (int64_t feature_index = 0; feature_index < reply.dimensions().size(); ++feature_index)
-            {
-                const auto feature_dim = reply.dimensions(feature_index) + 1;
-                if (feature_dim == 1)
-                {
-                    continue;
-                }
-                out_dimensions[feature_index] = reply.dimensions(feature_index);
-                const size_t value_increment =
-                    (reply.values_counts(feature_index) * feature_dim) / reply.indices_counts(feature_index);
-                node_cummulative_count += reply.indices_counts(feature_index);
-                for (; node_offset < node_cummulative_count;
-                     node_offset += feature_dim, value_offset += value_increment)
-                {
-                    const auto node_index = reply.indices(node_offset);
-                    int64_t count = std::get<2>(response_index[node_index][feature_index]);
-                    if (count == 0)
-                    {
-                        std::get<0>(response_index[node_index][feature_index]) = shard;
-                        std::get<1>(response_index[node_index][feature_index]) = node_offset;
-                        std::get<3>(response_index[node_index][feature_index]) = value_offset;
-                    }
-                    std::get<2>(response_index[node_index][feature_index]) += feature_dim;
-                    std::get<4>(response_index[node_index][feature_index]) += value_increment;
-                }
-            }
-        };
-
-        // Order is important: call variable can be deleted before futures can be
-        // obtained.
-        futures.emplace_back(call->promise.get_future());
-        response_reader->StartCall();
-        response_reader->Finish(&replies[shard], &call->status, static_cast<void *>(call));
-    }
-
-    WaitForFutures(futures);
-    ExtractFeatures(response_index, replies, out_dimensions, out_indices, out_values, node_ids.size());
-}
-
-void GRPCClient::GetEdgeSparseFeature(std::span<const NodeId> edge_src_ids, std::span<const NodeId> edge_dst_ids,
-                                      std::span<const Type> edge_types, std::span<const FeatureId> features,
-                                      std::span<int64_t> out_dimensions, std::vector<std::vector<int64_t>> &out_indices,
-                                      std::vector<std::vector<uint8_t>> &out_values)
-{
-    const auto len = edge_types.size();
-    assert(len == edge_src_ids.size());
-    assert(len == edge_dst_ids.size());
-
-    EdgeSparseFeaturesRequest request;
-    *request.mutable_node_ids() = {std::begin(edge_src_ids), std::end(edge_src_ids)};
-    request.mutable_node_ids()->Add(std::begin(edge_dst_ids), std::end(edge_dst_ids));
-    request.mutable_types()->Add(std::begin(edge_types), std::end(edge_types));
-    *request.mutable_feature_ids() = {std::begin(features), std::end(features)};
-
-    std::vector<std::future<void>> futures;
-    futures.reserve(m_engine_stubs.size());
-    std::vector<SparseFeaturesReply> replies(m_engine_stubs.size());
-
-    // Index to look up feature coordinates to return them in sorted order.
-    const auto feature_count = features.size();
-    std::vector<std::vector<SparseFeatureIndex>> response_index(len, std::vector<SparseFeatureIndex>(feature_count));
-
-    for (size_t shard = 0; shard < m_engine_stubs.size(); ++shard)
-    {
-        auto *call = new AsyncClientCall();
-
-        auto response_reader =
-            m_engine_stubs[shard]->PrepareAsyncGetEdgeSparseFeatures(&call->context, request, NextCompletionQueue());
-
-        call->callback = [&reply = replies[shard], &response_index, shard, out_dimensions]() {
-            if (reply.indices().empty())
-            {
-                return;
-            }
-            int64_t edge_offset = 0;
-            int64_t value_offset = 0;
-            int64_t edge_cummulative_count = 0;
-            for (int64_t feature_index = 0; feature_index < reply.dimensions().size(); ++feature_index)
-            {
-                const auto feature_dim = reply.dimensions(feature_index) + 1;
-                if (feature_dim == 1)
-                {
-                    continue;
-                }
-                out_dimensions[feature_index] = reply.dimensions(feature_index);
-                const size_t value_increment =
-                    (reply.values_counts(feature_index) * feature_dim) / reply.indices_counts(feature_index);
-                edge_cummulative_count += reply.indices_counts(feature_index);
-                for (; edge_offset < edge_cummulative_count;
-                     edge_offset += feature_dim, value_offset += value_increment)
-                {
-                    const auto node_index = reply.indices(edge_offset);
-                    int64_t count = std::get<2>(response_index[node_index][feature_index]);
-                    if (count == 0)
-                    {
-                        std::get<0>(response_index[node_index][feature_index]) = shard;
-                        std::get<1>(response_index[node_index][feature_index]) = edge_offset;
-                        std::get<3>(response_index[node_index][feature_index]) = value_offset;
-                    }
-                    std::get<2>(response_index[node_index][feature_index]) += feature_dim;
-                    std::get<4>(response_index[node_index][feature_index]) += value_increment;
-                }
-            }
-        };
-
-        // Order is important: call variable can be deleted before futures can be
-        // obtained.
-        futures.emplace_back(call->promise.get_future());
-        response_reader->StartCall();
-        response_reader->Finish(&replies[shard], &call->status, static_cast<void *>(call));
-    };
-
-    WaitForFutures(futures);
-    ExtractFeatures(response_index, replies, out_dimensions, out_indices, out_values, len);
-}
-
-void GRPCClient::GetNodeStringFeature(std::span<const NodeId> node_ids, std::span<const FeatureId> features,
-                                      std::span<int64_t> out_dimensions, std::vector<uint8_t> &out_values)
-{
-    NodeSparseFeaturesRequest request;
-    *request.mutable_node_ids() = {std::begin(node_ids), std::end(node_ids)};
-    *request.mutable_feature_ids() = {std::begin(features), std::end(features)};
-    std::vector<std::future<void>> futures;
-    futures.reserve(m_engine_stubs.size());
-    std::vector<StringFeaturesReply> replies(m_engine_stubs.size());
-
-    const auto feature_count = features.size();
-    std::vector<std::pair<size_t, size_t>> response_index(node_ids.size() * feature_count);
-
-    for (size_t shard = 0; shard < m_engine_stubs.size(); ++shard)
-    {
-        auto *call = new AsyncClientCall();
-
-        auto response_reader =
-            m_engine_stubs[shard]->PrepareAsyncGetNodeStringFeatures(&call->context, request, NextCompletionQueue());
-
-        call->callback = [&reply = replies[shard], &response_index, shard, out_dimensions]() {
-            if (reply.values().empty())
-            {
-                return;
-            }
-            int64_t value_offset = 0;
-            for (int64_t feature_index = 0; feature_index < reply.dimensions().size(); ++feature_index)
-            {
-                const auto dim = reply.dimensions(feature_index);
-                if (dim == 0)
-                {
-                    continue;
-                }
-
-                // it is ok to not to synchronize here, because feature data is the same across shards.
-                response_index[feature_index] = {shard, value_offset};
-                out_dimensions[feature_index] = dim;
-                value_offset += dim;
-            }
-        };
-
-        // Order is important: call variable can be deleted before futures can be
-        // obtained.
-        futures.emplace_back(call->promise.get_future());
-        response_reader->StartCall();
-        response_reader->Finish(&replies[shard], &call->status, static_cast<void *>(call));
-    }
-
-    WaitForFutures(futures);
-    ExtractStringFeatures(response_index, replies, out_dimensions, out_values);
-}
-
-void GRPCClient::GetEdgeStringFeature(std::span<const NodeId> edge_src_ids, std::span<const NodeId> edge_dst_ids,
-                                      std::span<const Type> edge_types, std::span<const FeatureId> features,
-                                      std::span<int64_t> out_dimensions, std::vector<uint8_t> &out_values)
-{
-    const auto len = edge_types.size();
-    assert(len == edge_src_ids.size());
-    assert(len == edge_dst_ids.size());
-
-    EdgeSparseFeaturesRequest request;
-    *request.mutable_node_ids() = {std::begin(edge_src_ids), std::end(edge_src_ids)};
-    request.mutable_node_ids()->Add(std::begin(edge_dst_ids), std::end(edge_dst_ids));
-    request.mutable_types()->Add(std::begin(edge_types), std::end(edge_types));
-    *request.mutable_feature_ids() = {std::begin(features), std::end(features)};
-
-    std::vector<std::future<void>> futures;
-    futures.reserve(m_engine_stubs.size());
-    std::vector<StringFeaturesReply> replies(m_engine_stubs.size());
-
-    // Index to look up feature coordinates to return them in sorted order.
-    const auto feature_count = features.size();
-    std::vector<std::pair<size_t, size_t>> response_index(len * feature_count);
-
-    for (size_t shard = 0; shard < m_engine_stubs.size(); ++shard)
-    {
-        auto *call = new AsyncClientCall();
-
-        auto response_reader =
-            m_engine_stubs[shard]->PrepareAsyncGetEdgeStringFeatures(&call->context, request, NextCompletionQueue());
-
-        call->callback = [&reply = replies[shard], &response_index, shard, out_dimensions]() {
-            if (reply.values().empty())
-            {
-                return;
-            }
-            int64_t value_offset = 0;
-            for (int64_t feature_index = 0; feature_index < reply.dimensions().size(); ++feature_index)
-            {
-                const auto dim = reply.dimensions(feature_index);
-                if (dim == 0)
-                {
-                    continue;
-                }
-
-                // it is ok to not to synchronize here, because feature data is the same across shards.
-                response_index[feature_index] = {shard, value_offset};
-                out_dimensions[feature_index] = dim;
-                value_offset += dim;
-            }
-        };
-
-        // Order is important: call variable can be deleted before futures can be
-        // obtained.
-        futures.emplace_back(call->promise.get_future());
-        response_reader->StartCall();
-        response_reader->Finish(&replies[shard], &call->status, static_cast<void *>(call));
-    }
-
-    WaitForFutures(futures);
-    ExtractStringFeatures(response_index, replies, out_dimensions, out_values);
-}
-
-void GRPCClient::NeighborCount(std::span<const NodeId> node_ids, std::span<const Type> edge_types,
-                               std::span<uint64_t> output_neighbor_counts)
-{
-    GetNeighborsRequest request;
-
-    *request.mutable_node_ids() = {std::begin(node_ids), std::end(node_ids)};
-    *request.mutable_edge_types() = {std::begin(edge_types), std::end(edge_types)};
-
-    std::vector<std::future<void>> futures;
-    std::vector<GetNeighborCountsReply> replies(std::size(m_engine_stubs));
-    std::atomic<size_t> responses_left{std::size(m_engine_stubs)};
-
-    size_t len = node_ids.size();
-    std::fill_n(std::begin(output_neighbor_counts), len, 0);
-
-    for (size_t shard = 0; shard < m_engine_stubs.size(); ++shard)
-    {
-        auto *call = new AsyncClientCall();
-        auto response_reader =
-            m_engine_stubs[shard]->PrepareAsyncGetNeighborCounts(&call->context, request, NextCompletionQueue());
-
-        call->callback = [&responses_left, &replies, &output_neighbor_counts]() {
-            // Skip processing until all responses arrived. All responses are stored in the `replies` variable,
-            // so we can safely return.
-            if (responses_left.fetch_sub(1) > 1)
-            {
-                return;
-            }
-
-            for (size_t reply_index = 0; reply_index < std::size(replies); ++reply_index)
-            {
-                const auto &reply = replies[reply_index];
-                auto output_len = output_neighbor_counts.size();
-                auto reply_len = reply.neighbor_counts().size();
-
-                // Mismatch in lengths of output and reply vectors
-                std::transform(std::begin(reply.neighbor_counts()),
-                               std::begin(reply.neighbor_counts()) + std::min(output_len, size_t(reply_len)),
-                               std::begin(output_neighbor_counts), std::begin(output_neighbor_counts),
-                               std::plus<uint64_t>());
-            }
-        };
-
-        futures.emplace_back(call->promise.get_future());
-        response_reader->StartCall();
-        response_reader->Finish(&replies[shard], &call->status, static_cast<void *>(call));
-    }
-    WaitForFutures(futures);
-}
-
-void GRPCClient::FullNeighbor(std::span<const NodeId> node_ids, std::span<const Type> edge_types,
-                              std::vector<NodeId> &output_nodes, std::vector<Type> &output_types,
-                              std::vector<float> &output_weights, std::span<uint64_t> output_neighbor_counts)
-{
-    GetNeighborsRequest request;
-
-    *request.mutable_node_ids() = {std::begin(node_ids), std::end(node_ids)};
-    *request.mutable_edge_types() = {std::begin(edge_types), std::end(edge_types)};
-    std::vector<std::future<void>> futures;
-    std::vector<GetNeighborsReply> replies(std::size(m_engine_stubs));
-    std::vector<size_t> reply_offsets(std::size(m_engine_stubs));
-
-    // Algorithm is to wait until all responses arive and then merge them in
-    // the last callback.
-    std::atomic<size_t> responses_left{std::size(m_engine_stubs)};
-
-    for (size_t shard = 0; shard < m_engine_stubs.size(); ++shard)
-    {
-        auto *call = new AsyncClientCall();
-
-        auto response_reader =
-            m_engine_stubs[shard]->PrepareAsyncGetNeighbors(&call->context, request, NextCompletionQueue());
-
-        call->callback = [&responses_left, &replies, &output_nodes, &output_types, &output_weights,
-                          &output_neighbor_counts, &reply_offsets]() {
-            // Skip processing until all responses arrived. All responses are stored in the `replies` variable,
-            // so we can safely return.
-            if (responses_left.fetch_sub(1) > 1)
-            {
-                return;
-            }
-            for (size_t curr_node = 0; curr_node < std::size(output_neighbor_counts); ++curr_node)
-            {
-                for (size_t reply_index = 0; reply_index < std::size(replies); ++reply_index)
-                {
-                    const auto &reply = replies[reply_index];
-                    const auto count = reply.neighbor_counts(curr_node);
-                    if (count == 0)
-                    {
-                        continue;
-                    }
-                    output_neighbor_counts[curr_node] += count;
-                    const auto offset = reply_offsets[reply_index];
-                    auto node_ids_start = reply.node_ids().begin() + offset;
-                    output_nodes.insert(std::end(output_nodes), node_ids_start, node_ids_start + count);
-
-                    auto edge_weights_start = reply.edge_weights().begin() + offset;
-                    output_weights.insert(std::end(output_weights), edge_weights_start, edge_weights_start + count);
-                    auto edge_types_start = reply.edge_types().begin() + offset;
-                    output_types.insert(std::end(output_types), edge_types_start, edge_types_start + count);
-                    reply_offsets[reply_index] += count;
-                }
-            }
-        };
-
-        futures.emplace_back(call->promise.get_future());
-        response_reader->StartCall();
-        response_reader->Finish(&replies[shard], &call->status, static_cast<void *>(call));
-    }
-    WaitForFutures(futures);
-}
-
-void GRPCClient::WeightedSampleNeighbor(int64_t seed, std::span<const NodeId> node_ids,
-                                        std::span<const Type> edge_types, size_t count,
-                                        std::span<NodeId> output_neighbors, std::span<Type> output_types,
-                                        std::span<float> output_weights, NodeId default_node_id, float default_weight,
-                                        Type default_edge_type)
-{
-    snark::Xoroshiro128PlusGenerator engine(seed);
-    boost::random::uniform_int_distribution<int64_t> subseed(std::numeric_limits<int64_t>::min(),
-                                                             std::numeric_limits<int64_t>::max());
-
-    WeightedSampleNeighborsRequest request;
-    *request.mutable_node_ids() = {std::begin(node_ids), std::end(node_ids)};
-    *request.mutable_edge_types() = {std::begin(edge_types), std::end(edge_types)};
-    request.set_count(count);
-    request.set_default_node_id(default_node_id);
-    request.set_default_node_weight(default_weight);
-    request.set_default_edge_type(default_edge_type);
-    std::vector<std::future<void>> futures;
-    std::vector<WeightedSampleNeighborsReply> replies(m_engine_stubs.size());
-
-    // Cummulative total neighbor weights for each node.
-    // We it to organize bernulli trials to merge node
-    // neighbors that are split across shards.
-    std::vector<float> shard_weights(node_ids.size());
-    std::mutex mtx;
-    for (size_t shard = 0; shard < m_engine_stubs.size(); ++shard)
-    {
-        request.set_seed(subseed(engine));
-
-        auto *call = new AsyncClientCall();
-
-        auto response_reader =
-            m_engine_stubs[shard]->PrepareAsyncWeightedSampleNeighbors(&call->context, request, NextCompletionQueue());
-
-        call->callback = [&reply = replies[shard], count, output_neighbors, output_types, output_weights, node_ids,
-                          &mtx, &engine, &shard_weights, default_node_id, default_weight, default_edge_type]() {
-            if (reply.node_ids().empty())
-            {
-                return;
-            }
-
-            auto curr_nodes = std::begin(node_ids);
-            auto curr_out_neighbor = std::begin(output_neighbors);
-            auto curr_out_type = std::begin(output_types);
-            auto curr_out_weight = std::begin(output_weights);
-            auto curr_shard_weight = std::begin(shard_weights);
-
-            auto curr_reply_neighbor = std::begin(reply.neighbor_ids());
-            auto curr_reply_type = std::begin(reply.neighbor_types());
-            auto curr_reply_weight = std::begin(reply.neighbor_weights());
-            auto curr_reply_shard_weight = std::begin(reply.shard_weights());
-            boost::random::uniform_real_distribution<float> selector(0, 1);
-
-            // We need to lock the merge in case some nodes are present in multiple
-            // servers(a super node with lots of neighbors). To keep contention low
-            // we'll use a global lock per response instead of per node.
-            std::lock_guard guard(mtx);
-
-            // The strategy is to zip nodes from server response matching to the input
-            // nodes.
-            for (const auto &reply_node_id : reply.node_ids())
-            {
-                // Loop until we find a match
-                for (; curr_nodes != std::end(node_ids) && *curr_nodes != reply_node_id; ++curr_nodes)
-                {
-                    curr_out_neighbor += count;
-                    curr_out_weight += count;
-                    curr_out_type += count;
-                    ++curr_shard_weight;
-                }
-
-                *curr_shard_weight += *curr_reply_shard_weight;
-                if (*curr_shard_weight == 0)
-                {
-                    ++curr_shard_weight;
-                    ++curr_reply_shard_weight;
-
-                    curr_out_neighbor = std::fill_n(curr_out_neighbor, count, default_node_id);
-                    curr_out_weight = std::fill_n(curr_out_weight, count, default_weight);
-                    curr_out_type = std::fill_n(curr_out_type, count, default_edge_type);
-
-                    curr_reply_neighbor += count;
-                    curr_reply_type += count;
-                    curr_reply_weight += count;
-                    ++curr_nodes;
-                    continue;
-                }
-
-                float overwrite_rate = *curr_reply_shard_weight / *curr_shard_weight;
-                for (size_t i = 0; i < count; ++i)
-                {
-                    // Perf optimization for the most common scenario: every node has its
-                    // neighbors in one partition.
-                    if (overwrite_rate < 1.0f && selector(engine) > overwrite_rate)
-                    {
-                        ++curr_reply_weight;
-                        ++curr_reply_neighbor;
-                        ++curr_reply_type;
-                        ++curr_out_neighbor;
-                        ++curr_out_type;
-                        ++curr_out_weight;
-                        continue;
-                    }
-
-                    *(curr_out_neighbor++) = *(curr_reply_neighbor++);
-                    *(curr_out_type++) = *(curr_reply_type++);
-                    *(curr_out_weight++) = *(curr_reply_weight++);
-                }
-
-                ++curr_reply_shard_weight;
-                ++curr_shard_weight;
-                ++curr_nodes;
-            }
-
-            assert(curr_reply_weight == std::end(reply.neighbor_weights()));
-            assert(curr_reply_neighbor == std::end(reply.neighbor_ids()));
-            assert(curr_reply_type == std::end(reply.neighbor_types()));
-            assert(curr_reply_shard_weight == std::end(reply.shard_weights()));
-        };
-
-        futures.emplace_back(call->promise.get_future());
-        response_reader->StartCall();
-        response_reader->Finish(&replies[shard], &call->status, static_cast<void *>(call));
-    }
-
-    WaitForFutures(futures);
-}
-
-void GRPCClient::UniformSampleNeighbor(bool without_replacement, int64_t seed, std::span<const NodeId> node_ids,
-                                       std::span<const Type> edge_types, size_t count,
-                                       std::span<NodeId> output_neighbors, std::span<Type> output_types,
-                                       NodeId default_node_id, Type default_type)
-{
-    snark::Xoroshiro128PlusGenerator engine(seed);
-    boost::random::uniform_int_distribution<int64_t> subseed(std::numeric_limits<int64_t>::min(),
-                                                             std::numeric_limits<int64_t>::max());
-
-    UniformSampleNeighborsRequest request;
-    *request.mutable_node_ids() = {std::begin(node_ids), std::end(node_ids)};
-    *request.mutable_edge_types() = {std::begin(edge_types), std::end(edge_types)};
-    request.set_count(count);
-    request.set_default_node_id(default_node_id);
-    request.set_default_edge_type(default_type);
-    request.set_without_replacement(without_replacement);
-    std::vector<std::future<void>> futures;
-    std::vector<UniformSampleNeighborsReply> replies(m_engine_stubs.size());
-
-    // Cummulative total neighbor weights for each node.
-    // We it to organize bernulli trials to merge node
-    // neighbors that are split across shards.
-    std::vector<size_t> shard_counts(node_ids.size());
-    std::mutex mtx;
-    for (size_t shard = 0; shard < m_engine_stubs.size(); ++shard)
-    {
-        request.set_seed(subseed(engine));
-
-        auto *call = new AsyncClientCall();
-
-        auto response_reader =
-            m_engine_stubs[shard]->PrepareAsyncUniformSampleNeighbors(&call->context, request, NextCompletionQueue());
-        call->callback = [&reply = replies[shard], count, output_types, node_ids, &mtx, &engine, &shard_counts,
-                          output_neighbors, default_node_id, default_type]() {
-            if (reply.node_ids().empty())
-            {
-                return;
-            }
-
-            auto curr_nodes = std::begin(node_ids);
-            auto curr_out_neighbor = std::begin(output_neighbors);
-            auto curr_out_type = std::begin(output_types);
-            auto curr_shard_weight = std::begin(shard_counts);
-            auto curr_reply_neighbor = std::begin(reply.neighbor_ids());
-            auto curr_reply_type = std::begin(reply.neighbor_types());
-            auto curr_reply_shard_weight = std::begin(reply.shard_counts());
-            boost::random::uniform_real_distribution<float> selector(0, 1);
-
-            // We need to lock the merge in case some nodes are present in multiple
-            // servers(a super node with lots of neighbors). To keep contention low
-            // we'll use a global lock per response instead of per node.
-            std::lock_guard guard(mtx);
-
-            // The strategy is to zip nodes from server response matching to the input
-            // nodes.
-            for (const auto &reply_node_id : reply.node_ids())
-            {
-                // Loop until we find a match
-                for (; curr_nodes != std::end(node_ids) && *curr_nodes != reply_node_id; ++curr_nodes)
-                {
-                    curr_out_neighbor += count;
-                    curr_out_type += count;
-                    ++curr_shard_weight;
-                }
-
-                *curr_shard_weight += *curr_reply_shard_weight;
-                if (*curr_shard_weight == 0)
-                {
-                    ++curr_shard_weight;
-                    ++curr_reply_shard_weight;
-
-                    curr_out_neighbor = std::fill_n(curr_out_neighbor, count, default_node_id);
-                    curr_out_type = std::fill_n(curr_out_type, count, default_type);
-
-                    curr_reply_neighbor += count;
-                    curr_reply_type += count;
-                    ++curr_nodes;
-                    continue;
-                }
-
-                float overwrite_rate = float(*curr_reply_shard_weight) / *curr_shard_weight;
-                for (size_t i = 0; i < count; ++i)
-                {
-                    // Perf optimization for the most common scenario: every node has its
-                    // neighbors in one partition.
-                    if (overwrite_rate < 1.0f && selector(engine) > overwrite_rate)
-                    {
-                        ++curr_reply_neighbor;
-                        ++curr_reply_type;
-                        ++curr_out_neighbor;
-                        ++curr_out_type;
-                        continue;
-                    }
-
-                    *(curr_out_neighbor++) = *(curr_reply_neighbor++);
-                    *(curr_out_type++) = *(curr_reply_type++);
-                }
-
-                ++curr_reply_shard_weight;
-                ++curr_shard_weight;
-                ++curr_nodes;
-            }
-
-            assert(curr_reply_neighbor == std::end(reply.neighbor_ids()));
-            assert(curr_reply_type == std::end(reply.neighbor_types()));
-            assert(curr_reply_shard_weight == std::end(reply.shard_counts()));
-        };
-
-        futures.emplace_back(call->promise.get_future());
-        response_reader->StartCall();
-        response_reader->Finish(&replies[shard], &call->status, static_cast<void *>(call));
-    }
-
-    WaitForFutures(futures);
-}
-
-uint64_t GRPCClient::CreateSampler(bool is_edge, CreateSamplerRequest_Category category, std::span<Type> types)
-{
-    snark::CreateSamplerRequest request;
-    *request.mutable_enitity_types() = {std::begin(types), std::end(types)};
-    request.set_is_edge(is_edge);
-    request.set_category(category);
-
-    std::vector<std::future<void>> futures;
-    std::vector<CreateSamplerReply> replies(m_sampler_stubs.size());
-
-    std::vector<uint64_t> sub_sampler_ids(m_sampler_stubs.size());
-    std::vector<float> sub_sampler_weights(m_sampler_stubs.size());
-    for (size_t shard = 0; shard < m_sampler_stubs.size(); ++shard)
-    {
-        auto *call = new AsyncClientCall();
-
-        auto response_reader =
-            m_sampler_stubs[shard]->PrepareAsyncCreate(&call->context, request, NextCompletionQueue());
-
-        call->callback = [&reply = replies[shard], &sub_sampler_id = sub_sampler_ids[shard],
-                          &sub_sampler_weight = sub_sampler_weights[shard]]() {
-            sub_sampler_id = reply.sampler_id();
-            sub_sampler_weight = reply.weight();
-        };
-
-        futures.emplace_back(call->promise.get_future());
-        response_reader->StartCall();
-        response_reader->Finish(&replies[shard], &call->status, static_cast<void *>(call));
-    }
-
-    WaitForFutures(futures);
-
-    // Adjust weights for future sampling.
-    conditional_probabilities(sub_sampler_weights);
-    std::lock_guard l(m_sampler_mutex);
-    uint64_t sampler_id = m_sampler_ids.size();
-    m_sampler_ids.emplace_back(std::move(sub_sampler_ids));
-    m_sampler_weights.emplace_back(std::move(sub_sampler_weights));
-    return sampler_id;
-}
-
-void GRPCClient::SampleNodes(int64_t seed, uint64_t sampler_id, std::span<NodeId> out_node_ids,
-                             std::span<Type> out_types)
-{
-    snark::SampleRequest request;
-    request.set_is_edge(false);
-
-    std::vector<std::future<void>> futures;
-    std::vector<SampleReply> replies(m_sampler_stubs.size());
-
-    std::span<const float> weights;
-    std::span<const uint64_t> sampler_ids;
-    {
-        std::lock_guard l(m_sampler_mutex);
-        weights = std::span(m_sampler_weights[sampler_id].data(), m_sampler_stubs.size());
-
-        sampler_ids = std::span(m_sampler_ids[sampler_id].data(), m_sampler_stubs.size());
-    }
-
-    snark::Xoroshiro128PlusGenerator gen(seed);
-    boost::random::uniform_int_distribution<int64_t> subseed;
-    size_t left = out_types.size();
-    size_t position = 0;
-
-    for (size_t shard = 0; shard < m_sampler_stubs.size(); ++shard)
-    {
-        if (sampler_ids[shard] == empty_sampler_id)
-        {
-            continue;
-        }
-
-        auto *call = new AsyncClientCall();
-        const size_t element_count = boost::random::binomial_distribution<int32_t>(left, weights[shard])(gen);
-        left -= element_count;
-
-        request.set_seed(subseed(gen));
-        request.set_sampler_id(sampler_ids[shard]);
-        request.set_count(element_count);
-        auto response_reader =
-            m_sampler_stubs[shard]->PrepareAsyncSample(&call->context, request, NextCompletionQueue());
-        call->callback = [&reply = replies[shard], types = out_types.subspan(position, element_count),
-                          nodes = out_node_ids.subspan(position, element_count)]() {
-            std::copy(std::begin(reply.types()), std::end(reply.types()), std::begin(types));
-
-            std::copy(std::begin(reply.node_ids()), std::end(reply.node_ids()), std::begin(nodes));
-        };
-
-        position += element_count;
-        futures.emplace_back(call->promise.get_future());
-        response_reader->StartCall();
-        response_reader->Finish(&replies[shard], &call->status, static_cast<void *>(call));
-    }
-
-    WaitForFutures(futures);
-}
-
-void GRPCClient::SampleEdges(int64_t seed, uint64_t sampler_id, std::span<NodeId> out_src_node_ids,
-                             std::span<Type> out_types, std::span<NodeId> out_dst_node_ids)
-{
-    snark::SampleRequest request;
-    request.set_is_edge(true);
-
-    std::vector<std::future<void>> futures;
-    std::vector<SampleReply> replies(m_sampler_stubs.size());
-
-    std::span<const float> weights;
-    std::span<const uint64_t> sampler_ids;
-    {
-        std::lock_guard l(m_sampler_mutex);
-        weights = std::span(m_sampler_weights[sampler_id].data(), m_sampler_stubs.size());
-
-        sampler_ids = std::span(m_sampler_ids[sampler_id].data(), m_sampler_stubs.size());
-    }
-
-    snark::Xoroshiro128PlusGenerator gen(seed);
-    boost::random::uniform_int_distribution<int64_t> subseed;
-    size_t left = out_types.size();
-    size_t position = 0;
-
-    for (size_t shard = 0; shard < m_sampler_stubs.size() && left > 0; ++shard)
-    {
-        auto *call = new AsyncClientCall();
-        const size_t shard_count = boost::random::binomial_distribution<int32_t>(left, weights[shard])(gen);
-        left -= shard_count;
-
-        request.set_seed(subseed(gen));
-        request.set_sampler_id(sampler_ids[shard]);
-        request.set_count(shard_count);
-
-        auto response_reader =
-            m_sampler_stubs[shard]->PrepareAsyncSample(&call->context, request, NextCompletionQueue());
-        call->callback = [&reply = replies[shard], shard_count, types = out_types.subspan(position, shard_count),
-                          src_nodes = out_src_node_ids.subspan(position, shard_count),
-                          dst_nodes = out_dst_node_ids.subspan(position, shard_count)]() {
-            std::copy(std::begin(reply.types()), std::end(reply.types()), std::begin(types));
-            std::copy_n(std::begin(reply.node_ids()), shard_count, std::begin(src_nodes));
-            std::copy_n(std::begin(reply.node_ids()) + shard_count, shard_count, std::begin(dst_nodes));
-        };
-
-        position += shard_count;
-        futures.emplace_back(call->promise.get_future());
-        response_reader->StartCall();
-        response_reader->Finish(&replies[shard], &call->status, static_cast<void *>(call));
-    }
-
-    WaitForFutures(futures);
-}
-
-void GRPCClient::WriteMetadata(std::filesystem::path path)
-{
-    EmptyMessage request;
-    MetadataReply reply;
-    auto *call = new AsyncClientCall();
-    auto response_reader =
-        m_engine_stubs.front()->PrepareAsyncGetMetadata(&call->context, request, NextCompletionQueue());
-
-    call->callback = [&reply, &path]() {
-        Metadata meta;
-        meta.m_node_count = reply.nodes();
-        meta.m_edge_count = reply.edges();
-        meta.m_node_type_count = reply.node_types();
-        meta.m_edge_type_count = reply.edge_types();
-        meta.m_partition_count = reply.partitions();
-        meta.m_node_feature_count = reply.node_features();
-        meta.m_edge_feature_count = reply.edge_features();
-        meta.m_node_count_per_type = {std::begin(reply.node_count_per_type()), std::end(reply.node_count_per_type())};
-        meta.m_edge_count_per_type = {std::begin(reply.edge_count_per_type()), std::end(reply.edge_count_per_type())};
-
-        auto curr_node_type = std::begin(reply.node_partition_weights());
-        auto curr_edge_type = std::begin(reply.edge_partition_weights());
-        meta.m_partition_node_weights.reserve(meta.m_partition_count);
-        meta.m_partition_edge_weights.reserve(meta.m_partition_count);
-        for (size_t partition = 0; partition < meta.m_partition_count; ++partition)
-        {
-            meta.m_partition_node_weights.emplace_back();
-            auto &node_weights = meta.m_partition_node_weights.back();
-            node_weights.reserve(meta.m_node_type_count);
-            std::copy_n(curr_node_type, meta.m_node_type_count, std::back_inserter(node_weights));
-            curr_node_type += meta.m_node_type_count;
-
-            meta.m_partition_edge_weights.emplace_back();
-            auto &edge_weights = meta.m_partition_edge_weights.back();
-            edge_weights.reserve(meta.m_edge_type_count);
-            std::copy_n(curr_edge_type, meta.m_edge_type_count, std::back_inserter(edge_weights));
-            curr_edge_type += meta.m_edge_type_count;
-        }
-
-        meta.Write(path.string().c_str());
-    };
-
-    // Order is important: call variable can be deleted before futures can be
-    // obtained.
-    auto future = call->promise.get_future();
-    response_reader->StartCall();
-    response_reader->Finish(&reply, &call->status, static_cast<void *>(call));
-    future.get();
-}
-
-grpc::CompletionQueue *GRPCClient::NextCompletionQueue()
-{
-    return &m_completion_queue[m_counter++ % m_completion_queue.size()];
-}
-
-GRPCClient::~GRPCClient()
-{
-    for (auto &q : m_completion_queue)
-    {
-        q.Shutdown();
-    }
-    for (auto &t : m_reply_threads)
-    {
-        t.join();
-    }
-}
-
-} // namespace snark
->>>>>>> 8ad4738b
+// Copyright (c) Microsoft Corporation.
+// Licensed under the MIT License.
+
+#include "client.h"
+
+#include <algorithm>
+#include <atomic>
+#include <cassert>
+#include <cstdio>
+#include <exception>
+#include <functional>
+#include <future>
+#include <limits>
+#include <numeric>
+#include <random>
+#include <thread>
+
+#include "src/cc/lib/distributed/call_data.h"
+#include "src/cc/lib/graph/xoroshiro.h"
+
+// Use raw log to avoid possible initialization conflicts with glog from other libraries.
+#include <glog/logging.h>
+#include <glog/raw_logging.h>
+
+#include "boost/random/binomial_distribution.hpp"
+#include "boost/random/uniform_int_distribution.hpp"
+#include "boost/random/uniform_real_distribution.hpp"
+#include <grpcpp/client_context.h>
+#include <grpcpp/create_channel.h>
+
+namespace
+{
+
+// Index to look up feature coordinates to return them in sorted order.
+// shard, index offset, index count, value offset, value count
+using SparseFeatureIndex = std::tuple<size_t, int, int, int, int>;
+
+void WaitForFutures(std::vector<std::future<void>> &futures)
+{
+    for (auto &f : futures)
+    {
+        f.get();
+    }
+}
+void ExtractFeatures(const std::vector<std::vector<SparseFeatureIndex>> &response_index,
+                     const std::vector<snark::SparseFeaturesReply> &replies, std::span<int64_t> out_dimensions,
+                     std::vector<std::vector<int64_t>> &out_indices, std::vector<std::vector<uint8_t>> &out_values,
+                     size_t node_count)
+{
+    for (size_t feature_index = 0; feature_index < out_dimensions.size(); ++feature_index)
+    {
+        for (size_t node_index = 0; node_index < node_count; ++node_index)
+        {
+            size_t shard;
+            int index_start, index_count, value_start, value_count;
+            std::tie(shard, index_start, index_count, value_start, value_count) =
+                response_index[node_index][feature_index];
+            if (replies[shard].indices().empty())
+            {
+                continue;
+            }
+            std::copy_n(std::begin(replies[shard].indices()) + index_start, index_count,
+                        std::back_inserter(out_indices[feature_index]));
+            std::copy_n(std::begin(replies[shard].values()) + value_start, value_count,
+                        std::back_inserter(out_values[feature_index]));
+        }
+    }
+}
+
+void ExtractStringFeatures(const std::vector<std::pair<size_t, size_t>> &response_index,
+                           const std::vector<snark::StringFeaturesReply> &replies, std::span<int64_t> dimensions,
+                           std::vector<uint8_t> &out_values)
+{
+    const auto total_size = std::accumulate(std::begin(dimensions), std::end(dimensions), int64_t(0));
+    out_values.reserve(total_size);
+    for (size_t feature_index = 0; feature_index < dimensions.size(); ++feature_index)
+    {
+        const auto &index = response_index[feature_index];
+        std::copy_n(std::begin(replies[index.first].values()) + index.second, dimensions[feature_index],
+                    std::back_inserter(out_values));
+    }
+}
+} // namespace
+
+namespace snark
+{
+
+using grpc::ClientContext;
+using grpc::ClientReader;
+using grpc::ClientReaderWriter;
+using grpc::ClientWriter;
+using grpc::Status;
+
+GRPCClient::GRPCClient(std::vector<std::shared_ptr<grpc::Channel>> channels, uint32_t num_threads,
+                       uint32_t num_threads_per_cq)
+{
+    num_threads = std::max(uint32_t(1), num_threads);
+    num_threads_per_cq = std::max(uint32_t(1), num_threads_per_cq);
+    uint32_t num_cqs = (num_threads + num_threads_per_cq - 1) / num_threads_per_cq;
+    m_completion_queue = std::vector<grpc::CompletionQueue>(num_cqs);
+    for (auto c : channels)
+    {
+        m_engine_stubs.emplace_back(snark::GraphEngine::NewStub(c));
+        m_sampler_stubs.emplace_back(snark::GraphSampler::NewStub(c));
+    }
+
+    for (uint32_t i = 0; i < num_threads; ++i)
+    {
+        m_reply_threads.emplace_back(AsyncCompleteRpc(i % m_completion_queue.size()));
+    }
+}
+
+// Client queue item with information about request.
+struct AsyncClientCall
+{
+    ClientContext context;
+
+    // Status is shared accross all types of requests
+    Status status;
+
+    // Callback to execute after recieving response from the server.
+    std::function<void()> callback;
+
+    // Promise set by the client after executing callback.
+    std::promise<void> promise;
+};
+
+std::function<void()> GRPCClient::AsyncCompleteRpc(size_t index)
+{
+    return [&queue = m_completion_queue[index]]() {
+        void *got_tag;
+        bool ok = false;
+
+        while (queue.Next(&got_tag, &ok))
+        {
+            GPR_ASSERT(ok);
+            auto call = static_cast<AsyncClientCall *>(got_tag);
+
+            if (call->status.ok())
+            {
+                call->callback();
+                call->promise.set_value();
+            }
+            else
+            {
+                RAW_LOG_ERROR("Request failed, code: %d. Message: %s", call->status.error_code(),
+                              call->status.error_message().c_str());
+                try
+                {
+                    throw std::runtime_error(std::string("Request failed. Message: ") + call->status.error_message());
+                }
+                catch (std::exception &e)
+                {
+                    call->promise.set_exception(std::current_exception());
+                }
+            }
+
+            // Once we're complete, deallocate the call object.
+            delete call;
+        }
+    };
+}
+
+void GRPCClient::GetNodeType(std::span<const NodeId> node_ids, std::span<Type> output, Type default_type)
+{
+    assert(node_ids.size() == output.size());
+
+    NodeTypesRequest request;
+    const auto node_len = node_ids.size();
+    *request.mutable_node_ids() = {std::begin(node_ids), std::end(node_ids)};
+    std::vector<std::future<void>> futures;
+    futures.reserve(m_engine_stubs.size());
+    std::vector<NodeTypesReply> replies(m_engine_stubs.size());
+
+    // Vector<bool> is not thread safe for our use case, because it's storage is not contiguous
+    auto found = std::make_unique<bool[]>(node_len);
+    for (size_t shard = 0; shard < m_engine_stubs.size(); ++shard)
+    {
+        auto *call = new AsyncClientCall();
+
+        auto response_reader =
+            m_engine_stubs[shard]->PrepareAsyncGetNodeTypes(&call->context, request, NextCompletionQueue());
+
+        call->callback = [&reply = replies[shard], output, &found]() {
+            if (reply.offsets().empty())
+            {
+                return;
+            }
+
+            auto curr_type_reply = std::begin(reply.types());
+            for (auto index : reply.offsets())
+            {
+                output[index] = *curr_type_reply;
+                found[index] = true;
+                ++curr_type_reply;
+            }
+        };
+
+        // Order is important: call variable can be deleted before futures can be
+        // obtained.
+        futures.emplace_back(call->promise.get_future());
+        response_reader->StartCall();
+        response_reader->Finish(&replies[shard], &call->status, static_cast<void *>(call));
+    }
+
+    WaitForFutures(futures);
+    for (size_t i = 0; i < node_len; ++i)
+    {
+        if (!found[i])
+        {
+            output[i] = default_type;
+        }
+    }
+}
+
+void GRPCClient::GetNodeFeature(std::span<const NodeId> node_ids, std::span<FeatureMeta> features,
+                                std::span<uint8_t> output)
+{
+    assert(std::accumulate(std::begin(features), std::end(features), size_t(0),
+                           [](size_t val, const auto &f) { return val + f.second; }) *
+               node_ids.size() ==
+           output.size());
+
+    NodeFeaturesRequest request;
+    const auto node_len = node_ids.size();
+    *request.mutable_node_ids() = {std::begin(node_ids), std::end(node_ids)};
+    for (const auto &feature : features)
+    {
+        auto wire_feature = request.add_features();
+        wire_feature->set_id(feature.first);
+        wire_feature->set_size(feature.second);
+    }
+    const size_t fv_size = output.size() / node_len;
+    std::vector<std::future<void>> futures;
+    futures.reserve(m_engine_stubs.size());
+    std::vector<NodeFeaturesReply> replies(m_engine_stubs.size());
+
+    // Vector<bool> is not thread safe for our use case, because it's storage is not contiguous
+    auto found = std::make_unique<bool[]>(node_len);
+    for (size_t shard = 0; shard < m_engine_stubs.size(); ++shard)
+    {
+        auto *call = new AsyncClientCall();
+
+        auto response_reader =
+            m_engine_stubs[shard]->PrepareAsyncGetNodeFeatures(&call->context, request, NextCompletionQueue());
+
+        call->callback = [&reply = replies[shard], output, &found, fv_size]() {
+            if (reply.offsets().empty())
+            {
+                return;
+            }
+
+            auto curr_feature_out = std::begin(output);
+            // Use c_str since string iterators can process wide charachters on windows.
+            auto curr_feature_reply = reply.feature_values().c_str();
+            for (auto index : reply.offsets())
+            {
+                std::copy(curr_feature_reply, curr_feature_reply + fv_size, curr_feature_out + fv_size * index);
+                curr_feature_reply += fv_size;
+                found[index] = true;
+            }
+        };
+
+        // Order is important: call variable can be deleted before futures can be
+        // obtained.
+        futures.emplace_back(call->promise.get_future());
+        response_reader->StartCall();
+        response_reader->Finish(&replies[shard], &call->status, static_cast<void *>(call));
+    }
+
+    WaitForFutures(futures);
+    auto values = std::begin(output);
+    for (size_t i = 0; i < node_len; ++i)
+    {
+        if (found[i])
+        {
+            values += fv_size;
+        }
+        else
+        {
+            values = std::fill_n(values, fv_size, 0);
+        }
+    }
+}
+
+void GRPCClient::GetEdgeFeature(std::span<const NodeId> edge_src_ids, std::span<const NodeId> edge_dst_ids,
+                                std::span<const Type> edge_types, std::span<FeatureMeta> features,
+                                std::span<uint8_t> output)
+{
+    const auto len = edge_types.size();
+    assert(std::accumulate(std::begin(features), std::end(features), size_t(0),
+                           [](size_t val, const auto &f) { return val + f.second; }) *
+               len ==
+           output.size());
+    assert(len == edge_src_ids.size());
+    assert(len == edge_dst_ids.size());
+    assert(output.size() % len == 0);
+
+    EdgeFeaturesRequest request;
+    *request.mutable_node_ids() = {std::begin(edge_src_ids), std::end(edge_src_ids)};
+    request.mutable_node_ids()->Add(std::begin(edge_dst_ids), std::end(edge_dst_ids));
+    request.mutable_types()->Add(std::begin(edge_types), std::end(edge_types));
+    for (const auto &feature : features)
+    {
+        auto wire_feature = request.add_features();
+        wire_feature->set_id(feature.first);
+        wire_feature->set_size(feature.second);
+    }
+
+    const size_t fv_size = output.size() / len;
+    std::vector<std::future<void>> futures;
+    futures.reserve(m_engine_stubs.size());
+    std::vector<EdgeFeaturesReply> replies(m_engine_stubs.size());
+
+    // Vector<bool> is not thread safe for our use case, because it's storage is not contiguous
+    auto found = std::make_unique<bool[]>(len);
+    for (size_t shard = 0; shard < m_engine_stubs.size(); ++shard)
+    {
+        auto *call = new AsyncClientCall();
+
+        auto response_reader =
+            m_engine_stubs[shard]->PrepareAsyncGetEdgeFeatures(&call->context, request, NextCompletionQueue());
+
+        call->callback = [&reply = replies[shard], output, fv_size, &found]() {
+            if (reply.offsets().empty())
+            {
+                return;
+            }
+
+            auto curr_feature_out = std::begin(output);
+            // Use c_str since string iterators can process wide charachters on windows.
+            auto curr_feature_reply = reply.feature_values().c_str();
+            for (auto index : reply.offsets())
+            {
+                std::copy(curr_feature_reply, curr_feature_reply + fv_size, curr_feature_out + fv_size * index);
+                curr_feature_reply += fv_size;
+                found[index] = true;
+            }
+        };
+
+        // Order is important: call variable can be deleted before futures can be
+        // obtained.
+        futures.emplace_back(call->promise.get_future());
+        response_reader->StartCall();
+        response_reader->Finish(&replies[shard], &call->status, static_cast<void *>(call));
+    }
+
+    WaitForFutures(futures);
+    auto values = std::begin(output);
+    for (size_t i = 0; i < len; ++i)
+    {
+        if (found[i])
+        {
+            values += fv_size;
+        }
+        else
+        {
+            values = std::fill_n(values, fv_size, 0);
+        }
+    }
+}
+
+void GRPCClient::GetNodeSparseFeature(std::span<const NodeId> node_ids, std::span<const FeatureId> features,
+                                      std::span<int64_t> out_dimensions, std::vector<std::vector<int64_t>> &out_indices,
+                                      std::vector<std::vector<uint8_t>> &out_values)
+{
+    assert(out_indices.size() == features.size());
+    assert(out_dimensions.size() == features.size());
+
+    // Fill out_dimensions in case nodes don't have some features.
+    std::fill(std::begin(out_dimensions), std::end(out_dimensions), 0);
+    NodeSparseFeaturesRequest request;
+    *request.mutable_node_ids() = {std::begin(node_ids), std::end(node_ids)};
+    *request.mutable_feature_ids() = {std::begin(features), std::end(features)};
+    std::vector<std::future<void>> futures;
+    futures.reserve(m_engine_stubs.size());
+    std::vector<SparseFeaturesReply> replies(m_engine_stubs.size());
+
+    const auto feature_count = features.size();
+    std::vector<std::vector<SparseFeatureIndex>> response_index(node_ids.size(),
+                                                                std::vector<SparseFeatureIndex>(feature_count));
+
+    for (size_t shard = 0; shard < m_engine_stubs.size(); ++shard)
+    {
+        auto *call = new AsyncClientCall();
+
+        auto response_reader =
+            m_engine_stubs[shard]->PrepareAsyncGetNodeSparseFeatures(&call->context, request, NextCompletionQueue());
+
+        call->callback = [&reply = replies[shard], &response_index, shard, out_dimensions]() {
+            if (reply.indices().empty())
+            {
+                return;
+            }
+            int64_t node_offset = 0;
+            int64_t value_offset = 0;
+            int64_t node_cummulative_count = 0;
+            for (int64_t feature_index = 0; feature_index < reply.dimensions().size(); ++feature_index)
+            {
+                const auto feature_dim = reply.dimensions(feature_index) + 1;
+                if (feature_dim == 1)
+                {
+                    continue;
+                }
+                out_dimensions[feature_index] = reply.dimensions(feature_index);
+                const size_t value_increment =
+                    (reply.values_counts(feature_index) * feature_dim) / reply.indices_counts(feature_index);
+                node_cummulative_count += reply.indices_counts(feature_index);
+                for (; node_offset < node_cummulative_count;
+                     node_offset += feature_dim, value_offset += value_increment)
+                {
+                    const auto node_index = reply.indices(node_offset);
+                    int64_t count = std::get<2>(response_index[node_index][feature_index]);
+                    if (count == 0)
+                    {
+                        std::get<0>(response_index[node_index][feature_index]) = shard;
+                        std::get<1>(response_index[node_index][feature_index]) = node_offset;
+                        std::get<3>(response_index[node_index][feature_index]) = value_offset;
+                    }
+                    std::get<2>(response_index[node_index][feature_index]) += feature_dim;
+                    std::get<4>(response_index[node_index][feature_index]) += value_increment;
+                }
+            }
+        };
+
+        // Order is important: call variable can be deleted before futures can be
+        // obtained.
+        futures.emplace_back(call->promise.get_future());
+        response_reader->StartCall();
+        response_reader->Finish(&replies[shard], &call->status, static_cast<void *>(call));
+    }
+
+    WaitForFutures(futures);
+    ExtractFeatures(response_index, replies, out_dimensions, out_indices, out_values, node_ids.size());
+}
+
+void GRPCClient::GetEdgeSparseFeature(std::span<const NodeId> edge_src_ids, std::span<const NodeId> edge_dst_ids,
+                                      std::span<const Type> edge_types, std::span<const FeatureId> features,
+                                      std::span<int64_t> out_dimensions, std::vector<std::vector<int64_t>> &out_indices,
+                                      std::vector<std::vector<uint8_t>> &out_values)
+{
+    const auto len = edge_types.size();
+    assert(len == edge_src_ids.size());
+    assert(len == edge_dst_ids.size());
+
+    EdgeSparseFeaturesRequest request;
+    *request.mutable_node_ids() = {std::begin(edge_src_ids), std::end(edge_src_ids)};
+    request.mutable_node_ids()->Add(std::begin(edge_dst_ids), std::end(edge_dst_ids));
+    request.mutable_types()->Add(std::begin(edge_types), std::end(edge_types));
+    *request.mutable_feature_ids() = {std::begin(features), std::end(features)};
+
+    std::vector<std::future<void>> futures;
+    futures.reserve(m_engine_stubs.size());
+    std::vector<SparseFeaturesReply> replies(m_engine_stubs.size());
+
+    // Index to look up feature coordinates to return them in sorted order.
+    const auto feature_count = features.size();
+    std::vector<std::vector<SparseFeatureIndex>> response_index(len, std::vector<SparseFeatureIndex>(feature_count));
+
+    for (size_t shard = 0; shard < m_engine_stubs.size(); ++shard)
+    {
+        auto *call = new AsyncClientCall();
+
+        auto response_reader =
+            m_engine_stubs[shard]->PrepareAsyncGetEdgeSparseFeatures(&call->context, request, NextCompletionQueue());
+
+        call->callback = [&reply = replies[shard], &response_index, shard, out_dimensions]() {
+            if (reply.indices().empty())
+            {
+                return;
+            }
+            int64_t edge_offset = 0;
+            int64_t value_offset = 0;
+            int64_t edge_cummulative_count = 0;
+            for (int64_t feature_index = 0; feature_index < reply.dimensions().size(); ++feature_index)
+            {
+                const auto feature_dim = reply.dimensions(feature_index) + 1;
+                if (feature_dim == 1)
+                {
+                    continue;
+                }
+                out_dimensions[feature_index] = reply.dimensions(feature_index);
+                const size_t value_increment =
+                    (reply.values_counts(feature_index) * feature_dim) / reply.indices_counts(feature_index);
+                edge_cummulative_count += reply.indices_counts(feature_index);
+                for (; edge_offset < edge_cummulative_count;
+                     edge_offset += feature_dim, value_offset += value_increment)
+                {
+                    const auto node_index = reply.indices(edge_offset);
+                    int64_t count = std::get<2>(response_index[node_index][feature_index]);
+                    if (count == 0)
+                    {
+                        std::get<0>(response_index[node_index][feature_index]) = shard;
+                        std::get<1>(response_index[node_index][feature_index]) = edge_offset;
+                        std::get<3>(response_index[node_index][feature_index]) = value_offset;
+                    }
+                    std::get<2>(response_index[node_index][feature_index]) += feature_dim;
+                    std::get<4>(response_index[node_index][feature_index]) += value_increment;
+                }
+            }
+        };
+
+        // Order is important: call variable can be deleted before futures can be
+        // obtained.
+        futures.emplace_back(call->promise.get_future());
+        response_reader->StartCall();
+        response_reader->Finish(&replies[shard], &call->status, static_cast<void *>(call));
+    };
+
+    WaitForFutures(futures);
+    ExtractFeatures(response_index, replies, out_dimensions, out_indices, out_values, len);
+}
+
+void GRPCClient::GetNodeStringFeature(std::span<const NodeId> node_ids, std::span<const FeatureId> features,
+                                      std::span<int64_t> out_dimensions, std::vector<uint8_t> &out_values)
+{
+    NodeSparseFeaturesRequest request;
+    *request.mutable_node_ids() = {std::begin(node_ids), std::end(node_ids)};
+    *request.mutable_feature_ids() = {std::begin(features), std::end(features)};
+    std::vector<std::future<void>> futures;
+    futures.reserve(m_engine_stubs.size());
+    std::vector<StringFeaturesReply> replies(m_engine_stubs.size());
+
+    const auto feature_count = features.size();
+    std::vector<std::pair<size_t, size_t>> response_index(node_ids.size() * feature_count);
+
+    for (size_t shard = 0; shard < m_engine_stubs.size(); ++shard)
+    {
+        auto *call = new AsyncClientCall();
+
+        auto response_reader =
+            m_engine_stubs[shard]->PrepareAsyncGetNodeStringFeatures(&call->context, request, NextCompletionQueue());
+
+        call->callback = [&reply = replies[shard], &response_index, shard, out_dimensions]() {
+            if (reply.values().empty())
+            {
+                return;
+            }
+            int64_t value_offset = 0;
+            for (int64_t feature_index = 0; feature_index < reply.dimensions().size(); ++feature_index)
+            {
+                const auto dim = reply.dimensions(feature_index);
+                if (dim == 0)
+                {
+                    continue;
+                }
+
+                // it is ok to not to synchronize here, because feature data is the same across shards.
+                response_index[feature_index] = {shard, value_offset};
+                out_dimensions[feature_index] = dim;
+                value_offset += dim;
+            }
+        };
+
+        // Order is important: call variable can be deleted before futures can be
+        // obtained.
+        futures.emplace_back(call->promise.get_future());
+        response_reader->StartCall();
+        response_reader->Finish(&replies[shard], &call->status, static_cast<void *>(call));
+    }
+
+    WaitForFutures(futures);
+    ExtractStringFeatures(response_index, replies, out_dimensions, out_values);
+}
+
+void GRPCClient::GetEdgeStringFeature(std::span<const NodeId> edge_src_ids, std::span<const NodeId> edge_dst_ids,
+                                      std::span<const Type> edge_types, std::span<const FeatureId> features,
+                                      std::span<int64_t> out_dimensions, std::vector<uint8_t> &out_values)
+{
+    const auto len = edge_types.size();
+    assert(len == edge_src_ids.size());
+    assert(len == edge_dst_ids.size());
+
+    EdgeSparseFeaturesRequest request;
+    *request.mutable_node_ids() = {std::begin(edge_src_ids), std::end(edge_src_ids)};
+    request.mutable_node_ids()->Add(std::begin(edge_dst_ids), std::end(edge_dst_ids));
+    request.mutable_types()->Add(std::begin(edge_types), std::end(edge_types));
+    *request.mutable_feature_ids() = {std::begin(features), std::end(features)};
+
+    std::vector<std::future<void>> futures;
+    futures.reserve(m_engine_stubs.size());
+    std::vector<StringFeaturesReply> replies(m_engine_stubs.size());
+
+    // Index to look up feature coordinates to return them in sorted order.
+    const auto feature_count = features.size();
+    std::vector<std::pair<size_t, size_t>> response_index(len * feature_count);
+
+    for (size_t shard = 0; shard < m_engine_stubs.size(); ++shard)
+    {
+        auto *call = new AsyncClientCall();
+
+        auto response_reader =
+            m_engine_stubs[shard]->PrepareAsyncGetEdgeStringFeatures(&call->context, request, NextCompletionQueue());
+
+        call->callback = [&reply = replies[shard], &response_index, shard, out_dimensions]() {
+            if (reply.values().empty())
+            {
+                return;
+            }
+            int64_t value_offset = 0;
+            for (int64_t feature_index = 0; feature_index < reply.dimensions().size(); ++feature_index)
+            {
+                const auto dim = reply.dimensions(feature_index);
+                if (dim == 0)
+                {
+                    continue;
+                }
+
+                // it is ok to not to synchronize here, because feature data is the same across shards.
+                response_index[feature_index] = {shard, value_offset};
+                out_dimensions[feature_index] = dim;
+                value_offset += dim;
+            }
+        };
+
+        // Order is important: call variable can be deleted before futures can be
+        // obtained.
+        futures.emplace_back(call->promise.get_future());
+        response_reader->StartCall();
+        response_reader->Finish(&replies[shard], &call->status, static_cast<void *>(call));
+    }
+
+    WaitForFutures(futures);
+    ExtractStringFeatures(response_index, replies, out_dimensions, out_values);
+}
+
+void GRPCClient::NeighborCount(std::span<const NodeId> node_ids, std::span<const Type> edge_types,
+                               std::span<uint64_t> output_neighbor_counts)
+{
+    GetNeighborsRequest request;
+
+    *request.mutable_node_ids() = {std::begin(node_ids), std::end(node_ids)};
+    *request.mutable_edge_types() = {std::begin(edge_types), std::end(edge_types)};
+
+    std::vector<std::future<void>> futures;
+    std::vector<GetNeighborCountsReply> replies(std::size(m_engine_stubs));
+    std::atomic<size_t> responses_left{std::size(m_engine_stubs)};
+
+    size_t len = node_ids.size();
+    std::fill_n(std::begin(output_neighbor_counts), len, 0);
+
+    for (size_t shard = 0; shard < m_engine_stubs.size(); ++shard)
+    {
+        auto *call = new AsyncClientCall();
+        auto response_reader =
+            m_engine_stubs[shard]->PrepareAsyncGetNeighborCounts(&call->context, request, NextCompletionQueue());
+
+        call->callback = [&responses_left, &replies, &output_neighbor_counts]() {
+            // Skip processing until all responses arrived. All responses are stored in the `replies` variable,
+            // so we can safely return.
+            if (responses_left.fetch_sub(1) > 1)
+            {
+                return;
+            }
+
+            for (size_t reply_index = 0; reply_index < std::size(replies); ++reply_index)
+            {
+                const auto &reply = replies[reply_index];
+                auto output_len = output_neighbor_counts.size();
+                auto reply_len = reply.neighbor_counts().size();
+
+                // Mismatch in lengths of output and reply vectors
+                std::transform(std::begin(reply.neighbor_counts()),
+                               std::begin(reply.neighbor_counts()) + std::min(output_len, size_t(reply_len)),
+                               std::begin(output_neighbor_counts), std::begin(output_neighbor_counts),
+                               std::plus<uint64_t>());
+            }
+        };
+
+        futures.emplace_back(call->promise.get_future());
+        response_reader->StartCall();
+        response_reader->Finish(&replies[shard], &call->status, static_cast<void *>(call));
+    }
+    WaitForFutures(futures);
+}
+
+void GRPCClient::FullNeighbor(std::span<const NodeId> node_ids, std::span<const Type> edge_types,
+                              std::vector<NodeId> &output_nodes, std::vector<Type> &output_types,
+                              std::vector<float> &output_weights, std::span<uint64_t> output_neighbor_counts)
+{
+    GetNeighborsRequest request;
+
+    *request.mutable_node_ids() = {std::begin(node_ids), std::end(node_ids)};
+    *request.mutable_edge_types() = {std::begin(edge_types), std::end(edge_types)};
+    std::vector<std::future<void>> futures;
+    std::vector<GetNeighborsReply> replies(std::size(m_engine_stubs));
+    std::vector<size_t> reply_offsets(std::size(m_engine_stubs));
+
+    // Algorithm is to wait until all responses arive and then merge them in
+    // the last callback.
+    std::atomic<size_t> responses_left{std::size(m_engine_stubs)};
+
+    for (size_t shard = 0; shard < m_engine_stubs.size(); ++shard)
+    {
+        auto *call = new AsyncClientCall();
+
+        auto response_reader =
+            m_engine_stubs[shard]->PrepareAsyncGetNeighbors(&call->context, request, NextCompletionQueue());
+
+        call->callback = [&responses_left, &replies, &output_nodes, &output_types, &output_weights,
+                          &output_neighbor_counts, &reply_offsets]() {
+            // Skip processing until all responses arrived. All responses are stored in the `replies` variable,
+            // so we can safely return.
+            if (responses_left.fetch_sub(1) > 1)
+            {
+                return;
+            }
+            for (size_t curr_node = 0; curr_node < std::size(output_neighbor_counts); ++curr_node)
+            {
+                for (size_t reply_index = 0; reply_index < std::size(replies); ++reply_index)
+                {
+                    const auto &reply = replies[reply_index];
+                    const auto count = reply.neighbor_counts(curr_node);
+                    if (count == 0)
+                    {
+                        continue;
+                    }
+                    output_neighbor_counts[curr_node] += count;
+                    const auto offset = reply_offsets[reply_index];
+                    auto node_ids_start = reply.node_ids().begin() + offset;
+                    output_nodes.insert(std::end(output_nodes), node_ids_start, node_ids_start + count);
+
+                    auto edge_weights_start = reply.edge_weights().begin() + offset;
+                    output_weights.insert(std::end(output_weights), edge_weights_start, edge_weights_start + count);
+                    auto edge_types_start = reply.edge_types().begin() + offset;
+                    output_types.insert(std::end(output_types), edge_types_start, edge_types_start + count);
+                    reply_offsets[reply_index] += count;
+                }
+            }
+        };
+
+        futures.emplace_back(call->promise.get_future());
+        response_reader->StartCall();
+        response_reader->Finish(&replies[shard], &call->status, static_cast<void *>(call));
+    }
+    WaitForFutures(futures);
+}
+
+void GRPCClient::WeightedSampleNeighbor(int64_t seed, std::span<const NodeId> node_ids,
+                                        std::span<const Type> edge_types, size_t count,
+                                        std::span<NodeId> output_neighbors, std::span<Type> output_types,
+                                        std::span<float> output_weights, NodeId default_node_id, float default_weight,
+                                        Type default_edge_type)
+{
+    snark::Xoroshiro128PlusGenerator engine(seed);
+    boost::random::uniform_int_distribution<int64_t> subseed(std::numeric_limits<int64_t>::min(),
+                                                             std::numeric_limits<int64_t>::max());
+
+    WeightedSampleNeighborsRequest request;
+    *request.mutable_node_ids() = {std::begin(node_ids), std::end(node_ids)};
+    *request.mutable_edge_types() = {std::begin(edge_types), std::end(edge_types)};
+    request.set_count(count);
+    request.set_default_node_id(default_node_id);
+    request.set_default_node_weight(default_weight);
+    request.set_default_edge_type(default_edge_type);
+    std::vector<std::future<void>> futures;
+    std::vector<WeightedSampleNeighborsReply> replies(m_engine_stubs.size());
+
+    // Cummulative total neighbor weights for each node.
+    // We it to organize bernulli trials to merge node
+    // neighbors that are split across shards.
+    std::vector<float> shard_weights(node_ids.size());
+    std::mutex mtx;
+    for (size_t shard = 0; shard < m_engine_stubs.size(); ++shard)
+    {
+        request.set_seed(subseed(engine));
+
+        auto *call = new AsyncClientCall();
+
+        auto response_reader =
+            m_engine_stubs[shard]->PrepareAsyncWeightedSampleNeighbors(&call->context, request, NextCompletionQueue());
+
+        call->callback = [&reply = replies[shard], count, output_neighbors, output_types, output_weights, node_ids,
+                          &mtx, &engine, &shard_weights, default_node_id, default_weight, default_edge_type]() {
+            if (reply.node_ids().empty())
+            {
+                return;
+            }
+
+            auto curr_nodes = std::begin(node_ids);
+            auto curr_out_neighbor = std::begin(output_neighbors);
+            auto curr_out_type = std::begin(output_types);
+            auto curr_out_weight = std::begin(output_weights);
+            auto curr_shard_weight = std::begin(shard_weights);
+
+            auto curr_reply_neighbor = std::begin(reply.neighbor_ids());
+            auto curr_reply_type = std::begin(reply.neighbor_types());
+            auto curr_reply_weight = std::begin(reply.neighbor_weights());
+            auto curr_reply_shard_weight = std::begin(reply.shard_weights());
+            boost::random::uniform_real_distribution<float> selector(0, 1);
+
+            // We need to lock the merge in case some nodes are present in multiple
+            // servers(a super node with lots of neighbors). To keep contention low
+            // we'll use a global lock per response instead of per node.
+            std::lock_guard guard(mtx);
+
+            // The strategy is to zip nodes from server response matching to the input
+            // nodes.
+            for (const auto &reply_node_id : reply.node_ids())
+            {
+                // Loop until we find a match
+                for (; curr_nodes != std::end(node_ids) && *curr_nodes != reply_node_id; ++curr_nodes)
+                {
+                    curr_out_neighbor += count;
+                    curr_out_weight += count;
+                    curr_out_type += count;
+                    ++curr_shard_weight;
+                }
+
+                *curr_shard_weight += *curr_reply_shard_weight;
+                if (*curr_shard_weight == 0)
+                {
+                    ++curr_shard_weight;
+                    ++curr_reply_shard_weight;
+
+                    curr_out_neighbor = std::fill_n(curr_out_neighbor, count, default_node_id);
+                    curr_out_weight = std::fill_n(curr_out_weight, count, default_weight);
+                    curr_out_type = std::fill_n(curr_out_type, count, default_edge_type);
+
+                    curr_reply_neighbor += count;
+                    curr_reply_type += count;
+                    curr_reply_weight += count;
+                    ++curr_nodes;
+                    continue;
+                }
+
+                float overwrite_rate = *curr_reply_shard_weight / *curr_shard_weight;
+                for (size_t i = 0; i < count; ++i)
+                {
+                    // Perf optimization for the most common scenario: every node has its
+                    // neighbors in one partition.
+                    if (overwrite_rate < 1.0f && selector(engine) > overwrite_rate)
+                    {
+                        ++curr_reply_weight;
+                        ++curr_reply_neighbor;
+                        ++curr_reply_type;
+                        ++curr_out_neighbor;
+                        ++curr_out_type;
+                        ++curr_out_weight;
+                        continue;
+                    }
+
+                    *(curr_out_neighbor++) = *(curr_reply_neighbor++);
+                    *(curr_out_type++) = *(curr_reply_type++);
+                    *(curr_out_weight++) = *(curr_reply_weight++);
+                }
+
+                ++curr_reply_shard_weight;
+                ++curr_shard_weight;
+                ++curr_nodes;
+            }
+
+            assert(curr_reply_weight == std::end(reply.neighbor_weights()));
+            assert(curr_reply_neighbor == std::end(reply.neighbor_ids()));
+            assert(curr_reply_type == std::end(reply.neighbor_types()));
+            assert(curr_reply_shard_weight == std::end(reply.shard_weights()));
+        };
+
+        futures.emplace_back(call->promise.get_future());
+        response_reader->StartCall();
+        response_reader->Finish(&replies[shard], &call->status, static_cast<void *>(call));
+    }
+
+    WaitForFutures(futures);
+}
+
+void GRPCClient::UniformSampleNeighbor(bool without_replacement, int64_t seed, std::span<const NodeId> node_ids,
+                                       std::span<const Type> edge_types, size_t count,
+                                       std::span<NodeId> output_neighbors, std::span<Type> output_types,
+                                       NodeId default_node_id, Type default_type)
+{
+    snark::Xoroshiro128PlusGenerator engine(seed);
+    boost::random::uniform_int_distribution<int64_t> subseed(std::numeric_limits<int64_t>::min(),
+                                                             std::numeric_limits<int64_t>::max());
+
+    UniformSampleNeighborsRequest request;
+    *request.mutable_node_ids() = {std::begin(node_ids), std::end(node_ids)};
+    *request.mutable_edge_types() = {std::begin(edge_types), std::end(edge_types)};
+    request.set_count(count);
+    request.set_default_node_id(default_node_id);
+    request.set_default_edge_type(default_type);
+    request.set_without_replacement(without_replacement);
+    std::vector<std::future<void>> futures;
+    std::vector<UniformSampleNeighborsReply> replies(m_engine_stubs.size());
+
+    // Cummulative total neighbor weights for each node.
+    // We it to organize bernulli trials to merge node
+    // neighbors that are split across shards.
+    std::vector<size_t> shard_counts(node_ids.size());
+    std::mutex mtx;
+    for (size_t shard = 0; shard < m_engine_stubs.size(); ++shard)
+    {
+        request.set_seed(subseed(engine));
+
+        auto *call = new AsyncClientCall();
+
+        auto response_reader =
+            m_engine_stubs[shard]->PrepareAsyncUniformSampleNeighbors(&call->context, request, NextCompletionQueue());
+        call->callback = [&reply = replies[shard], count, output_types, node_ids, &mtx, &engine, &shard_counts,
+                          output_neighbors, default_node_id, default_type]() {
+            if (reply.node_ids().empty())
+            {
+                return;
+            }
+
+            auto curr_nodes = std::begin(node_ids);
+            auto curr_out_neighbor = std::begin(output_neighbors);
+            auto curr_out_type = std::begin(output_types);
+            auto curr_shard_weight = std::begin(shard_counts);
+            auto curr_reply_neighbor = std::begin(reply.neighbor_ids());
+            auto curr_reply_type = std::begin(reply.neighbor_types());
+            auto curr_reply_shard_weight = std::begin(reply.shard_counts());
+            boost::random::uniform_real_distribution<float> selector(0, 1);
+
+            // We need to lock the merge in case some nodes are present in multiple
+            // servers(a super node with lots of neighbors). To keep contention low
+            // we'll use a global lock per response instead of per node.
+            std::lock_guard guard(mtx);
+
+            // The strategy is to zip nodes from server response matching to the input
+            // nodes.
+            for (const auto &reply_node_id : reply.node_ids())
+            {
+                // Loop until we find a match
+                for (; curr_nodes != std::end(node_ids) && *curr_nodes != reply_node_id; ++curr_nodes)
+                {
+                    curr_out_neighbor += count;
+                    curr_out_type += count;
+                    ++curr_shard_weight;
+                }
+
+                *curr_shard_weight += *curr_reply_shard_weight;
+                if (*curr_shard_weight == 0)
+                {
+                    ++curr_shard_weight;
+                    ++curr_reply_shard_weight;
+
+                    curr_out_neighbor = std::fill_n(curr_out_neighbor, count, default_node_id);
+                    curr_out_type = std::fill_n(curr_out_type, count, default_type);
+
+                    curr_reply_neighbor += count;
+                    curr_reply_type += count;
+                    ++curr_nodes;
+                    continue;
+                }
+
+                float overwrite_rate = float(*curr_reply_shard_weight) / *curr_shard_weight;
+                for (size_t i = 0; i < count; ++i)
+                {
+                    // Perf optimization for the most common scenario: every node has its
+                    // neighbors in one partition.
+                    if (overwrite_rate < 1.0f && selector(engine) > overwrite_rate)
+                    {
+                        ++curr_reply_neighbor;
+                        ++curr_reply_type;
+                        ++curr_out_neighbor;
+                        ++curr_out_type;
+                        continue;
+                    }
+
+                    *(curr_out_neighbor++) = *(curr_reply_neighbor++);
+                    *(curr_out_type++) = *(curr_reply_type++);
+                }
+
+                ++curr_reply_shard_weight;
+                ++curr_shard_weight;
+                ++curr_nodes;
+            }
+
+            assert(curr_reply_neighbor == std::end(reply.neighbor_ids()));
+            assert(curr_reply_type == std::end(reply.neighbor_types()));
+            assert(curr_reply_shard_weight == std::end(reply.shard_counts()));
+        };
+
+        futures.emplace_back(call->promise.get_future());
+        response_reader->StartCall();
+        response_reader->Finish(&replies[shard], &call->status, static_cast<void *>(call));
+    }
+
+    WaitForFutures(futures);
+}
+
+uint64_t GRPCClient::CreateSampler(bool is_edge, CreateSamplerRequest_Category category, std::span<Type> types)
+{
+    snark::CreateSamplerRequest request;
+    *request.mutable_enitity_types() = {std::begin(types), std::end(types)};
+    request.set_is_edge(is_edge);
+    request.set_category(category);
+
+    std::vector<std::future<void>> futures;
+    std::vector<CreateSamplerReply> replies(m_sampler_stubs.size());
+
+    std::vector<uint64_t> sub_sampler_ids(m_sampler_stubs.size());
+    std::vector<float> sub_sampler_weights(m_sampler_stubs.size());
+    for (size_t shard = 0; shard < m_sampler_stubs.size(); ++shard)
+    {
+        auto *call = new AsyncClientCall();
+
+        auto response_reader =
+            m_sampler_stubs[shard]->PrepareAsyncCreate(&call->context, request, NextCompletionQueue());
+
+        call->callback = [&reply = replies[shard], &sub_sampler_id = sub_sampler_ids[shard],
+                          &sub_sampler_weight = sub_sampler_weights[shard]]() {
+            sub_sampler_id = reply.sampler_id();
+            sub_sampler_weight = reply.weight();
+        };
+
+        futures.emplace_back(call->promise.get_future());
+        response_reader->StartCall();
+        response_reader->Finish(&replies[shard], &call->status, static_cast<void *>(call));
+    }
+
+    WaitForFutures(futures);
+
+    // Adjust weights for future sampling.
+    conditional_probabilities(sub_sampler_weights);
+    std::lock_guard l(m_sampler_mutex);
+    uint64_t sampler_id = m_sampler_ids.size();
+    m_sampler_ids.emplace_back(std::move(sub_sampler_ids));
+    m_sampler_weights.emplace_back(std::move(sub_sampler_weights));
+    return sampler_id;
+}
+
+void GRPCClient::SampleNodes(int64_t seed, uint64_t sampler_id, std::span<NodeId> out_node_ids,
+                             std::span<Type> out_types)
+{
+    snark::SampleRequest request;
+    request.set_is_edge(false);
+
+    std::vector<std::future<void>> futures;
+    std::vector<SampleReply> replies(m_sampler_stubs.size());
+
+    std::span<const float> weights;
+    std::span<const uint64_t> sampler_ids;
+    {
+        std::lock_guard l(m_sampler_mutex);
+        weights = std::span(m_sampler_weights[sampler_id].data(), m_sampler_stubs.size());
+
+        sampler_ids = std::span(m_sampler_ids[sampler_id].data(), m_sampler_stubs.size());
+    }
+
+    snark::Xoroshiro128PlusGenerator gen(seed);
+    boost::random::uniform_int_distribution<int64_t> subseed;
+    size_t left = out_types.size();
+    size_t position = 0;
+
+    for (size_t shard = 0; shard < m_sampler_stubs.size(); ++shard)
+    {
+        if (sampler_ids[shard] == empty_sampler_id)
+        {
+            continue;
+        }
+
+        auto *call = new AsyncClientCall();
+        const size_t element_count = boost::random::binomial_distribution<int32_t>(left, weights[shard])(gen);
+        left -= element_count;
+
+        request.set_seed(subseed(gen));
+        request.set_sampler_id(sampler_ids[shard]);
+        request.set_count(element_count);
+        auto response_reader =
+            m_sampler_stubs[shard]->PrepareAsyncSample(&call->context, request, NextCompletionQueue());
+        call->callback = [&reply = replies[shard], types = out_types.subspan(position, element_count),
+                          nodes = out_node_ids.subspan(position, element_count)]() {
+            std::copy(std::begin(reply.types()), std::end(reply.types()), std::begin(types));
+
+            std::copy(std::begin(reply.node_ids()), std::end(reply.node_ids()), std::begin(nodes));
+        };
+
+        position += element_count;
+        futures.emplace_back(call->promise.get_future());
+        response_reader->StartCall();
+        response_reader->Finish(&replies[shard], &call->status, static_cast<void *>(call));
+    }
+
+    WaitForFutures(futures);
+}
+
+void GRPCClient::SampleEdges(int64_t seed, uint64_t sampler_id, std::span<NodeId> out_src_node_ids,
+                             std::span<Type> out_types, std::span<NodeId> out_dst_node_ids)
+{
+    snark::SampleRequest request;
+    request.set_is_edge(true);
+
+    std::vector<std::future<void>> futures;
+    std::vector<SampleReply> replies(m_sampler_stubs.size());
+
+    std::span<const float> weights;
+    std::span<const uint64_t> sampler_ids;
+    {
+        std::lock_guard l(m_sampler_mutex);
+        weights = std::span(m_sampler_weights[sampler_id].data(), m_sampler_stubs.size());
+
+        sampler_ids = std::span(m_sampler_ids[sampler_id].data(), m_sampler_stubs.size());
+    }
+
+    snark::Xoroshiro128PlusGenerator gen(seed);
+    boost::random::uniform_int_distribution<int64_t> subseed;
+    size_t left = out_types.size();
+    size_t position = 0;
+
+    for (size_t shard = 0; shard < m_sampler_stubs.size() && left > 0; ++shard)
+    {
+        auto *call = new AsyncClientCall();
+        const size_t shard_count = boost::random::binomial_distribution<int32_t>(left, weights[shard])(gen);
+        left -= shard_count;
+
+        request.set_seed(subseed(gen));
+        request.set_sampler_id(sampler_ids[shard]);
+        request.set_count(shard_count);
+
+        auto response_reader =
+            m_sampler_stubs[shard]->PrepareAsyncSample(&call->context, request, NextCompletionQueue());
+        call->callback = [&reply = replies[shard], shard_count, types = out_types.subspan(position, shard_count),
+                          src_nodes = out_src_node_ids.subspan(position, shard_count),
+                          dst_nodes = out_dst_node_ids.subspan(position, shard_count)]() {
+            std::copy(std::begin(reply.types()), std::end(reply.types()), std::begin(types));
+            std::copy_n(std::begin(reply.node_ids()), shard_count, std::begin(src_nodes));
+            std::copy_n(std::begin(reply.node_ids()) + shard_count, shard_count, std::begin(dst_nodes));
+        };
+
+        position += shard_count;
+        futures.emplace_back(call->promise.get_future());
+        response_reader->StartCall();
+        response_reader->Finish(&replies[shard], &call->status, static_cast<void *>(call));
+    }
+
+    WaitForFutures(futures);
+}
+
+void GRPCClient::WriteMetadata(std::filesystem::path path)
+{
+    EmptyMessage request;
+    MetadataReply reply;
+    auto *call = new AsyncClientCall();
+    auto response_reader =
+        m_engine_stubs.front()->PrepareAsyncGetMetadata(&call->context, request, NextCompletionQueue());
+
+    call->callback = [&reply, &path]() {
+        Metadata meta;
+        meta.m_node_count = reply.nodes();
+        meta.m_edge_count = reply.edges();
+        meta.m_node_type_count = reply.node_types();
+        meta.m_edge_type_count = reply.edge_types();
+        meta.m_partition_count = reply.partitions();
+        meta.m_node_feature_count = reply.node_features();
+        meta.m_edge_feature_count = reply.edge_features();
+        meta.m_node_count_per_type = {std::begin(reply.node_count_per_type()), std::end(reply.node_count_per_type())};
+        meta.m_edge_count_per_type = {std::begin(reply.edge_count_per_type()), std::end(reply.edge_count_per_type())};
+
+        auto curr_node_type = std::begin(reply.node_partition_weights());
+        auto curr_edge_type = std::begin(reply.edge_partition_weights());
+        meta.m_partition_node_weights.reserve(meta.m_partition_count);
+        meta.m_partition_edge_weights.reserve(meta.m_partition_count);
+        for (size_t partition = 0; partition < meta.m_partition_count; ++partition)
+        {
+            meta.m_partition_node_weights.emplace_back();
+            auto &node_weights = meta.m_partition_node_weights.back();
+            node_weights.reserve(meta.m_node_type_count);
+            std::copy_n(curr_node_type, meta.m_node_type_count, std::back_inserter(node_weights));
+            curr_node_type += meta.m_node_type_count;
+
+            meta.m_partition_edge_weights.emplace_back();
+            auto &edge_weights = meta.m_partition_edge_weights.back();
+            edge_weights.reserve(meta.m_edge_type_count);
+            std::copy_n(curr_edge_type, meta.m_edge_type_count, std::back_inserter(edge_weights));
+            curr_edge_type += meta.m_edge_type_count;
+        }
+
+        meta.Write(path.string().c_str());
+    };
+
+    // Order is important: call variable can be deleted before futures can be
+    // obtained.
+    auto future = call->promise.get_future();
+    response_reader->StartCall();
+    response_reader->Finish(&reply, &call->status, static_cast<void *>(call));
+    future.get();
+}
+
+grpc::CompletionQueue *GRPCClient::NextCompletionQueue()
+{
+    return &m_completion_queue[m_counter++ % m_completion_queue.size()];
+}
+
+GRPCClient::~GRPCClient()
+{
+    for (auto &q : m_completion_queue)
+    {
+        q.Shutdown();
+    }
+    for (auto &t : m_reply_threads)
+    {
+        t.join();
+    }
+}
+
+} // namespace snark