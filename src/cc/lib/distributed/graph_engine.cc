--- conflicted
+++ resolved
@@ -1,1150 +1,573 @@
-<<<<<<< HEAD
-// Copyright (c) Microsoft Corporation.
-// Licensed under the MIT License.
-
-#include "src/cc/lib/distributed/server.h"
-
-#include <algorithm>
-#include <cassert>
-#include <span>
-
-#include "absl/container/flat_hash_set.h"
-#include <glog/logging.h>
-#include <glog/raw_logging.h>
-
-#include "src/cc/lib/graph/locator.h"
-
-namespace
-{
-static const std::string neighbors_prefix = "neighbors_";
-static const size_t neighbors_prefix_len = neighbors_prefix.size();
-
-} // namespace
-
-namespace snark
-{
-
-GraphEngineServiceImpl::GraphEngineServiceImpl(std::string path, std::vector<uint32_t> partitions,
-                                               PartitionStorageType storage_type, std::string config_path)
-    : m_metadata(path, config_path)
-{
-    std::vector<std::string> suffixes;
-    absl::flat_hash_set<uint32_t> partition_set(std::begin(partitions), std::end(partitions));
-    // Go through the path folder with graph binary files.
-    // For data generation flexibility we are going to load all files
-    // starting with the [file_type(feat/nbs)]_[partition][anything else]
-    if (!is_hdfs_path(path))
-    {
-        for (auto &p : std::filesystem::directory_iterator(path))
-        {
-            auto full = p.path().stem().string();
-
-            // Use files with neighbor lists to detect eligible suffixes.
-            if (full.starts_with(neighbors_prefix) &&
-                partition_set.contains(std::stoi(full.substr(neighbors_prefix_len))))
-            {
-                suffixes.push_back(full.substr(neighbors_prefix_len));
-            }
-        }
-    }
-    else
-    {
-        auto filenames = hdfs_list_directory(path, m_metadata.m_config_path);
-        for (auto &full : filenames)
-        {
-            // Use files with neighbor lists to detect eligible suffixes.
-            auto loc = full.find(neighbors_prefix);
-            if (loc != std::string::npos && partition_set.contains(std::stoi(full.substr(loc + neighbors_prefix_len))))
-            {
-                std::filesystem::path full_path = full.substr(loc + neighbors_prefix_len);
-                suffixes.push_back(full_path.stem().string());
-            }
-        }
-    }
-    std::sort(std::begin(suffixes), std::end(suffixes));
-    m_partitions.reserve(suffixes.size());
-    for (size_t i = 0; i < suffixes.size(); ++i)
-    {
-        m_partitions.emplace_back(path, suffixes[i], storage_type);
-        ReadNodeMap(path, suffixes[i], i);
-    }
-}
-
-grpc::Status GraphEngineServiceImpl::GetNodeTypes(::grpc::ServerContext *context,
-                                                  const snark::NodeTypesRequest *request,
-                                                  snark::NodeTypesReply *response)
-{
-    for (int curr_offset = 0; curr_offset < request->node_ids().size(); ++curr_offset)
-    {
-        auto elem = m_node_map.find(request->node_ids()[curr_offset]);
-        if (elem == std::end(m_node_map))
-        {
-            continue;
-        }
-
-        const auto index = elem->second;
-        response->add_offsets(curr_offset);
-        response->add_types(m_partitions[m_partitions_indices[index]].GetNodeType(m_internal_indices[index]));
-    }
-
-    return grpc::Status::OK;
-}
-
-grpc::Status GraphEngineServiceImpl::GetNodeFeatures(::grpc::ServerContext *context,
-                                                     const snark::NodeFeaturesRequest *request,
-                                                     snark::NodeFeaturesReply *response)
-{
-    std::vector<snark::FeatureMeta> features;
-    size_t fv_size = 0;
-    for (const auto &feature : request->features())
-    {
-        features.emplace_back(feature.id(), feature.size());
-        fv_size += feature.size();
-    }
-
-    size_t feature_offset = 0;
-    for (int node_offset = 0; node_offset < request->node_ids().size(); ++node_offset)
-    {
-        auto internal_id = m_node_map.find(request->node_ids()[node_offset]);
-        if (internal_id == std::end(m_node_map))
-        {
-            continue;
-        }
-
-        response->add_offsets(node_offset);
-        response->mutable_feature_values()->resize(feature_offset + fv_size);
-        const auto index = internal_id->second;
-        auto data = reinterpret_cast<uint8_t *>(response->mutable_feature_values()->data());
-        m_partitions[m_partitions_indices[index]].GetNodeFeature(m_internal_indices[index], features,
-                                                                 std::span(data + feature_offset, fv_size));
-        feature_offset += fv_size;
-    }
-
-    return grpc::Status::OK;
-}
-
-grpc::Status GraphEngineServiceImpl::GetEdgeFeatures(::grpc::ServerContext *context,
-                                                     const snark::EdgeFeaturesRequest *request,
-                                                     snark::EdgeFeaturesReply *response)
-{
-    const size_t len = request->types().size();
-
-    // First part is source, second is destination
-    assert(2 * len == size_t(request->node_ids().size()));
-    std::vector<snark::FeatureMeta> features;
-    size_t fv_size = 0;
-    for (const auto &feature : request->features())
-    {
-        features.emplace_back(feature.id(), feature.size());
-        fv_size += feature.size();
-    }
-
-    size_t feature_offset = 0;
-    for (size_t node_offset = 0; node_offset < len; ++node_offset)
-    {
-        auto internal_id = m_node_map.find(request->node_ids()[node_offset]);
-        if (internal_id == std::end(m_node_map))
-        {
-            continue;
-        }
-
-        response->mutable_feature_values()->resize(feature_offset + fv_size);
-        auto index = internal_id->second;
-        size_t partition_count = m_counts[index];
-        auto data = reinterpret_cast<uint8_t *>(response->mutable_feature_values()->data());
-        bool found_edge = false;
-        for (size_t partition = 0; partition < partition_count && !found_edge; ++partition, ++index)
-        {
-            found_edge = m_partitions[m_partitions_indices[index]].GetEdgeFeature(
-                m_internal_indices[index], request->node_ids()[len + node_offset], request->types()[node_offset],
-                features, std::span(data + feature_offset, fv_size));
-        }
-        if (found_edge)
-        {
-            response->add_offsets(node_offset);
-            feature_offset += fv_size;
-        }
-        else
-        {
-            response->mutable_feature_values()->resize(feature_offset);
-        }
-    }
-    return grpc::Status::OK;
-}
-
-grpc::Status GraphEngineServiceImpl::GetNodeSparseFeatures(::grpc::ServerContext *context,
-                                                           const snark::NodeSparseFeaturesRequest *request,
-                                                           snark::SparseFeaturesReply *response)
-{
-    std::span<const snark::FeatureId> features =
-        std::span(std::begin(request->feature_ids()), std::end(request->feature_ids()));
-    auto *reply_dimensions = response->mutable_dimensions();
-    reply_dimensions->Resize(int(features.size()), 0);
-    auto dimensions = std::span(reply_dimensions->begin(), reply_dimensions->end());
-    std::vector<std::vector<int64_t>> indices(features.size());
-    std::vector<std::vector<uint8_t>> values(features.size());
-
-    for (int node_offset = 0; node_offset < request->node_ids().size(); ++node_offset)
-    {
-        auto internal_id = m_node_map.find(request->node_ids()[node_offset]);
-        if (internal_id == std::end(m_node_map))
-        {
-            continue;
-        }
-
-        const auto index = internal_id->second;
-        m_partitions[m_partitions_indices[index]].GetNodeSparseFeature(
-            m_internal_indices[index], features, int64_t(node_offset), dimensions, indices, values);
-    }
-
-    for (size_t i = 0; i < features.size(); ++i)
-    {
-        response->mutable_indices()->Add(std::begin(indices[i]), std::end(indices[i]));
-        response->mutable_values()->append(std::begin(values[i]), std::end(values[i]));
-        response->mutable_indices_counts()->Add(indices[i].size());
-        response->mutable_values_counts()->Add(values[i].size());
-    }
-
-    return grpc::Status::OK;
-}
-
-grpc::Status GraphEngineServiceImpl::GetEdgeSparseFeatures(::grpc::ServerContext *context,
-                                                           const snark::EdgeSparseFeaturesRequest *request,
-                                                           snark::SparseFeaturesReply *response)
-{
-    const size_t len = request->types().size();
-
-    // First part is source, second is destination
-    assert(2 * len == size_t(request->node_ids().size()));
-    std::span<const snark::FeatureId> features =
-        std::span(std::begin(request->feature_ids()), std::end(request->feature_ids()));
-    auto *reply_dimensions = response->mutable_dimensions();
-    reply_dimensions->Resize(int(features.size()), 0);
-    auto dimensions = std::span(reply_dimensions->begin(), reply_dimensions->end());
-
-    std::vector<std::vector<int64_t>> indices(features.size());
-    std::vector<std::vector<uint8_t>> values(features.size());
-    for (size_t node_offset = 0; node_offset < len; ++node_offset)
-    {
-        auto internal_id = m_node_map.find(request->node_ids()[node_offset]);
-        if (internal_id == std::end(m_node_map))
-        {
-            continue;
-        }
-
-        auto index = internal_id->second;
-        size_t partition_count = m_counts[index];
-        bool found_edge = false;
-        for (size_t partition = 0; partition < partition_count && !found_edge; ++partition, ++index)
-        {
-            found_edge = m_partitions[m_partitions_indices[index]].GetEdgeSparseFeature(
-                m_internal_indices[index], request->node_ids()[len + node_offset], request->types()[node_offset],
-                features, int64_t(node_offset), dimensions, indices, values);
-        }
-    }
-
-    for (size_t i = 0; i < features.size(); ++i)
-    {
-        response->mutable_indices()->Add(std::begin(indices[i]), std::end(indices[i]));
-        response->mutable_values()->append(std::begin(values[i]), std::end(values[i]));
-        response->mutable_indices_counts()->Add(indices[i].size());
-        response->mutable_values_counts()->Add(values[i].size());
-    }
-
-    return grpc::Status::OK;
-}
-
-grpc::Status GraphEngineServiceImpl::GetNodeStringFeatures(::grpc::ServerContext *context,
-                                                           const snark::NodeSparseFeaturesRequest *request,
-                                                           snark::StringFeaturesReply *response)
-{
-    std::span<const snark::FeatureId> features =
-        std::span(std::begin(request->feature_ids()), std::end(request->feature_ids()));
-    const auto features_size = features.size();
-    const auto nodes_size = request->node_ids().size();
-    auto *reply_dimensions = response->mutable_dimensions();
-
-    reply_dimensions->Resize(int(features_size * nodes_size), 0);
-    auto dimensions = std::span(reply_dimensions->begin(), reply_dimensions->end());
-    std::vector<uint8_t> values;
-
-    for (int node_offset = 0; node_offset < request->node_ids().size(); ++node_offset)
-    {
-        auto internal_id = m_node_map.find(request->node_ids()[node_offset]);
-        if (internal_id == std::end(m_node_map))
-        {
-            continue;
-        }
-
-        const auto index = internal_id->second;
-        m_partitions[m_partitions_indices[index]].GetNodeStringFeature(
-            m_internal_indices[index], features, dimensions.subspan(features_size * node_offset, features_size),
-            values);
-    }
-
-    response->mutable_values()->append(std::begin(values), std::end(values));
-    return grpc::Status::OK;
-}
-
-grpc::Status GraphEngineServiceImpl::GetEdgeStringFeatures(::grpc::ServerContext *context,
-                                                           const snark::EdgeSparseFeaturesRequest *request,
-                                                           snark::StringFeaturesReply *response)
-{
-    const size_t len = request->types().size();
-
-    // First part is source, second is destination
-    assert(2 * len == size_t(request->node_ids().size()));
-    std::span<const snark::FeatureId> features =
-        std::span(std::begin(request->feature_ids()), std::end(request->feature_ids()));
-    const auto features_size = features.size();
-    auto *reply_dimensions = response->mutable_dimensions();
-    reply_dimensions->Resize(int(features_size * len), 0);
-    auto dimensions = std::span(reply_dimensions->begin(), reply_dimensions->end());
-    std::vector<uint8_t> values;
-
-    for (size_t edge_offset = 0; edge_offset < len; ++edge_offset)
-    {
-        auto internal_id = m_node_map.find(request->node_ids()[edge_offset]);
-        if (internal_id == std::end(m_node_map))
-        {
-            continue;
-        }
-
-        auto index = internal_id->second;
-        size_t partition_count = m_counts[index];
-        bool found_edge = false;
-        for (size_t partition = 0; partition < partition_count && !found_edge; ++partition, ++index)
-        {
-            found_edge = m_partitions[m_partitions_indices[index]].GetEdgeStringFeature(
-                m_internal_indices[index], request->node_ids()[len + edge_offset], request->types()[edge_offset],
-                features, dimensions.subspan(features_size * edge_offset, features_size), values);
-        }
-    }
-
-    response->mutable_values()->append(std::begin(values), std::end(values));
-    return grpc::Status::OK;
-}
-
-grpc::Status GraphEngineServiceImpl::GetNeighborCounts(::grpc::ServerContext *context,
-                                                       const snark::GetNeighborsRequest *request,
-                                                       snark::GetNeighborCountsReply *response)
-{
-    const auto node_count = request->node_ids().size();
-    response->mutable_neighbor_counts()->Resize(node_count, 0);
-    auto input_edge_types = std::span(std::begin(request->edge_types()), std::end(request->edge_types()));
-
-    for (int node_index = 0; node_index < node_count; ++node_index)
-    {
-        auto internal_id = m_node_map.find(request->node_ids()[node_index]);
-        if (internal_id == std::end(m_node_map))
-        {
-            continue;
-        }
-        else
-        {
-            auto index = internal_id->second;
-            size_t partition_count = m_counts[index];
-            for (size_t partition = 0; partition < partition_count; ++partition, ++index)
-            {
-                response->mutable_neighbor_counts()->at(node_index) +=
-                    m_partitions[m_partitions_indices[index]].NeighborCount(m_internal_indices[index],
-                                                                            input_edge_types);
-            }
-        }
-    }
-
-    return grpc::Status::OK;
-}
-
-grpc::Status GraphEngineServiceImpl::GetNeighbors(::grpc::ServerContext *context,
-                                                  const snark::GetNeighborsRequest *request,
-                                                  snark::GetNeighborsReply *response)
-
-{
-    const auto node_count = request->node_ids().size();
-    response->mutable_neighbor_counts()->Resize(node_count, 0);
-    auto input_edge_types = std::span(std::begin(request->edge_types()), std::end(request->edge_types()));
-    std::vector<NodeId> output_neighbor_ids;
-    std::vector<Type> output_neighbor_types;
-    std::vector<float> output_neighbors_weights;
-    for (int node_index = 0; node_index < node_count; ++node_index)
-    {
-        auto internal_id = m_node_map.find(request->node_ids()[node_index]);
-        if (internal_id == std::end(m_node_map))
-        {
-            continue;
-        }
-        else
-        {
-            auto index = internal_id->second;
-            size_t partition_count = m_counts[index];
-            for (size_t partition = 0; partition < partition_count; ++partition, ++index)
-            {
-                response->mutable_neighbor_counts()->at(node_index) +=
-                    m_partitions[m_partitions_indices[index]].FullNeighbor(m_internal_indices[index], input_edge_types,
-                                                                           output_neighbor_ids, output_neighbor_types,
-                                                                           output_neighbors_weights);
-                response->mutable_node_ids()->Add(std::begin(output_neighbor_ids), std::end(output_neighbor_ids));
-                response->mutable_edge_types()->Add(std::begin(output_neighbor_types), std::end(output_neighbor_types));
-                response->mutable_edge_weights()->Add(std::begin(output_neighbors_weights),
-                                                      std::end(output_neighbors_weights));
-                output_neighbor_ids.resize(0);
-                output_neighbor_types.resize(0);
-                output_neighbors_weights.resize(0);
-            }
-        }
-    }
-    return grpc::Status::OK;
-}
-
-grpc::Status GraphEngineServiceImpl::WeightedSampleNeighbors(::grpc::ServerContext *context,
-                                                             const snark::WeightedSampleNeighborsRequest *request,
-                                                             snark::WeightedSampleNeighborsReply *response)
-{
-    assert(std::is_sorted(std::begin(request->edge_types()), std::end(request->edge_types())));
-
-    size_t count = request->count();
-    size_t nodes_found = 0;
-    auto input_edge_types = std::span(std::begin(request->edge_types()), std::end(request->edge_types()));
-    auto seed = request->seed();
-
-    for (int node_index = 0; node_index < request->node_ids().size(); ++node_index)
-    {
-        const auto node_id = request->node_ids()[node_index];
-        auto internal_id = m_node_map.find(node_id);
-        if (internal_id == std::end(m_node_map))
-        {
-            continue;
-        }
-        size_t offset = nodes_found * count;
-        ++nodes_found;
-        const auto index = internal_id->second;
-        size_t partition_count = m_counts[index];
-        response->add_node_ids(node_id);
-        response->mutable_shard_weights()->Resize(nodes_found, {});
-        auto &last_shard_weight = response->mutable_shard_weights()->at(nodes_found - 1);
-        response->mutable_neighbor_ids()->Resize(nodes_found * count, request->default_node_id());
-        response->mutable_neighbor_types()->Resize(nodes_found * count, request->default_edge_type());
-        response->mutable_neighbor_weights()->Resize(nodes_found * count, request->default_node_weight());
-        for (size_t partition = 0; partition < partition_count; ++partition)
-        {
-            m_partitions[m_partitions_indices[index + partition]].SampleNeighbor(
-                seed++, m_internal_indices[index + partition], input_edge_types, count,
-                std::span(response->mutable_neighbor_ids()->mutable_data() + offset, count),
-                std::span(response->mutable_neighbor_types()->mutable_data() + offset, count),
-                std::span(response->mutable_neighbor_weights()->mutable_data() + offset, count), last_shard_weight,
-                request->default_node_id(), request->default_node_weight(), request->default_edge_type());
-        }
-    }
-    return grpc::Status::OK;
-}
-
-grpc::Status GraphEngineServiceImpl::UniformSampleNeighbors(::grpc::ServerContext *context,
-                                                            const snark::UniformSampleNeighborsRequest *request,
-                                                            snark::UniformSampleNeighborsReply *response)
-{
-    assert(std::is_sorted(std::begin(request->edge_types()), std::end(request->edge_types())));
-
-    size_t count = request->count();
-    size_t nodes_found = 0;
-    bool without_replacement = request->without_replacement();
-    auto input_edge_types = std::span(std::begin(request->edge_types()), std::end(request->edge_types()));
-    auto seed = request->seed();
-
-    for (int node_index = 0; node_index < request->node_ids().size(); ++node_index)
-    {
-        const auto node_id = request->node_ids()[node_index];
-        auto internal_id = m_node_map.find(node_id);
-        if (internal_id == std::end(m_node_map))
-        {
-            continue;
-        }
-        size_t offset = nodes_found * count;
-        ++nodes_found;
-        const auto index = internal_id->second;
-        size_t partition_count = m_counts[index];
-        response->add_node_ids(node_id);
-        response->mutable_shard_counts()->Resize(nodes_found, {});
-        auto &last_shard_weight = response->mutable_shard_counts()->at(nodes_found - 1);
-        response->mutable_neighbor_ids()->Resize(nodes_found * count, request->default_node_id());
-        response->mutable_neighbor_types()->Resize(nodes_found * count, request->default_edge_type());
-        for (size_t partition = 0; partition < partition_count; ++partition)
-        {
-            m_partitions[m_partitions_indices[index + partition]].UniformSampleNeighbor(
-                without_replacement, seed++, m_internal_indices[index + partition], input_edge_types, count,
-                std::span(response->mutable_neighbor_ids()->mutable_data() + offset, count),
-                std::span(response->mutable_neighbor_types()->mutable_data() + offset, count), last_shard_weight,
-                request->default_node_id(), request->default_edge_type());
-        }
-    }
-    return grpc::Status::OK;
-}
-
-grpc::Status GraphEngineServiceImpl::GetMetadata(::grpc::ServerContext *context, const snark::EmptyMessage *request,
-                                                 snark::MetadataReply *response)
-{
-    response->set_nodes(m_metadata.m_node_count);
-    response->set_edges(m_metadata.m_edge_count);
-    response->set_node_types(m_metadata.m_node_type_count);
-    response->set_edge_types(m_metadata.m_edge_type_count);
-    response->set_node_features(m_metadata.m_node_feature_count);
-    response->set_edge_features(m_metadata.m_edge_feature_count);
-    response->set_partitions(m_metadata.m_partition_count);
-    for (const auto &partition_weights : m_metadata.m_partition_node_weights)
-    {
-        for (auto weight : partition_weights)
-        {
-            response->add_node_partition_weights(weight);
-        }
-    }
-    for (const auto &partition_weights : m_metadata.m_partition_edge_weights)
-    {
-        for (auto weight : partition_weights)
-        {
-            response->add_edge_partition_weights(weight);
-        }
-    }
-    *response->mutable_node_count_per_type() = {std::begin(m_metadata.m_node_count_per_type),
-                                                std::end(m_metadata.m_node_count_per_type)};
-    *response->mutable_edge_count_per_type() = {std::begin(m_metadata.m_edge_count_per_type),
-                                                std::end(m_metadata.m_edge_count_per_type)};
-
-    return grpc::Status::OK;
-}
-
-void GraphEngineServiceImpl::ReadNodeMap(std::filesystem::path path, std::string suffix, uint32_t index)
-{
-    std::shared_ptr<BaseStorage<uint8_t>> node_map;
-    if (!is_hdfs_path(path))
-    {
-        node_map = std::make_shared<DiskStorage<uint8_t>>(std::move(path), std::move(suffix), open_node_map);
-    }
-    else
-    {
-        auto full_path = path / ("node_" + suffix + ".map");
-        node_map = std::make_shared<HDFSStreamStorage<uint8_t>>(full_path.c_str(), m_metadata.m_config_path);
-    }
-    auto node_map_ptr = node_map->start();
-    size_t size = node_map->size() / 20;
-    m_node_map.reserve(size);
-    m_partitions_indices.reserve(size);
-    m_internal_indices.reserve(size);
-    m_counts.reserve(size);
-    for (size_t i = 0; i < size; ++i)
-    {
-        uint64_t pair[2];
-        if (node_map->read(pair, 8, 2, node_map_ptr) != 2)
-        {
-            RAW_LOG_FATAL("Failed to read pair in a node maping");
-        }
-
-        auto el = m_node_map.find(pair[0]);
-        if (el == std::end(m_node_map))
-        {
-            m_node_map[pair[0]] = m_internal_indices.size();
-            m_internal_indices.emplace_back(pair[1]);
-            // TODO: compress vectors below?
-            m_partitions_indices.emplace_back(index);
-            m_counts.emplace_back(1);
-        }
-        else
-        {
-            auto old_offset = el->second;
-            auto old_count = m_counts[old_offset];
-            m_node_map[pair[0]] = m_internal_indices.size();
-
-            std::copy_n(std::begin(m_internal_indices) + old_offset, old_count, std::back_inserter(m_internal_indices));
-            m_internal_indices.emplace_back(pair[1]);
-
-            std::copy_n(std::begin(m_partitions_indices) + old_offset, old_count,
-                        std::back_inserter(m_partitions_indices));
-            m_partitions_indices.emplace_back(index);
-
-            std::fill_n(std::back_inserter(m_counts), old_count + 1, old_count + 1);
-        }
-
-        assert(pair[1] == i);
-        Type node_type;
-        if (node_map->read(&node_type, sizeof(Type), 1, node_map_ptr) != 1)
-        {
-            RAW_LOG_FATAL("Failed to read node type in a node maping");
-        }
-    }
-}
-
-} // namespace snark
-=======
-// Copyright (c) Microsoft Corporation.
-// Licensed under the MIT License.
-
-#include "src/cc/lib/distributed/server.h"
-
-#include <algorithm>
-#include <cassert>
-#include <span>
-
-#include "absl/container/flat_hash_set.h"
-#include <glog/logging.h>
-#include <glog/raw_logging.h>
-
-#include "src/cc/lib/graph/locator.h"
-
-namespace
-{
-static const std::string neighbors_prefix = "neighbors_";
-static const size_t neighbors_prefix_len = neighbors_prefix.size();
-
-} // namespace
-
-namespace snark
-{
-
-GraphEngineServiceImpl::GraphEngineServiceImpl(std::string path, std::vector<uint32_t> partitions,
-                                               PartitionStorageType storage_type, std::string config_path)
-    : m_metadata(path, config_path)
-{
-    std::vector<std::string> suffixes;
-    absl::flat_hash_set<uint32_t> partition_set(std::begin(partitions), std::end(partitions));
-    // Go through the path folder with graph binary files.
-    // For data generation flexibility we are going to load all files
-    // starting with the [file_type(feat/nbs)]_[partition][anything else]
-    if (!is_hdfs_path(path))
-    {
-        for (auto &p : std::filesystem::directory_iterator(path))
-        {
-            auto full = p.path().stem().string();
-
-            // Use files with neighbor lists to detect eligible suffixes.
-            if (full.starts_with(neighbors_prefix) &&
-                partition_set.contains(std::stoi(full.substr(neighbors_prefix_len))))
-            {
-                suffixes.push_back(full.substr(neighbors_prefix_len));
-            }
-        }
-    }
-    else
-    {
-        auto filenames = hdfs_list_directory(path, m_metadata.m_config_path);
-        for (auto &full : filenames)
-        {
-            // Use files with neighbor lists to detect eligible suffixes.
-            auto loc = full.find(neighbors_prefix);
-            if (loc != std::string::npos && partition_set.contains(std::stoi(full.substr(loc + neighbors_prefix_len))))
-            {
-                std::filesystem::path full_path = full.substr(loc + neighbors_prefix_len);
-                suffixes.push_back(full_path.stem().string());
-            }
-        }
-    }
-    std::sort(std::begin(suffixes), std::end(suffixes));
-    m_partitions.reserve(suffixes.size());
-    for (size_t i = 0; i < suffixes.size(); ++i)
-    {
-        m_partitions.emplace_back(path, suffixes[i], storage_type);
-        ReadNodeMap(path, suffixes[i], i);
-    }
-}
-
-grpc::Status GraphEngineServiceImpl::GetNodeTypes(::grpc::ServerContext *context,
-                                                  const snark::NodeTypesRequest *request,
-                                                  snark::NodeTypesReply *response)
-{
-    for (int curr_offset = 0; curr_offset < request->node_ids().size(); ++curr_offset)
-    {
-        auto elem = m_node_map.find(request->node_ids()[curr_offset]);
-        if (elem == std::end(m_node_map))
-        {
-            continue;
-        }
-
-        const auto index = elem->second;
-        response->add_offsets(curr_offset);
-        response->add_types(m_partitions[m_partitions_indices[index]].GetNodeType(m_internal_indices[index]));
-    }
-
-    return grpc::Status::OK;
-}
-
-grpc::Status GraphEngineServiceImpl::GetNodeFeatures(::grpc::ServerContext *context,
-                                                     const snark::NodeFeaturesRequest *request,
-                                                     snark::NodeFeaturesReply *response)
-{
-    std::vector<snark::FeatureMeta> features;
-    size_t fv_size = 0;
-    for (const auto &feature : request->features())
-    {
-        features.emplace_back(feature.id(), feature.size());
-        fv_size += feature.size();
-    }
-
-    size_t feature_offset = 0;
-    for (int node_offset = 0; node_offset < request->node_ids().size(); ++node_offset)
-    {
-        auto internal_id = m_node_map.find(request->node_ids()[node_offset]);
-        if (internal_id == std::end(m_node_map))
-        {
-            continue;
-        }
-
-        response->add_offsets(node_offset);
-        response->mutable_feature_values()->resize(feature_offset + fv_size);
-        const auto index = internal_id->second;
-        auto data = reinterpret_cast<uint8_t *>(response->mutable_feature_values()->data());
-        m_partitions[m_partitions_indices[index]].GetNodeFeature(m_internal_indices[index], features,
-                                                                 std::span(data + feature_offset, fv_size));
-        feature_offset += fv_size;
-    }
-
-    return grpc::Status::OK;
-}
-
-grpc::Status GraphEngineServiceImpl::GetEdgeFeatures(::grpc::ServerContext *context,
-                                                     const snark::EdgeFeaturesRequest *request,
-                                                     snark::EdgeFeaturesReply *response)
-{
-    const size_t len = request->types().size();
-
-    // First part is source, second is destination
-    assert(2 * len == size_t(request->node_ids().size()));
-    std::vector<snark::FeatureMeta> features;
-    size_t fv_size = 0;
-    for (const auto &feature : request->features())
-    {
-        features.emplace_back(feature.id(), feature.size());
-        fv_size += feature.size();
-    }
-
-    size_t feature_offset = 0;
-    for (size_t node_offset = 0; node_offset < len; ++node_offset)
-    {
-        auto internal_id = m_node_map.find(request->node_ids()[node_offset]);
-        if (internal_id == std::end(m_node_map))
-        {
-            continue;
-        }
-
-        response->mutable_feature_values()->resize(feature_offset + fv_size);
-        auto index = internal_id->second;
-        size_t partition_count = m_counts[index];
-        auto data = reinterpret_cast<uint8_t *>(response->mutable_feature_values()->data());
-        bool found_edge = false;
-        for (size_t partition = 0; partition < partition_count && !found_edge; ++partition, ++index)
-        {
-            found_edge = m_partitions[m_partitions_indices[index]].GetEdgeFeature(
-                m_internal_indices[index], request->node_ids()[len + node_offset], request->types()[node_offset],
-                features, std::span(data + feature_offset, fv_size));
-        }
-        if (found_edge)
-        {
-            response->add_offsets(node_offset);
-            feature_offset += fv_size;
-        }
-        else
-        {
-            response->mutable_feature_values()->resize(feature_offset);
-        }
-    }
-    return grpc::Status::OK;
-}
-
-grpc::Status GraphEngineServiceImpl::GetNodeSparseFeatures(::grpc::ServerContext *context,
-                                                           const snark::NodeSparseFeaturesRequest *request,
-                                                           snark::SparseFeaturesReply *response)
-{
-    std::span<const snark::FeatureId> features =
-        std::span(std::begin(request->feature_ids()), std::end(request->feature_ids()));
-    auto *reply_dimensions = response->mutable_dimensions();
-    reply_dimensions->Resize(int(features.size()), 0);
-    auto dimensions = std::span(reply_dimensions->begin(), reply_dimensions->end());
-    std::vector<std::vector<int64_t>> indices(features.size());
-    std::vector<std::vector<uint8_t>> values(features.size());
-
-    for (int node_offset = 0; node_offset < request->node_ids().size(); ++node_offset)
-    {
-        auto internal_id = m_node_map.find(request->node_ids()[node_offset]);
-        if (internal_id == std::end(m_node_map))
-        {
-            continue;
-        }
-
-        const auto index = internal_id->second;
-        m_partitions[m_partitions_indices[index]].GetNodeSparseFeature(
-            m_internal_indices[index], features, int64_t(node_offset), dimensions, indices, values);
-    }
-
-    for (size_t i = 0; i < features.size(); ++i)
-    {
-        response->mutable_indices()->Add(std::begin(indices[i]), std::end(indices[i]));
-        response->mutable_values()->append(std::begin(values[i]), std::end(values[i]));
-        response->mutable_indices_counts()->Add(indices[i].size());
-        response->mutable_values_counts()->Add(values[i].size());
-    }
-
-    return grpc::Status::OK;
-}
-
-grpc::Status GraphEngineServiceImpl::GetEdgeSparseFeatures(::grpc::ServerContext *context,
-                                                           const snark::EdgeSparseFeaturesRequest *request,
-                                                           snark::SparseFeaturesReply *response)
-{
-    const size_t len = request->types().size();
-
-    // First part is source, second is destination
-    assert(2 * len == size_t(request->node_ids().size()));
-    std::span<const snark::FeatureId> features =
-        std::span(std::begin(request->feature_ids()), std::end(request->feature_ids()));
-    auto *reply_dimensions = response->mutable_dimensions();
-    reply_dimensions->Resize(int(features.size()), 0);
-    auto dimensions = std::span(reply_dimensions->begin(), reply_dimensions->end());
-
-    std::vector<std::vector<int64_t>> indices(features.size());
-    std::vector<std::vector<uint8_t>> values(features.size());
-    for (size_t node_offset = 0; node_offset < len; ++node_offset)
-    {
-        auto internal_id = m_node_map.find(request->node_ids()[node_offset]);
-        if (internal_id == std::end(m_node_map))
-        {
-            continue;
-        }
-
-        auto index = internal_id->second;
-        size_t partition_count = m_counts[index];
-        bool found_edge = false;
-        for (size_t partition = 0; partition < partition_count && !found_edge; ++partition, ++index)
-        {
-            found_edge = m_partitions[m_partitions_indices[index]].GetEdgeSparseFeature(
-                m_internal_indices[index], request->node_ids()[len + node_offset], request->types()[node_offset],
-                features, int64_t(node_offset), dimensions, indices, values);
-        }
-    }
-
-    for (size_t i = 0; i < features.size(); ++i)
-    {
-        response->mutable_indices()->Add(std::begin(indices[i]), std::end(indices[i]));
-        response->mutable_values()->append(std::begin(values[i]), std::end(values[i]));
-        response->mutable_indices_counts()->Add(indices[i].size());
-        response->mutable_values_counts()->Add(values[i].size());
-    }
-
-    return grpc::Status::OK;
-}
-
-grpc::Status GraphEngineServiceImpl::GetNodeStringFeatures(::grpc::ServerContext *context,
-                                                           const snark::NodeSparseFeaturesRequest *request,
-                                                           snark::StringFeaturesReply *response)
-{
-    std::span<const snark::FeatureId> features =
-        std::span(std::begin(request->feature_ids()), std::end(request->feature_ids()));
-    const auto features_size = features.size();
-    const auto nodes_size = request->node_ids().size();
-    auto *reply_dimensions = response->mutable_dimensions();
-
-    reply_dimensions->Resize(int(features_size * nodes_size), 0);
-    auto dimensions = std::span(reply_dimensions->begin(), reply_dimensions->end());
-    std::vector<uint8_t> values;
-
-    for (int node_offset = 0; node_offset < request->node_ids().size(); ++node_offset)
-    {
-        auto internal_id = m_node_map.find(request->node_ids()[node_offset]);
-        if (internal_id == std::end(m_node_map))
-        {
-            continue;
-        }
-
-        const auto index = internal_id->second;
-        m_partitions[m_partitions_indices[index]].GetNodeStringFeature(
-            m_internal_indices[index], features, dimensions.subspan(features_size * node_offset, features_size),
-            values);
-    }
-
-    response->mutable_values()->append(std::begin(values), std::end(values));
-    return grpc::Status::OK;
-}
-
-grpc::Status GraphEngineServiceImpl::GetEdgeStringFeatures(::grpc::ServerContext *context,
-                                                           const snark::EdgeSparseFeaturesRequest *request,
-                                                           snark::StringFeaturesReply *response)
-{
-    const size_t len = request->types().size();
-
-    // First part is source, second is destination
-    assert(2 * len == size_t(request->node_ids().size()));
-    std::span<const snark::FeatureId> features =
-        std::span(std::begin(request->feature_ids()), std::end(request->feature_ids()));
-    const auto features_size = features.size();
-    auto *reply_dimensions = response->mutable_dimensions();
-    reply_dimensions->Resize(int(features_size * len), 0);
-    auto dimensions = std::span(reply_dimensions->begin(), reply_dimensions->end());
-    std::vector<uint8_t> values;
-
-    for (size_t edge_offset = 0; edge_offset < len; ++edge_offset)
-    {
-        auto internal_id = m_node_map.find(request->node_ids()[edge_offset]);
-        if (internal_id == std::end(m_node_map))
-        {
-            continue;
-        }
-
-        auto index = internal_id->second;
-        size_t partition_count = m_counts[index];
-        bool found_edge = false;
-        for (size_t partition = 0; partition < partition_count && !found_edge; ++partition, ++index)
-        {
-            found_edge = m_partitions[m_partitions_indices[index]].GetEdgeStringFeature(
-                m_internal_indices[index], request->node_ids()[len + edge_offset], request->types()[edge_offset],
-                features, dimensions.subspan(features_size * edge_offset, features_size), values);
-        }
-    }
-
-    response->mutable_values()->append(std::begin(values), std::end(values));
-    return grpc::Status::OK;
-}
-
-grpc::Status GraphEngineServiceImpl::GetNeighborCounts(::grpc::ServerContext *context,
-                                                       const snark::GetNeighborsRequest *request,
-                                                       snark::GetNeighborCountsReply *response)
-{
-    const auto node_count = request->node_ids().size();
-    response->mutable_neighbor_counts()->Resize(node_count, 0);
-    auto input_edge_types = std::span(std::begin(request->edge_types()), std::end(request->edge_types()));
-
-    for (int node_index = 0; node_index < node_count; ++node_index)
-    {
-        auto internal_id = m_node_map.find(request->node_ids()[node_index]);
-        if (internal_id == std::end(m_node_map))
-        {
-            continue;
-        }
-        else
-        {
-            auto index = internal_id->second;
-            size_t partition_count = m_counts[index];
-            for (size_t partition = 0; partition < partition_count; ++partition, ++index)
-            {
-                response->mutable_neighbor_counts()->at(node_index) +=
-                    m_partitions[m_partitions_indices[index]].NeighborCount(m_internal_indices[index],
-                                                                            input_edge_types);
-            }
-        }
-    }
-
-    return grpc::Status::OK;
-}
-
-grpc::Status GraphEngineServiceImpl::GetNeighbors(::grpc::ServerContext *context,
-                                                  const snark::GetNeighborsRequest *request,
-                                                  snark::GetNeighborsReply *response)
-{
-    const auto node_count = request->node_ids().size();
-    response->mutable_neighbor_counts()->Resize(node_count, 0);
-    auto input_edge_types = std::span(std::begin(request->edge_types()), std::end(request->edge_types()));
-    std::vector<NodeId> output_neighbor_ids;
-    std::vector<Type> output_neighbor_types;
-    std::vector<float> output_neighbors_weights;
-    for (int node_index = 0; node_index < node_count; ++node_index)
-    {
-        auto internal_id = m_node_map.find(request->node_ids()[node_index]);
-        if (internal_id == std::end(m_node_map))
-        {
-            continue;
-        }
-        else
-        {
-            auto index = internal_id->second;
-            size_t partition_count = m_counts[index];
-            for (size_t partition = 0; partition < partition_count; ++partition, ++index)
-            {
-                response->mutable_neighbor_counts()->at(node_index) +=
-                    m_partitions[m_partitions_indices[index]].FullNeighbor(m_internal_indices[index], input_edge_types,
-                                                                           output_neighbor_ids, output_neighbor_types,
-                                                                           output_neighbors_weights);
-                response->mutable_node_ids()->Add(std::begin(output_neighbor_ids), std::end(output_neighbor_ids));
-                response->mutable_edge_types()->Add(std::begin(output_neighbor_types), std::end(output_neighbor_types));
-                response->mutable_edge_weights()->Add(std::begin(output_neighbors_weights),
-                                                      std::end(output_neighbors_weights));
-                output_neighbor_ids.resize(0);
-                output_neighbor_types.resize(0);
-                output_neighbors_weights.resize(0);
-            }
-        }
-    }
-    return grpc::Status::OK;
-}
-
-grpc::Status GraphEngineServiceImpl::WeightedSampleNeighbors(::grpc::ServerContext *context,
-                                                             const snark::WeightedSampleNeighborsRequest *request,
-                                                             snark::WeightedSampleNeighborsReply *response)
-{
-    assert(std::is_sorted(std::begin(request->edge_types()), std::end(request->edge_types())));
-
-    size_t count = request->count();
-    size_t nodes_found = 0;
-    auto input_edge_types = std::span(std::begin(request->edge_types()), std::end(request->edge_types()));
-    auto seed = request->seed();
-
-    for (int node_index = 0; node_index < request->node_ids().size(); ++node_index)
-    {
-        const auto node_id = request->node_ids()[node_index];
-        auto internal_id = m_node_map.find(node_id);
-        if (internal_id == std::end(m_node_map))
-        {
-            continue;
-        }
-        size_t offset = nodes_found * count;
-        ++nodes_found;
-        const auto index = internal_id->second;
-        size_t partition_count = m_counts[index];
-        response->add_node_ids(node_id);
-        response->mutable_shard_weights()->Resize(nodes_found, {});
-        auto &last_shard_weight = response->mutable_shard_weights()->at(nodes_found - 1);
-        response->mutable_neighbor_ids()->Resize(nodes_found * count, request->default_node_id());
-        response->mutable_neighbor_types()->Resize(nodes_found * count, request->default_edge_type());
-        response->mutable_neighbor_weights()->Resize(nodes_found * count, request->default_node_weight());
-        for (size_t partition = 0; partition < partition_count; ++partition)
-        {
-            m_partitions[m_partitions_indices[index + partition]].SampleNeighbor(
-                seed++, m_internal_indices[index + partition], input_edge_types, count,
-                std::span(response->mutable_neighbor_ids()->mutable_data() + offset, count),
-                std::span(response->mutable_neighbor_types()->mutable_data() + offset, count),
-                std::span(response->mutable_neighbor_weights()->mutable_data() + offset, count), last_shard_weight,
-                request->default_node_id(), request->default_node_weight(), request->default_edge_type());
-        }
-    }
-    return grpc::Status::OK;
-}
-
-grpc::Status GraphEngineServiceImpl::UniformSampleNeighbors(::grpc::ServerContext *context,
-                                                            const snark::UniformSampleNeighborsRequest *request,
-                                                            snark::UniformSampleNeighborsReply *response)
-{
-    assert(std::is_sorted(std::begin(request->edge_types()), std::end(request->edge_types())));
-
-    size_t count = request->count();
-    size_t nodes_found = 0;
-    bool without_replacement = request->without_replacement();
-    auto input_edge_types = std::span(std::begin(request->edge_types()), std::end(request->edge_types()));
-    auto seed = request->seed();
-
-    for (int node_index = 0; node_index < request->node_ids().size(); ++node_index)
-    {
-        const auto node_id = request->node_ids()[node_index];
-        auto internal_id = m_node_map.find(node_id);
-        if (internal_id == std::end(m_node_map))
-        {
-            continue;
-        }
-        size_t offset = nodes_found * count;
-        ++nodes_found;
-        const auto index = internal_id->second;
-        size_t partition_count = m_counts[index];
-        response->add_node_ids(node_id);
-        response->mutable_shard_counts()->Resize(nodes_found, {});
-        auto &last_shard_weight = response->mutable_shard_counts()->at(nodes_found - 1);
-        response->mutable_neighbor_ids()->Resize(nodes_found * count, request->default_node_id());
-        response->mutable_neighbor_types()->Resize(nodes_found * count, request->default_edge_type());
-        for (size_t partition = 0; partition < partition_count; ++partition)
-        {
-            m_partitions[m_partitions_indices[index + partition]].UniformSampleNeighbor(
-                without_replacement, seed++, m_internal_indices[index + partition], input_edge_types, count,
-                std::span(response->mutable_neighbor_ids()->mutable_data() + offset, count),
-                std::span(response->mutable_neighbor_types()->mutable_data() + offset, count), last_shard_weight,
-                request->default_node_id(), request->default_edge_type());
-        }
-    }
-    return grpc::Status::OK;
-}
-
-grpc::Status GraphEngineServiceImpl::GetMetadata(::grpc::ServerContext *context, const snark::EmptyMessage *request,
-                                                 snark::MetadataReply *response)
-{
-    response->set_nodes(m_metadata.m_node_count);
-    response->set_edges(m_metadata.m_edge_count);
-    response->set_node_types(m_metadata.m_node_type_count);
-    response->set_edge_types(m_metadata.m_edge_type_count);
-    response->set_node_features(m_metadata.m_node_feature_count);
-    response->set_edge_features(m_metadata.m_edge_feature_count);
-    response->set_partitions(m_metadata.m_partition_count);
-    for (const auto &partition_weights : m_metadata.m_partition_node_weights)
-    {
-        for (auto weight : partition_weights)
-        {
-            response->add_node_partition_weights(weight);
-        }
-    }
-    for (const auto &partition_weights : m_metadata.m_partition_edge_weights)
-    {
-        for (auto weight : partition_weights)
-        {
-            response->add_edge_partition_weights(weight);
-        }
-    }
-    *response->mutable_node_count_per_type() = {std::begin(m_metadata.m_node_count_per_type),
-                                                std::end(m_metadata.m_node_count_per_type)};
-    *response->mutable_edge_count_per_type() = {std::begin(m_metadata.m_edge_count_per_type),
-                                                std::end(m_metadata.m_edge_count_per_type)};
-
-    return grpc::Status::OK;
-}
-
-void GraphEngineServiceImpl::ReadNodeMap(std::filesystem::path path, std::string suffix, uint32_t index)
-{
-    std::shared_ptr<BaseStorage<uint8_t>> node_map;
-    if (!is_hdfs_path(path))
-    {
-        node_map = std::make_shared<DiskStorage<uint8_t>>(std::move(path), std::move(suffix), open_node_map);
-    }
-    else
-    {
-        auto full_path = path / ("node_" + suffix + ".map");
-        node_map = std::make_shared<HDFSStreamStorage<uint8_t>>(full_path.c_str(), m_metadata.m_config_path);
-    }
-    auto node_map_ptr = node_map->start();
-    size_t size = node_map->size() / 20;
-    m_node_map.reserve(size);
-    m_partitions_indices.reserve(size);
-    m_internal_indices.reserve(size);
-    m_counts.reserve(size);
-    for (size_t i = 0; i < size; ++i)
-    {
-        uint64_t pair[2];
-        if (node_map->read(pair, 8, 2, node_map_ptr) != 2)
-        {
-            RAW_LOG_FATAL("Failed to read pair in a node maping");
-        }
-
-        auto el = m_node_map.find(pair[0]);
-        if (el == std::end(m_node_map))
-        {
-            m_node_map[pair[0]] = m_internal_indices.size();
-            m_internal_indices.emplace_back(pair[1]);
-            // TODO: compress vectors below?
-            m_partitions_indices.emplace_back(index);
-            m_counts.emplace_back(1);
-        }
-        else
-        {
-            auto old_offset = el->second;
-            auto old_count = m_counts[old_offset];
-            m_node_map[pair[0]] = m_internal_indices.size();
-
-            std::copy_n(std::begin(m_internal_indices) + old_offset, old_count, std::back_inserter(m_internal_indices));
-            m_internal_indices.emplace_back(pair[1]);
-
-            std::copy_n(std::begin(m_partitions_indices) + old_offset, old_count,
-                        std::back_inserter(m_partitions_indices));
-            m_partitions_indices.emplace_back(index);
-
-            std::fill_n(std::back_inserter(m_counts), old_count + 1, old_count + 1);
-        }
-
-        assert(pair[1] == i);
-        Type node_type;
-        if (node_map->read(&node_type, sizeof(Type), 1, node_map_ptr) != 1)
-        {
-            RAW_LOG_FATAL("Failed to read node type in a node maping");
-        }
-    }
-}
-
-} // namespace snark
->>>>>>> 8ad4738b
+// Copyright (c) Microsoft Corporation.
+// Licensed under the MIT License.
+
+#include "src/cc/lib/distributed/server.h"
+
+#include <algorithm>
+#include <cassert>
+#include <span>
+
+#include "absl/container/flat_hash_set.h"
+#include <glog/logging.h>
+#include <glog/raw_logging.h>
+
+#include "src/cc/lib/graph/locator.h"
+
+namespace
+{
+static const std::string neighbors_prefix = "neighbors_";
+static const size_t neighbors_prefix_len = neighbors_prefix.size();
+
+} // namespace
+
+namespace snark
+{
+
+GraphEngineServiceImpl::GraphEngineServiceImpl(std::string path, std::vector<uint32_t> partitions,
+                                               PartitionStorageType storage_type, std::string config_path)
+    : m_metadata(path, config_path)
+{
+    std::vector<std::string> suffixes;
+    absl::flat_hash_set<uint32_t> partition_set(std::begin(partitions), std::end(partitions));
+    // Go through the path folder with graph binary files.
+    // For data generation flexibility we are going to load all files
+    // starting with the [file_type(feat/nbs)]_[partition][anything else]
+    if (!is_hdfs_path(path))
+    {
+        for (auto &p : std::filesystem::directory_iterator(path))
+        {
+            auto full = p.path().stem().string();
+
+            // Use files with neighbor lists to detect eligible suffixes.
+            if (full.starts_with(neighbors_prefix) &&
+                partition_set.contains(std::stoi(full.substr(neighbors_prefix_len))))
+            {
+                suffixes.push_back(full.substr(neighbors_prefix_len));
+            }
+        }
+    }
+    else
+    {
+        auto filenames = hdfs_list_directory(path, m_metadata.m_config_path);
+        for (auto &full : filenames)
+        {
+            // Use files with neighbor lists to detect eligible suffixes.
+            auto loc = full.find(neighbors_prefix);
+            if (loc != std::string::npos && partition_set.contains(std::stoi(full.substr(loc + neighbors_prefix_len))))
+            {
+                std::filesystem::path full_path = full.substr(loc + neighbors_prefix_len);
+                suffixes.push_back(full_path.stem().string());
+            }
+        }
+    }
+    std::sort(std::begin(suffixes), std::end(suffixes));
+    m_partitions.reserve(suffixes.size());
+    for (size_t i = 0; i < suffixes.size(); ++i)
+    {
+        m_partitions.emplace_back(path, suffixes[i], storage_type);
+        ReadNodeMap(path, suffixes[i], i);
+    }
+}
+
+grpc::Status GraphEngineServiceImpl::GetNodeTypes(::grpc::ServerContext *context,
+                                                  const snark::NodeTypesRequest *request,
+                                                  snark::NodeTypesReply *response)
+{
+    for (int curr_offset = 0; curr_offset < request->node_ids().size(); ++curr_offset)
+    {
+        auto elem = m_node_map.find(request->node_ids()[curr_offset]);
+        if (elem == std::end(m_node_map))
+        {
+            continue;
+        }
+
+        const auto index = elem->second;
+        response->add_offsets(curr_offset);
+        response->add_types(m_partitions[m_partitions_indices[index]].GetNodeType(m_internal_indices[index]));
+    }
+
+    return grpc::Status::OK;
+}
+
+grpc::Status GraphEngineServiceImpl::GetNodeFeatures(::grpc::ServerContext *context,
+                                                     const snark::NodeFeaturesRequest *request,
+                                                     snark::NodeFeaturesReply *response)
+{
+    std::vector<snark::FeatureMeta> features;
+    size_t fv_size = 0;
+    for (const auto &feature : request->features())
+    {
+        features.emplace_back(feature.id(), feature.size());
+        fv_size += feature.size();
+    }
+
+    size_t feature_offset = 0;
+    for (int node_offset = 0; node_offset < request->node_ids().size(); ++node_offset)
+    {
+        auto internal_id = m_node_map.find(request->node_ids()[node_offset]);
+        if (internal_id == std::end(m_node_map))
+        {
+            continue;
+        }
+
+        response->add_offsets(node_offset);
+        response->mutable_feature_values()->resize(feature_offset + fv_size);
+        const auto index = internal_id->second;
+        auto data = reinterpret_cast<uint8_t *>(response->mutable_feature_values()->data());
+        m_partitions[m_partitions_indices[index]].GetNodeFeature(m_internal_indices[index], features,
+                                                                 std::span(data + feature_offset, fv_size));
+        feature_offset += fv_size;
+    }
+
+    return grpc::Status::OK;
+}
+
+grpc::Status GraphEngineServiceImpl::GetEdgeFeatures(::grpc::ServerContext *context,
+                                                     const snark::EdgeFeaturesRequest *request,
+                                                     snark::EdgeFeaturesReply *response)
+{
+    const size_t len = request->types().size();
+
+    // First part is source, second is destination
+    assert(2 * len == size_t(request->node_ids().size()));
+    std::vector<snark::FeatureMeta> features;
+    size_t fv_size = 0;
+    for (const auto &feature : request->features())
+    {
+        features.emplace_back(feature.id(), feature.size());
+        fv_size += feature.size();
+    }
+
+    size_t feature_offset = 0;
+    for (size_t node_offset = 0; node_offset < len; ++node_offset)
+    {
+        auto internal_id = m_node_map.find(request->node_ids()[node_offset]);
+        if (internal_id == std::end(m_node_map))
+        {
+            continue;
+        }
+
+        response->mutable_feature_values()->resize(feature_offset + fv_size);
+        auto index = internal_id->second;
+        size_t partition_count = m_counts[index];
+        auto data = reinterpret_cast<uint8_t *>(response->mutable_feature_values()->data());
+        bool found_edge = false;
+        for (size_t partition = 0; partition < partition_count && !found_edge; ++partition, ++index)
+        {
+            found_edge = m_partitions[m_partitions_indices[index]].GetEdgeFeature(
+                m_internal_indices[index], request->node_ids()[len + node_offset], request->types()[node_offset],
+                features, std::span(data + feature_offset, fv_size));
+        }
+        if (found_edge)
+        {
+            response->add_offsets(node_offset);
+            feature_offset += fv_size;
+        }
+        else
+        {
+            response->mutable_feature_values()->resize(feature_offset);
+        }
+    }
+    return grpc::Status::OK;
+}
+
+grpc::Status GraphEngineServiceImpl::GetNodeSparseFeatures(::grpc::ServerContext *context,
+                                                           const snark::NodeSparseFeaturesRequest *request,
+                                                           snark::SparseFeaturesReply *response)
+{
+    std::span<const snark::FeatureId> features =
+        std::span(std::begin(request->feature_ids()), std::end(request->feature_ids()));
+    auto *reply_dimensions = response->mutable_dimensions();
+    reply_dimensions->Resize(int(features.size()), 0);
+    auto dimensions = std::span(reply_dimensions->begin(), reply_dimensions->end());
+    std::vector<std::vector<int64_t>> indices(features.size());
+    std::vector<std::vector<uint8_t>> values(features.size());
+
+    for (int node_offset = 0; node_offset < request->node_ids().size(); ++node_offset)
+    {
+        auto internal_id = m_node_map.find(request->node_ids()[node_offset]);
+        if (internal_id == std::end(m_node_map))
+        {
+            continue;
+        }
+
+        const auto index = internal_id->second;
+        m_partitions[m_partitions_indices[index]].GetNodeSparseFeature(
+            m_internal_indices[index], features, int64_t(node_offset), dimensions, indices, values);
+    }
+
+    for (size_t i = 0; i < features.size(); ++i)
+    {
+        response->mutable_indices()->Add(std::begin(indices[i]), std::end(indices[i]));
+        response->mutable_values()->append(std::begin(values[i]), std::end(values[i]));
+        response->mutable_indices_counts()->Add(indices[i].size());
+        response->mutable_values_counts()->Add(values[i].size());
+    }
+
+    return grpc::Status::OK;
+}
+
+grpc::Status GraphEngineServiceImpl::GetEdgeSparseFeatures(::grpc::ServerContext *context,
+                                                           const snark::EdgeSparseFeaturesRequest *request,
+                                                           snark::SparseFeaturesReply *response)
+{
+    const size_t len = request->types().size();
+
+    // First part is source, second is destination
+    assert(2 * len == size_t(request->node_ids().size()));
+    std::span<const snark::FeatureId> features =
+        std::span(std::begin(request->feature_ids()), std::end(request->feature_ids()));
+    auto *reply_dimensions = response->mutable_dimensions();
+    reply_dimensions->Resize(int(features.size()), 0);
+    auto dimensions = std::span(reply_dimensions->begin(), reply_dimensions->end());
+
+    std::vector<std::vector<int64_t>> indices(features.size());
+    std::vector<std::vector<uint8_t>> values(features.size());
+    for (size_t node_offset = 0; node_offset < len; ++node_offset)
+    {
+        auto internal_id = m_node_map.find(request->node_ids()[node_offset]);
+        if (internal_id == std::end(m_node_map))
+        {
+            continue;
+        }
+
+        auto index = internal_id->second;
+        size_t partition_count = m_counts[index];
+        bool found_edge = false;
+        for (size_t partition = 0; partition < partition_count && !found_edge; ++partition, ++index)
+        {
+            found_edge = m_partitions[m_partitions_indices[index]].GetEdgeSparseFeature(
+                m_internal_indices[index], request->node_ids()[len + node_offset], request->types()[node_offset],
+                features, int64_t(node_offset), dimensions, indices, values);
+        }
+    }
+
+    for (size_t i = 0; i < features.size(); ++i)
+    {
+        response->mutable_indices()->Add(std::begin(indices[i]), std::end(indices[i]));
+        response->mutable_values()->append(std::begin(values[i]), std::end(values[i]));
+        response->mutable_indices_counts()->Add(indices[i].size());
+        response->mutable_values_counts()->Add(values[i].size());
+    }
+
+    return grpc::Status::OK;
+}
+
+grpc::Status GraphEngineServiceImpl::GetNodeStringFeatures(::grpc::ServerContext *context,
+                                                           const snark::NodeSparseFeaturesRequest *request,
+                                                           snark::StringFeaturesReply *response)
+{
+    std::span<const snark::FeatureId> features =
+        std::span(std::begin(request->feature_ids()), std::end(request->feature_ids()));
+    const auto features_size = features.size();
+    const auto nodes_size = request->node_ids().size();
+    auto *reply_dimensions = response->mutable_dimensions();
+
+    reply_dimensions->Resize(int(features_size * nodes_size), 0);
+    auto dimensions = std::span(reply_dimensions->begin(), reply_dimensions->end());
+    std::vector<uint8_t> values;
+
+    for (int node_offset = 0; node_offset < request->node_ids().size(); ++node_offset)
+    {
+        auto internal_id = m_node_map.find(request->node_ids()[node_offset]);
+        if (internal_id == std::end(m_node_map))
+        {
+            continue;
+        }
+
+        const auto index = internal_id->second;
+        m_partitions[m_partitions_indices[index]].GetNodeStringFeature(
+            m_internal_indices[index], features, dimensions.subspan(features_size * node_offset, features_size),
+            values);
+    }
+
+    response->mutable_values()->append(std::begin(values), std::end(values));
+    return grpc::Status::OK;
+}
+
+grpc::Status GraphEngineServiceImpl::GetEdgeStringFeatures(::grpc::ServerContext *context,
+                                                           const snark::EdgeSparseFeaturesRequest *request,
+                                                           snark::StringFeaturesReply *response)
+{
+    const size_t len = request->types().size();
+
+    // First part is source, second is destination
+    assert(2 * len == size_t(request->node_ids().size()));
+    std::span<const snark::FeatureId> features =
+        std::span(std::begin(request->feature_ids()), std::end(request->feature_ids()));
+    const auto features_size = features.size();
+    auto *reply_dimensions = response->mutable_dimensions();
+    reply_dimensions->Resize(int(features_size * len), 0);
+    auto dimensions = std::span(reply_dimensions->begin(), reply_dimensions->end());
+    std::vector<uint8_t> values;
+
+    for (size_t edge_offset = 0; edge_offset < len; ++edge_offset)
+    {
+        auto internal_id = m_node_map.find(request->node_ids()[edge_offset]);
+        if (internal_id == std::end(m_node_map))
+        {
+            continue;
+        }
+
+        auto index = internal_id->second;
+        size_t partition_count = m_counts[index];
+        bool found_edge = false;
+        for (size_t partition = 0; partition < partition_count && !found_edge; ++partition, ++index)
+        {
+            found_edge = m_partitions[m_partitions_indices[index]].GetEdgeStringFeature(
+                m_internal_indices[index], request->node_ids()[len + edge_offset], request->types()[edge_offset],
+                features, dimensions.subspan(features_size * edge_offset, features_size), values);
+        }
+    }
+
+    response->mutable_values()->append(std::begin(values), std::end(values));
+    return grpc::Status::OK;
+}
+
+grpc::Status GraphEngineServiceImpl::GetNeighborCounts(::grpc::ServerContext *context,
+                                                       const snark::GetNeighborsRequest *request,
+                                                       snark::GetNeighborCountsReply *response)
+{
+    const auto node_count = request->node_ids().size();
+    response->mutable_neighbor_counts()->Resize(node_count, 0);
+    auto input_edge_types = std::span(std::begin(request->edge_types()), std::end(request->edge_types()));
+
+    for (int node_index = 0; node_index < node_count; ++node_index)
+    {
+        auto internal_id = m_node_map.find(request->node_ids()[node_index]);
+        if (internal_id == std::end(m_node_map))
+        {
+            continue;
+        }
+        else
+        {
+            auto index = internal_id->second;
+            size_t partition_count = m_counts[index];
+            for (size_t partition = 0; partition < partition_count; ++partition, ++index)
+            {
+                response->mutable_neighbor_counts()->at(node_index) +=
+                    m_partitions[m_partitions_indices[index]].NeighborCount(m_internal_indices[index],
+                                                                            input_edge_types);
+            }
+        }
+    }
+
+    return grpc::Status::OK;
+}
+
+grpc::Status GraphEngineServiceImpl::GetNeighbors(::grpc::ServerContext *context,
+                                                  const snark::GetNeighborsRequest *request,
+                                                  snark::GetNeighborsReply *response)
+{
+    const auto node_count = request->node_ids().size();
+    response->mutable_neighbor_counts()->Resize(node_count, 0);
+    auto input_edge_types = std::span(std::begin(request->edge_types()), std::end(request->edge_types()));
+    std::vector<NodeId> output_neighbor_ids;
+    std::vector<Type> output_neighbor_types;
+    std::vector<float> output_neighbors_weights;
+    for (int node_index = 0; node_index < node_count; ++node_index)
+    {
+        auto internal_id = m_node_map.find(request->node_ids()[node_index]);
+        if (internal_id == std::end(m_node_map))
+        {
+            continue;
+        }
+        else
+        {
+            auto index = internal_id->second;
+            size_t partition_count = m_counts[index];
+            for (size_t partition = 0; partition < partition_count; ++partition, ++index)
+            {
+                response->mutable_neighbor_counts()->at(node_index) +=
+                    m_partitions[m_partitions_indices[index]].FullNeighbor(m_internal_indices[index], input_edge_types,
+                                                                           output_neighbor_ids, output_neighbor_types,
+                                                                           output_neighbors_weights);
+                response->mutable_node_ids()->Add(std::begin(output_neighbor_ids), std::end(output_neighbor_ids));
+                response->mutable_edge_types()->Add(std::begin(output_neighbor_types), std::end(output_neighbor_types));
+                response->mutable_edge_weights()->Add(std::begin(output_neighbors_weights),
+                                                      std::end(output_neighbors_weights));
+                output_neighbor_ids.resize(0);
+                output_neighbor_types.resize(0);
+                output_neighbors_weights.resize(0);
+            }
+        }
+    }
+    return grpc::Status::OK;
+}
+
+grpc::Status GraphEngineServiceImpl::WeightedSampleNeighbors(::grpc::ServerContext *context,
+                                                             const snark::WeightedSampleNeighborsRequest *request,
+                                                             snark::WeightedSampleNeighborsReply *response)
+{
+    assert(std::is_sorted(std::begin(request->edge_types()), std::end(request->edge_types())));
+
+    size_t count = request->count();
+    size_t nodes_found = 0;
+    auto input_edge_types = std::span(std::begin(request->edge_types()), std::end(request->edge_types()));
+    auto seed = request->seed();
+
+    for (int node_index = 0; node_index < request->node_ids().size(); ++node_index)
+    {
+        const auto node_id = request->node_ids()[node_index];
+        auto internal_id = m_node_map.find(node_id);
+        if (internal_id == std::end(m_node_map))
+        {
+            continue;
+        }
+        size_t offset = nodes_found * count;
+        ++nodes_found;
+        const auto index = internal_id->second;
+        size_t partition_count = m_counts[index];
+        response->add_node_ids(node_id);
+        response->mutable_shard_weights()->Resize(nodes_found, {});
+        auto &last_shard_weight = response->mutable_shard_weights()->at(nodes_found - 1);
+        response->mutable_neighbor_ids()->Resize(nodes_found * count, request->default_node_id());
+        response->mutable_neighbor_types()->Resize(nodes_found * count, request->default_edge_type());
+        response->mutable_neighbor_weights()->Resize(nodes_found * count, request->default_node_weight());
+        for (size_t partition = 0; partition < partition_count; ++partition)
+        {
+            m_partitions[m_partitions_indices[index + partition]].SampleNeighbor(
+                seed++, m_internal_indices[index + partition], input_edge_types, count,
+                std::span(response->mutable_neighbor_ids()->mutable_data() + offset, count),
+                std::span(response->mutable_neighbor_types()->mutable_data() + offset, count),
+                std::span(response->mutable_neighbor_weights()->mutable_data() + offset, count), last_shard_weight,
+                request->default_node_id(), request->default_node_weight(), request->default_edge_type());
+        }
+    }
+    return grpc::Status::OK;
+}
+
+grpc::Status GraphEngineServiceImpl::UniformSampleNeighbors(::grpc::ServerContext *context,
+                                                            const snark::UniformSampleNeighborsRequest *request,
+                                                            snark::UniformSampleNeighborsReply *response)
+{
+    assert(std::is_sorted(std::begin(request->edge_types()), std::end(request->edge_types())));
+
+    size_t count = request->count();
+    size_t nodes_found = 0;
+    bool without_replacement = request->without_replacement();
+    auto input_edge_types = std::span(std::begin(request->edge_types()), std::end(request->edge_types()));
+    auto seed = request->seed();
+
+    for (int node_index = 0; node_index < request->node_ids().size(); ++node_index)
+    {
+        const auto node_id = request->node_ids()[node_index];
+        auto internal_id = m_node_map.find(node_id);
+        if (internal_id == std::end(m_node_map))
+        {
+            continue;
+        }
+        size_t offset = nodes_found * count;
+        ++nodes_found;
+        const auto index = internal_id->second;
+        size_t partition_count = m_counts[index];
+        response->add_node_ids(node_id);
+        response->mutable_shard_counts()->Resize(nodes_found, {});
+        auto &last_shard_weight = response->mutable_shard_counts()->at(nodes_found - 1);
+        response->mutable_neighbor_ids()->Resize(nodes_found * count, request->default_node_id());
+        response->mutable_neighbor_types()->Resize(nodes_found * count, request->default_edge_type());
+        for (size_t partition = 0; partition < partition_count; ++partition)
+        {
+            m_partitions[m_partitions_indices[index + partition]].UniformSampleNeighbor(
+                without_replacement, seed++, m_internal_indices[index + partition], input_edge_types, count,
+                std::span(response->mutable_neighbor_ids()->mutable_data() + offset, count),
+                std::span(response->mutable_neighbor_types()->mutable_data() + offset, count), last_shard_weight,
+                request->default_node_id(), request->default_edge_type());
+        }
+    }
+    return grpc::Status::OK;
+}
+
+grpc::Status GraphEngineServiceImpl::GetMetadata(::grpc::ServerContext *context, const snark::EmptyMessage *request,
+                                                 snark::MetadataReply *response)
+{
+    response->set_nodes(m_metadata.m_node_count);
+    response->set_edges(m_metadata.m_edge_count);
+    response->set_node_types(m_metadata.m_node_type_count);
+    response->set_edge_types(m_metadata.m_edge_type_count);
+    response->set_node_features(m_metadata.m_node_feature_count);
+    response->set_edge_features(m_metadata.m_edge_feature_count);
+    response->set_partitions(m_metadata.m_partition_count);
+    for (const auto &partition_weights : m_metadata.m_partition_node_weights)
+    {
+        for (auto weight : partition_weights)
+        {
+            response->add_node_partition_weights(weight);
+        }
+    }
+    for (const auto &partition_weights : m_metadata.m_partition_edge_weights)
+    {
+        for (auto weight : partition_weights)
+        {
+            response->add_edge_partition_weights(weight);
+        }
+    }
+    *response->mutable_node_count_per_type() = {std::begin(m_metadata.m_node_count_per_type),
+                                                std::end(m_metadata.m_node_count_per_type)};
+    *response->mutable_edge_count_per_type() = {std::begin(m_metadata.m_edge_count_per_type),
+                                                std::end(m_metadata.m_edge_count_per_type)};
+
+    return grpc::Status::OK;
+}
+
+void GraphEngineServiceImpl::ReadNodeMap(std::filesystem::path path, std::string suffix, uint32_t index)
+{
+    std::shared_ptr<BaseStorage<uint8_t>> node_map;
+    if (!is_hdfs_path(path))
+    {
+        node_map = std::make_shared<DiskStorage<uint8_t>>(std::move(path), std::move(suffix), open_node_map);
+    }
+    else
+    {
+        auto full_path = path / ("node_" + suffix + ".map");
+        node_map = std::make_shared<HDFSStreamStorage<uint8_t>>(full_path.c_str(), m_metadata.m_config_path);
+    }
+    auto node_map_ptr = node_map->start();
+    size_t size = node_map->size() / 20;
+    m_node_map.reserve(size);
+    m_partitions_indices.reserve(size);
+    m_internal_indices.reserve(size);
+    m_counts.reserve(size);
+    for (size_t i = 0; i < size; ++i)
+    {
+        uint64_t pair[2];
+        if (node_map->read(pair, 8, 2, node_map_ptr) != 2)
+        {
+            RAW_LOG_FATAL("Failed to read pair in a node maping");
+        }
+
+        auto el = m_node_map.find(pair[0]);
+        if (el == std::end(m_node_map))
+        {
+            m_node_map[pair[0]] = m_internal_indices.size();
+            m_internal_indices.emplace_back(pair[1]);
+            // TODO: compress vectors below?
+            m_partitions_indices.emplace_back(index);
+            m_counts.emplace_back(1);
+        }
+        else
+        {
+            auto old_offset = el->second;
+            auto old_count = m_counts[old_offset];
+            m_node_map[pair[0]] = m_internal_indices.size();
+
+            std::copy_n(std::begin(m_internal_indices) + old_offset, old_count, std::back_inserter(m_internal_indices));
+            m_internal_indices.emplace_back(pair[1]);
+
+            std::copy_n(std::begin(m_partitions_indices) + old_offset, old_count,
+                        std::back_inserter(m_partitions_indices));
+            m_partitions_indices.emplace_back(index);
+
+            std::fill_n(std::back_inserter(m_counts), old_count + 1, old_count + 1);
+        }
+
+        assert(pair[1] == i);
+        Type node_type;
+        if (node_map->read(&node_type, sizeof(Type), 1, node_map_ptr) != 1)
+        {
+            RAW_LOG_FATAL("Failed to read node type in a node maping");
+        }
+    }
+}
+
+} // namespace snark