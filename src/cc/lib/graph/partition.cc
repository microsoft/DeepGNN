<<<<<<< HEAD
<<<<<<< HEAD
// Copyright (c) Microsoft Corporation.
// Licensed under the MIT License.

#include <algorithm>
#include <cassert>
#include <cstdio>
#include <cstring>
#include <limits>

#include "locator.h"
#include "partition.h"
#include "sampler.h"

#include "boost/random/binomial_distribution.hpp"
#include "boost/random/uniform_real_distribution.hpp"
#include <glog/logging.h>
#include <glog/raw_logging.h>

namespace snark
{

namespace
{
struct EdgeRecord
{
    NodeId m_dst;
    uint64_t m_feature_offset;
    Type m_type;
    float m_weight;
};
} // namespace

Partition::Partition(std::filesystem::path path, std::string suffix, PartitionStorageType storage_type)
    : m_metadata(path), m_storage_type(storage_type)
{
    ReadNodeMap(path, suffix);
    ReadNodeFeatures(path, suffix);
    ReadEdges(std::move(path), std::move(suffix));
}

void Partition::ReadNodeMap(std::filesystem::path path, std::string suffix)
{
    std::shared_ptr<BaseStorage<uint8_t>> node_map;
    if (!is_hdfs_path(path))
    {
        node_map = std::make_shared<DiskStorage<uint8_t>>(std::move(path), std::move(suffix), open_node_map);
    }
    else
    {
        auto full_path = path / ("node_" + suffix + ".map");
        node_map = std::make_shared<HDFSStreamStorage<uint8_t>>(full_path.c_str(), m_metadata.m_config_path);
    }
    auto node_map_ptr = node_map->start();

    size_t size = node_map->size() / 20;
    m_node_types.reserve(size);

    for (size_t i = 0; i < size; ++i)
    {
        uint64_t pair[2];
        if (node_map->read(pair, 8, 2, node_map_ptr) != 2)
        {
            RAW_LOG_FATAL("Failed to read pair in a node maping");
        }

        Type node_type;
        if (node_map->read(&node_type, 4, 1, node_map_ptr) != 1)
        {
            RAW_LOG_FATAL("Failed to read node type in a node maping");
        }
        m_node_types.emplace_back(node_type);
    }
}

void Partition::ReadEdges(std::filesystem::path path, std::string suffix)
{
    ReadNeighborsIndex(path, suffix);
    ReadEdgeIndex(path, suffix);
    if (m_metadata.m_edge_feature_count > 0)
    {
        ReadEdgeFeaturesIndex(path, suffix);
        ReadEdgeFeaturesData(std::move(path), std::move(suffix));
    }
    else
    {
        m_edge_features = std::make_shared<MemoryStorage<uint8_t>>(path, suffix, nullptr);
    }
}

void Partition::ReadNeighborsIndex(std::filesystem::path path, std::string suffix)
{
    std::shared_ptr<BaseStorage<uint8_t>> neighbors_index;
    if (!is_hdfs_path(path))
    {
        neighbors_index =
            std::make_shared<DiskStorage<uint8_t>>(std::move(path), std::move(suffix), open_neighbor_index);
    }
    else
    {
        auto full_path = path / ("neighbors_" + suffix + ".index");
        neighbors_index = std::make_shared<HDFSStreamStorage<uint8_t>>(full_path.c_str(), m_metadata.m_config_path);
    }
    auto neighbors_index_ptr = neighbors_index->start();
    size_t size_64 = neighbors_index->size() / 8;
    m_neighbors_index.resize(size_64);
    if (size_64 != neighbors_index->read(m_neighbors_index.data(), 8, size_64, neighbors_index_ptr))
    {
        RAW_LOG_FATAL("Failed to read neighbor index file");
    }
}

void Partition::ReadEdgeIndex(std::filesystem::path path, std::string suffix)
{
    assert(sizeof(EdgeRecord) == (sizeof(NodeId) + sizeof(uint64_t) + sizeof(Type) + sizeof(float)));
    std::shared_ptr<BaseStorage<uint8_t>> edge_index;
    if (!is_hdfs_path(path))
    {
        edge_index = std::make_shared<DiskStorage<uint8_t>>(std::move(path), std::move(suffix), open_edge_index);
    }
    else
    {
        auto full_path = path / ("edge_" + suffix + ".index");
        edge_index = std::make_shared<HDFSStreamStorage<uint8_t>>(full_path.c_str(), m_metadata.m_config_path);
    }
    auto edge_index_ptr = edge_index->start();
    size_t num_edges = edge_index->size() / sizeof(EdgeRecord);
    m_edge_weights.reserve(num_edges);

    size_t next = 1;
    for (size_t curr_src = 0; next < m_neighbors_index.size(); ++curr_src, ++next)
    {
        size_t start_offset = m_neighbors_index[curr_src];
        size_t end_offset = m_neighbors_index[next];
        m_neighbors_index[curr_src] = m_edge_types.size();
        size_t nb_count = end_offset - start_offset;
        if (nb_count == 0)
        {
            continue;
        }

        Type curr_type = -1;

        // Accumulate weights for faster binary search in sampling
        float acc_weight = 0;
        for (size_t curr = start_offset; curr < end_offset; ++curr)
        {
            EdgeRecord edge;
            if (1 != edge_index->read(&edge, sizeof(EdgeRecord), 1, edge_index_ptr))
            {
                RAW_LOG_FATAL("Failed to read edge index file");
            }

            if (edge.m_type != curr_type)
            {
                curr_type = edge.m_type;
                m_edge_types.emplace_back(curr_type);
                m_edge_type_offset.emplace_back(m_edge_destination.size());
                acc_weight = 0;
            }

            m_edge_destination.push_back(edge.m_dst);
            acc_weight += edge.m_weight;
            m_edge_weights.push_back(acc_weight);
            if (m_metadata.m_edge_feature_count > 0)
            {
                m_edge_feature_offset.push_back(edge.m_feature_offset);
            }
        }
    }

    EdgeRecord edge;
    if (1 != edge_index->read(&edge, sizeof(EdgeRecord), 1, edge_index_ptr))
    {
        RAW_LOG_FATAL("Failed to read edge index file");
    }

    // Extra padding to simplify edge type count calculations.
    m_neighbors_index.back() = m_edge_types.size();
    m_edge_types.push_back(edge.m_type);
    m_edge_type_offset.push_back(m_edge_destination.size());
    m_edge_destination.push_back(edge.m_dst);
    if (m_metadata.m_edge_feature_count > 0)
    {
        m_edge_feature_offset.push_back(edge.m_feature_offset);
    }
}

void Partition::ReadNodeFeatures(std::filesystem::path path, std::string suffix)
{
    ReadNodeIndex(path, suffix);
    if (m_metadata.m_node_feature_count == 0)
    {
        // It's ok to miss files if there are no features.
        m_node_features = std::make_shared<MemoryStorage<uint8_t>>(path, suffix, nullptr);
        return;
    }

    ReadNodeFeaturesIndex(path, suffix);
    ReadNodeFeaturesData(path, suffix);
}

void Partition::ReadNodeIndex(std::filesystem::path path, std::string suffix)
{
    std::shared_ptr<BaseStorage<uint8_t>> node_index;
    if (!is_hdfs_path(path))
    {
        node_index = std::make_shared<DiskStorage<uint8_t>>(std::move(path), std::move(suffix), open_node_index);
    }
    else
    {
        auto full_path = path / ("node_" + suffix + ".index");
        node_index = std::make_shared<HDFSStreamStorage<uint8_t>>(full_path.c_str(), m_metadata.m_config_path);
    }
    auto node_index_ptr = node_index->start();
    size_t size = node_index->size() / 8;
    m_node_index.resize(size);
    if (size != node_index->read(m_node_index.data(), 8, size, node_index_ptr))
    {
        RAW_LOG_FATAL("Failed to read node index file");
    }
}

void Partition::ReadNodeFeaturesIndex(std::filesystem::path path, std::string suffix)
{
    std::shared_ptr<BaseStorage<uint8_t>> node_features_index;
    if (!is_hdfs_path(path))
    {
        node_features_index =
            std::make_shared<DiskStorage<uint8_t>>(std::move(path), std::move(suffix), open_node_features_index);
    }
    else
    {
        auto full_path = path / ("node_features_" + suffix + ".index");
        node_features_index = std::make_shared<HDFSStreamStorage<uint8_t>>(full_path.c_str(), m_metadata.m_config_path);
    }
    auto node_features_index_ptr = node_features_index->start();

    size_t size = node_features_index->size() / 8;
    m_node_feature_index.resize(size);

    if (size != node_features_index->read(m_node_feature_index.data(), 8, size, node_features_index_ptr))
    {
        RAW_LOG_FATAL("Failed to read node feature index file");
    }
}

void Partition::ReadNodeFeaturesData(std::filesystem::path path, std::string suffix)
{

    if (is_hdfs_path(path))
    {
        auto full_path = path / ("node_features_" + suffix + ".data");
        m_node_features = std::make_shared<HDFSStorage<uint8_t>>(full_path.c_str(), m_metadata.m_config_path,
                                                                 std::move(suffix), &open_node_features_data);
    }
    else if (m_storage_type == PartitionStorageType::memory)
    {
        m_node_features =
            std::make_shared<MemoryStorage<uint8_t>>(std::move(path), std::move(suffix), &open_node_features_data);
    }
    else if (m_storage_type == PartitionStorageType::disk)
    {
        m_node_features =
            std::make_shared<DiskStorage<uint8_t>>(std::move(path), std::move(suffix), &open_node_features_data);
    }
}

void Partition::ReadEdgeFeaturesIndex(std::filesystem::path path, std::string suffix)
{
    std::shared_ptr<BaseStorage<uint8_t>> edge_features_index;
    if (!is_hdfs_path(path))
    {
        edge_features_index =
            std::make_shared<DiskStorage<uint8_t>>(std::move(path), std::move(suffix), open_edge_features_index);
    }
    else
    {
        auto full_path = path / ("edge_features_" + suffix + ".index");
        edge_features_index = std::make_shared<HDFSStreamStorage<uint8_t>>(full_path.c_str(), m_metadata.m_config_path);
    }
    auto edge_features_index_ptr = edge_features_index->start();
    size_t size = edge_features_index->size();
    size_t size_64 = size / 8;
    m_edge_feature_index.resize(size_64);
    if (size != edge_features_index->read(m_edge_feature_index.data(), 1, size, edge_features_index_ptr))
    {
        RAW_LOG_FATAL("Failed to read node feature index file");
    }
}

void Partition::ReadEdgeFeaturesData(std::filesystem::path path, std::string suffix)
{
    if (is_hdfs_path(path))
    {
        auto full_path = path / ("edge_features" + suffix + ".data");
        m_edge_features = std::make_shared<HDFSStorage<uint8_t>>(full_path.c_str(), m_metadata.m_config_path,
                                                                 std::move(suffix), &open_edge_features_data);
    }
    else if (m_storage_type == PartitionStorageType::memory)
    {
        m_edge_features =
            std::make_shared<MemoryStorage<uint8_t>>(std::move(path), std::move(suffix), &open_edge_features_data);
    }
    else if (m_storage_type == PartitionStorageType::disk)
    {
        m_edge_features =
            std::make_shared<DiskStorage<uint8_t>>(std::move(path), std::move(suffix), &open_edge_features_data);
    }
}

Type Partition::GetNodeType(uint64_t internal_node_id) const
{
    return m_node_types[internal_node_id];
}

void Partition::GetNodeFeature(uint64_t internal_id, std::span<snark::FeatureMeta> features,
                               std::span<uint8_t> output) const
{
    auto file_ptr = m_node_features->start();
    auto curr = std::begin(output);

    auto feature_index_offset = m_node_index[internal_id];
    auto next_offset = m_node_index[internal_id + 1];

    for (const auto &feature : features)
    {
        const auto feature_id = feature.first;
        const auto feature_size = feature.second;

        // Requested feature_id is larger than known features, fill with 0s.
        if (next_offset - feature_index_offset <= uint64_t(feature_id) || m_node_feature_index.empty())
        {
            curr = std::fill_n(curr, feature_size, 0);
            continue;
        }

        const auto data_offset = m_node_feature_index[feature_index_offset + feature_id];
        const auto stored_size = m_node_feature_index[feature_index_offset + feature_id + 1] - data_offset;
        curr = m_node_features->read(data_offset, std::min<uint64_t>(feature_size, stored_size), curr, file_ptr);
        if (stored_size < feature_size)
        {
            curr = std::fill_n(curr, feature_size - stored_size, 0);
        }
    }
}

void Partition::GetNodeSparseFeature(uint64_t internal_node_id, std::span<const snark::FeatureId> features,
                                     int64_t prefix, std::span<int64_t> out_dimensions,
                                     std::vector<std::vector<int64_t>> &out_indices,
                                     std::vector<std::vector<uint8_t>> &out_values) const
{
    assert(features.size() == out_dimensions.size());
    auto file_ptr = m_node_features->start();

    auto feature_index_offset = m_node_index[internal_node_id];
    auto next_offset = m_node_index[internal_node_id + 1];

    for (size_t feature_index = 0; feature_index < features.size(); ++feature_index)
    {
        const auto feature = features[feature_index];
        // Requested feature_id is larger than known features, skip.
        if (next_offset - feature_index_offset <= uint64_t(feature) || m_node_feature_index.empty())
        {
            continue;
        }

        const auto data_offset = m_node_feature_index[feature_index_offset + feature];
        const auto stored_size = m_node_feature_index[feature_index_offset + feature + 1] - data_offset;
        // Check if the feature is empty
        if (stored_size == 0)
        {
            continue;
        }
        assert(stored_size > 12); // minimum is 4 bytes to record there is a single index, actual index (8 bytes)
                                  // and some data(>0 bytes).
        uint32_t indices_size = 0;
        auto indices_size_output = std::span(reinterpret_cast<uint8_t *>(&indices_size), 4);
        m_node_features->read(data_offset, indices_size_output.size(), std::begin(indices_size_output), file_ptr);
        uint32_t indices_dim = 0;
        auto indices_dim_output = std::span(reinterpret_cast<uint8_t *>(&indices_dim), 4);
        m_node_features->read(data_offset + 4, indices_dim_output.size(), std::begin(indices_dim_output), file_ptr);
        out_dimensions[feature_index] = int64_t(indices_dim);

        assert(indices_size % indices_dim == 0);
        size_t num_values = indices_size / indices_dim;
        const auto old_len = out_indices[feature_index].size();
        out_indices[feature_index].resize(old_len + indices_size + num_values, prefix);
        auto output = std::span(reinterpret_cast<uint8_t *>(out_indices[feature_index].data()) + old_len * 8,
                                (indices_size + num_values) * 8);

        // Read expected feature_dim indices in bytes
        size_t indices_offset = data_offset + 8;
        auto curr = std::begin(output);
        for (size_t i = 0; i < num_values; ++i)
        {
            curr += 8;
            curr = m_node_features->read(indices_offset, indices_dim * 8, curr, file_ptr);
            indices_offset += 8 * indices_dim;
        }

        // Read values
        const auto values_length = stored_size - indices_size * 8 - 8;
        const auto old_values_length = out_values[feature_index].size();
        out_values[feature_index].resize(old_values_length + values_length);
        auto out_values_span = std::span(out_values[feature_index]).subspan(old_values_length);
        m_node_features->read(indices_offset, values_length, std::begin(out_values_span), file_ptr);
    }
}

void Partition::GetNodeStringFeature(uint64_t internal_node_id, std::span<const snark::FeatureId> features,
                                     std::span<int64_t> out_dimensions, std::vector<uint8_t> &out_values) const
{
    assert(features.size() == out_dimensions.size());
    auto file_ptr = m_node_features->start();

    auto feature_index_offset = m_node_index[internal_node_id];
    auto next_offset = m_node_index[internal_node_id + 1];

    for (size_t feature_index = 0; feature_index < features.size(); ++feature_index)
    {
        const auto feature = features[feature_index];
        // Requested feature_id is larger than known features, skip.
        if (next_offset - feature_index_offset <= uint64_t(feature) || m_node_feature_index.empty())
        {
            continue;
        }

        const auto data_offset = m_node_feature_index[feature_index_offset + feature];
        const auto stored_size = m_node_feature_index[feature_index_offset + feature + 1] - data_offset;
        // Check if the feature is empty
        if (stored_size == 0)
        {
            continue;
        }

        out_dimensions[feature_index] = stored_size;
        const auto old_values_length = out_values.size();
        out_values.resize(old_values_length + stored_size);
        auto out_values_span = std::span(out_values).subspan(old_values_length);
        m_node_features->read(data_offset, stored_size, std::begin(out_values_span), file_ptr);
    }
}

template <class F>
size_t NeighborIndexIterator(uint64_t internal_id, std::span<const Type> edge_types, F func,
                               const std::vector<uint64_t>& m_neighbors_index,  const std::vector<Type>& m_edge_types,
                               const std::vector<uint64_t>& m_edge_type_offset)

{
    const auto offset = m_neighbors_index[internal_id];
    const auto nb_count = m_neighbors_index[internal_id + 1] - offset;

    // Check if node doesn't have any neighbors
    if (nb_count == 0)
    {
        return 0;
    }

    size_t result = 0;
    size_t curr_type = 0;
    for (size_t i = offset; i < offset + nb_count; ++i)
    {
        for (; curr_type < edge_types.size() && edge_types[curr_type] < m_edge_types[i]; ++curr_type)
        {
        }
        if (curr_type == edge_types.size())
        {
            break;
        }
        for (; i < offset + nb_count && edge_types[curr_type] > m_edge_types[i]; ++i)
        {
        }
        if (i == offset + nb_count)
        {
            break;
        }
        if (m_edge_types[i] == edge_types[curr_type])
        {
            const auto start = m_edge_type_offset[i];
            const auto last = m_edge_type_offset[i + 1];

            result += func(start, last, i);
        }
    }
    return result;
}

size_t Partition::NeighborCount(uint64_t internal_id, std::span<const Type> edge_types) const
{
    auto lambda = [](auto start, auto last, int i) { return last - start; };

    return NeighborIndexIterator(internal_id, edge_types, lambda, m_neighbors_index, m_edge_types, m_edge_type_offset);
}

size_t Partition::FullNeighbor(uint64_t internal_id, std::span<const Type> edge_types,
                               std::vector<NodeId> &out_neighbors_ids, std::vector<Type> &out_edge_types,
                               std::vector<float> &out_edge_weights) const
{
    auto lambda = [&out_neighbors_ids, &out_edge_types, &out_edge_weights, this](auto start, auto last, int i) {
        // m_edge_destination[last-1]+1 - take the last element and then advance the pointer
        // to imitate std::end, otherwise we'll have an out of range exception.
        out_neighbors_ids.insert(std::end(out_neighbors_ids), &m_edge_destination[start],
                                 &m_edge_destination[last - 1] + 1);
        auto original_type_size = out_edge_types.size();
        out_edge_types.resize(original_type_size + last - start, m_edge_types[i]);
        out_edge_weights.reserve(out_edge_weights.size() + last - start);
        for (size_t index = start; index < last; ++index)
        {
            out_edge_weights.emplace_back(index > start ? m_edge_weights[index] - m_edge_weights[index - 1]
                                                        : m_edge_weights[start]);
        }

        return last - start;
    };

    return NeighborIndexIterator(internal_id, edge_types, lambda, m_neighbors_index, m_edge_types, m_edge_type_offset);
}

bool Partition::GetEdgeFeature(uint64_t internal_src_node_id, NodeId input_edge_dst, Type input_edge_type,
                               std::span<snark::FeatureMeta> features, std::span<uint8_t> output) const
{
    auto file_ptr = m_edge_features->start();
    auto curr = std::begin(output);

    const auto offset = m_neighbors_index[internal_src_node_id];
    const auto nb_count = m_neighbors_index[internal_src_node_id + 1] - offset;

    // Check if node doesn't have any neighbors
    if (nb_count == 0)
    {
        return false;
    }

    auto type_offset = std::numeric_limits<size_t>::max();
    for (size_t i = offset; i < offset + nb_count; ++i)
    {
        if (m_edge_types[i] == input_edge_type)
        {
            type_offset = i;
            break;
        }
    }
    if (type_offset == std::numeric_limits<size_t>::max())
    {
        return false;
    }
    const auto tp_count = m_edge_type_offset[type_offset + 1] - m_edge_type_offset[type_offset];
    auto fst = std::begin(m_edge_destination) + m_edge_type_offset[type_offset];
    auto lst = fst + tp_count;
    auto it = std::lower_bound(fst, lst, input_edge_dst);
    if (it == lst)
    {
        // Edge was not found in this partition.
        return false;
    }
    if (m_edge_feature_offset.empty() || m_edge_feature_index.empty())
    {
        std::fill(std::begin(output), std::end(output), 0);
        return true;
    }

    auto edge_offset = it - std::begin(m_edge_destination);
    auto feature_index_offset = m_edge_feature_offset[edge_offset];
    auto next_offset = m_edge_feature_offset[edge_offset + 1];

    for (const auto &feature : features)
    {
        const auto f_id = feature.first;
        const auto f_size = feature.second;

        // Requested feature_id is larger than known features, fill with 0s.
        if (next_offset - feature_index_offset <= uint64_t(f_id))
        {
            curr = std::fill_n(curr, f_size, 0);
            continue;
        }

        const auto data_offset = m_edge_feature_index[feature_index_offset + f_id];
        const auto stored_size = m_edge_feature_index[feature_index_offset + f_id + 1] - data_offset;
        curr = m_edge_features->read(data_offset, std::min<uint64_t>(f_size, stored_size), curr, file_ptr);
        if (stored_size < f_size)
        {
            const auto f_id = feature.first;
            const auto f_size = feature.second;

            // Requested feature_id is larger than known features, fill with 0s.
            if (next_offset - feature_index_offset <= uint64_t(f_id))
            {
                curr = std::fill_n(curr, f_size, 0);
                continue;
            }

            const auto data_offset = m_edge_feature_index[feature_index_offset + f_id];
            const auto stored_size = m_edge_feature_index[feature_index_offset + f_id + 1] - data_offset;

            curr = m_edge_features->read(data_offset, std::min<uint64_t>(f_size, stored_size), curr, file_ptr);
            if (stored_size < f_size)
            {
                curr = std::fill_n(curr, f_size - stored_size, 0);
            }
        }
    }

    return true;
}

bool Partition::GetEdgeSparseFeature(uint64_t internal_src_node_id, NodeId input_edge_dst, Type input_edge_type,
                                     std::span<const snark::FeatureId> features, int64_t prefix,
                                     std::span<int64_t> out_dimensions, std::vector<std::vector<int64_t>> &out_indices,
                                     std::vector<std::vector<uint8_t>> &out_values) const
{
    assert(features.size() == out_dimensions.size());

    auto file_ptr = m_edge_features->start();
    const auto offset = m_neighbors_index[internal_src_node_id];
    const auto nb_count = m_neighbors_index[internal_src_node_id + 1] - offset;

    // Check if node doesn't have any neighbors
    if (nb_count == 0)
    {
        return false;
    }

    auto type_offset = std::numeric_limits<size_t>::max();
    for (size_t i = offset; i < offset + nb_count; ++i)
    {
        if (m_edge_types[i] == input_edge_type)
        {
            type_offset = i;
            break;
        }
    }
    if (type_offset == std::numeric_limits<size_t>::max())
    {
        return false;
    }
    const auto tp_count = m_edge_type_offset[type_offset + 1] - m_edge_type_offset[type_offset];
    auto fst = std::begin(m_edge_destination) + m_edge_type_offset[type_offset];
    auto lst = fst + tp_count;
    auto it = std::lower_bound(fst, lst, input_edge_dst);
    if (it == lst)
    {
        // Edge was not found in this partition.
        return false;
    }
    if (m_edge_feature_offset.empty() || m_edge_feature_index.empty())
    {
        return true;
    }

    auto edge_offset = it - std::begin(m_edge_destination);
    auto feature_index_offset = m_edge_feature_offset[edge_offset];
    auto next_offset = m_edge_feature_offset[edge_offset + 1];

    for (size_t feature_index = 0; feature_index < features.size(); ++feature_index)
    {
        const auto feature = features[feature_index];
        // Requested feature_id is larger than known features, fill with 0s.
        if (next_offset - feature_index_offset <= uint64_t(feature))
        {
            continue;
        }

        const auto data_offset = m_edge_feature_index[feature_index_offset + feature];
        const auto stored_size = m_edge_feature_index[feature_index_offset + feature + 1] - data_offset;

        // Check if the feature is empty
        if (stored_size == 0)
        {
            continue;
        }

        assert(stored_size > 12); // minimum is 4 bytes to record there is a single index, actual index (8 bytes)
                                  // and some data(>0 bytes).
        uint32_t indices_size = 0;
        auto indices_size_output = std::span(reinterpret_cast<uint8_t *>(&indices_size), 4);
        m_edge_features->read(data_offset, indices_size_output.size(), std::begin(indices_size_output), file_ptr);

        uint32_t indices_dim = 0;
        auto indices_dim_output = std::span(reinterpret_cast<uint8_t *>(&indices_dim), 4);
        m_edge_features->read(data_offset + 4, indices_dim_output.size(), std::begin(indices_dim_output), file_ptr);
        out_dimensions[feature_index] = int64_t(indices_dim);

        assert(indices_size % indices_dim == 0);
        size_t num_values = indices_size / indices_dim;
        const auto old_len = out_indices[feature_index].size();
        out_indices[feature_index].resize(old_len + indices_size + num_values, prefix);
        auto output = std::span(reinterpret_cast<uint8_t *>(out_indices[feature_index].data()) + old_len * 8,
                                (indices_size + num_values) * 8);

        // Read expected feature_dim indices in bytes
        size_t indices_offset = data_offset + 8;
        auto curr = std::begin(output);
        for (size_t i = 0; i < num_values; ++i)
        {
            curr += 8;
            curr = m_edge_features->read(indices_offset, indices_dim * 8, curr, file_ptr);
            indices_offset += 8 * indices_dim;
        }

        // Read values
        const auto values_length = stored_size - indices_size * 8 - 8;
        const auto old_values_length = out_values[feature_index].size();
        out_values[feature_index].resize(old_values_length + values_length);
        auto out_values_span = std::span(out_values[feature_index]).subspan(old_values_length);
        m_edge_features->read(indices_offset, values_length, std::begin(out_values_span), file_ptr);
    }

    return true;
}

bool Partition::GetEdgeStringFeature(uint64_t internal_src_node_id, NodeId input_edge_dst, Type input_edge_type,
                                     std::span<const snark::FeatureId> features, std::span<int64_t> out_dimensions,
                                     std::vector<uint8_t> &out_values) const
{
    assert(features.size() == out_dimensions.size());

    auto file_ptr = m_edge_features->start();
    const auto offset = m_neighbors_index[internal_src_node_id];
    const auto nb_count = m_neighbors_index[internal_src_node_id + 1] - offset;

    // Check if node doesn't have any neighbors
    if (nb_count == 0)
    {
        return false;
    }

    auto type_offset = std::numeric_limits<size_t>::max();
    for (size_t i = offset; i < offset + nb_count; ++i)
    {
        if (m_edge_types[i] == input_edge_type)
        {
            type_offset = i;
            break;
        }
    }
    if (type_offset == std::numeric_limits<size_t>::max())
    {
        return false;
    }
    const auto tp_count = m_edge_type_offset[type_offset + 1] - m_edge_type_offset[type_offset];
    auto fst = std::begin(m_edge_destination) + m_edge_type_offset[type_offset];
    auto lst = fst + tp_count;
    auto it = std::lower_bound(fst, lst, input_edge_dst);
    if (it == lst)
    {
        // Edge was not found in this partition.
        return false;
    }
    if (m_edge_feature_offset.empty() || m_edge_feature_index.empty())
    {
        return true;
    }

    auto edge_offset = it - std::begin(m_edge_destination);
    auto feature_index_offset = m_edge_feature_offset[edge_offset];
    auto next_offset = m_edge_feature_offset[edge_offset + 1];

    for (size_t feature_index = 0; feature_index < features.size(); ++feature_index)
    {
        const auto feature = features[feature_index];
        // Requested feature_id is larger than known features, fill with 0s.
        if (next_offset - feature_index_offset <= uint64_t(feature))
        {
            continue;
        }

        const auto data_offset = m_edge_feature_index[feature_index_offset + feature];
        const auto stored_size = m_edge_feature_index[feature_index_offset + feature + 1] - data_offset;

        // Check if the feature is empty
        if (stored_size == 0)
        {
            continue;
        }

        out_dimensions[feature_index] = stored_size;
        const auto old_values_length = out_values.size();
        out_values.resize(old_values_length + stored_size);
        auto out_values_span = std::span(out_values).subspan(old_values_length);
        m_edge_features->read(data_offset, stored_size, std::begin(out_values_span), file_ptr);
    }

    return true;
}

void Partition::SampleNeighbor(int64_t seed, uint64_t internal_node_id, std::span<const Type> in_edge_types,
                               uint64_t count, std::span<NodeId> out_nodes, std::span<Type> out_types,
                               std::span<float> out_weights, float &out_partition, NodeId default_node_id,
                               float default_weight, Type default_edge_type) const
{
    auto pos = 0;
    snark::Xoroshiro128PlusGenerator gen(seed);
    boost::random::uniform_real_distribution<float> real(0, 1.0f);

    const auto offset = m_neighbors_index[internal_node_id];
    const auto nb_count = m_neighbors_index[internal_node_id + 1] - offset;

    // Check if node doesn't have any neighbors
    if (nb_count == 0)
    {
        if (out_partition == 0)
        {
            std::fill_n(std::begin(out_nodes) + pos, count, default_node_id);
            std::fill_n(std::begin(out_types) + pos, count, default_edge_type);
            std::fill_n(std::begin(out_weights) + pos, count, default_weight);
        }

        pos += count;
        return;
    }

    float total_weight = 0;
    size_t curr_type = 0;
    const auto last_type = offset + nb_count;
    for (size_t i = offset; i < last_type; ++i)
    {
        for (; curr_type < in_edge_types.size() && in_edge_types[curr_type] < m_edge_types[i]; ++curr_type)
        {
        }
        if (curr_type == in_edge_types.size())
        {
            break;
        }
        for (; i < last_type && in_edge_types[curr_type] > m_edge_types[i]; ++i)
        {
        }
        if (i == last_type)
        {
            break;
        }
        if (m_edge_types[i] == in_edge_types[curr_type])
        {
            auto last = m_edge_type_offset[i + 1] - 1;
            total_weight += m_edge_weights[last];
        }
    }

    out_partition += total_weight;
    if (total_weight == 0)
    {
        if (out_partition == 0)
        {
            std::fill_n(std::begin(out_nodes) + pos, count, default_node_id);
            std::fill_n(std::begin(out_types) + pos, count, default_edge_type);
            std::fill_n(std::begin(out_weights) + pos, count, default_weight);
        }

        pos += count;
        return;
    }

    size_t left_over_neighbors = count;
    curr_type = 0;
    const auto overwrite_rate = total_weight / out_partition;
    for (size_t i = offset; i < offset + nb_count; ++i)
    {
        for (; curr_type < in_edge_types.size() && in_edge_types[curr_type] < m_edge_types[i]; ++curr_type)
        {
        }
        if (curr_type == in_edge_types.size())
        {
            break;
        }
        for (; i < last_type && in_edge_types[curr_type] > m_edge_types[i]; ++i)
        {
        }
        if (i == last_type)
        {
            break;
        }
        if (total_weight == 0 || left_over_neighbors == 0)
        {
            break;
        }
        if (m_edge_types[i] == in_edge_types[curr_type])
        {
            const auto first = m_edge_type_offset[i];
            const auto last = m_edge_type_offset[i + 1] - 1;
            const auto type_weight = m_edge_weights[last];

            boost::random::binomial_distribution<int32_t> d(left_over_neighbors, type_weight / total_weight);
            size_t type_count = type_weight == total_weight ? left_over_neighbors : d(gen);
            total_weight -= type_weight;
            for (size_t j = 0; j < type_count; ++j)
            {
                if (overwrite_rate < 1.0f && real(gen) > overwrite_rate)
                {
                    continue;
                }

                float rnd = type_weight * real(gen);
                auto fst_nb = std::begin(m_edge_weights) + first;
                auto lst_nb =
                    m_edge_weights.size() == last ? std::end(m_edge_weights) : std::begin(m_edge_weights) + last + 1;
                auto nb_pos = std::lower_bound(fst_nb, lst_nb, rnd);
                size_t nb_offset = std::distance(fst_nb, nb_pos);
                out_nodes[pos] = m_edge_destination[first + nb_offset];
                out_types[pos] = m_edge_types[i];
                out_weights[pos] = nb_offset == 0
                                       ? m_edge_weights[first]
                                       : m_edge_weights[first + nb_offset] - m_edge_weights[first + nb_offset - 1];
                ++pos;
            }
            left_over_neighbors -= type_count;
        }
    }
}

// in_edge_types has to have types in strictly increasing order.
void Partition::UniformSampleNeighbor(bool without_replacement, int64_t seed, uint64_t internal_node_id,
                                      std::span<const Type> in_edge_types, uint64_t count, std::span<NodeId> out_nodes,
                                      std::span<Type> out_types, uint64_t &out_partition_count, NodeId default_node_id,
                                      Type default_edge_type) const
{
    if (without_replacement)
    {
        UniformSampleNeighborWithoutReplacement(seed, internal_node_id, in_edge_types, count, out_nodes, out_types,
                                                out_partition_count, default_node_id, default_edge_type);
    }
    else
    {
        UniformSampleNeighborWithReplacement(seed, internal_node_id, in_edge_types, count, out_nodes, out_types,
                                             out_partition_count, default_node_id, default_edge_type);
    }
}

// Advance neighbor_type_index(for edges coming out of the current node) and in_edge_type_index(requested edge
// types) until underlying types match.
bool advance_edge_types(size_t &in_edge_type_index, size_t &neighbor_type_index,
                        const std::span<const Type> &in_edge_types, const std::vector<Type> &neighbor_types,
                        size_t last_type)
{
    for (; in_edge_type_index < in_edge_types.size() &&
           in_edge_types[in_edge_type_index] < neighbor_types[neighbor_type_index];
         ++in_edge_type_index)
    {
    }
    if (in_edge_type_index == in_edge_types.size())
    {
        return false;
    }
    for (; neighbor_type_index < last_type && in_edge_types[in_edge_type_index] > neighbor_types[neighbor_type_index];
         ++neighbor_type_index)
    {
    }
    if (neighbor_type_index >= last_type)
    {
        return false;
    }

    return neighbor_types[neighbor_type_index] == in_edge_types[in_edge_type_index];
}

void Partition::UniformSampleNeighborWithReplacement(int64_t seed, uint64_t internal_id,
                                                     std::span<const Type> in_edge_types, uint64_t count,
                                                     std::span<NodeId> out_nodes, std::span<Type> out_types,
                                                     uint64_t &out_partition_count, NodeId default_node_id,
                                                     Type default_edge_type) const
{
    size_t pos = 0;
    // It is important to use a good generator, because we use it to pick a number and merge results from multiple
    // partitions. E.g. rand_48 engine will produce correlated samples.
    snark::Xoroshiro128PlusGenerator gen(seed);
    boost::random::uniform_real_distribution<float> toss(0, 1);

    const auto offset = m_neighbors_index[internal_id];
    const auto nb_count = m_neighbors_index[internal_id + 1] - offset;

    size_t in_edge_type_index = 0;
    const auto last_type = offset + nb_count;
    for (size_t neighbor_type_index = offset; neighbor_type_index < last_type; ++neighbor_type_index)
    {
        if (!advance_edge_types(in_edge_type_index, neighbor_type_index, in_edge_types, m_edge_types, last_type))
        {
            continue;
        }

        const auto curr_weight = m_edge_type_offset[neighbor_type_index + 1] - m_edge_type_offset[neighbor_type_index];
        out_partition_count += curr_weight;
        // Probabilities to select correct types will converge to right values:
        // E.g. we have 3 neighbor types with 5, 9 and 11 elements, then probability
        // to the first neighbor to have type 0 is 1 *(5/14) *(14/25) = 5/25
        const auto merge_rate = float(curr_weight) / out_partition_count;
        for (size_t nb = 0; nb < count; ++nb)
        {
            if (merge_rate == 1.0f || toss(gen) < merge_rate)
            {
                size_t pick = toss(gen) * curr_weight;
                out_nodes[pos + nb] = m_edge_destination[m_edge_type_offset[neighbor_type_index] + pick];
                out_types[pos + nb] = m_edge_types[neighbor_type_index];
            }
        }
    }

    if (out_partition_count == 0)
    {
        std::fill_n(std::begin(out_nodes) + pos, count, default_node_id);
        std::fill_n(std::begin(out_types) + pos, count, default_edge_type);
    }

    pos += count;
}

// Sample min(partition_weight, count) neighbors from a range (0..partition_weight) using reservoir sampling
// and store indices in the `interim_neighbors`.
void contiguous_uniform_sample_helper(size_t partition_weight, uint64_t count, std::vector<size_t> &interim_neighbors,
                                      boost::random::uniform_real_distribution<double> &toss,
                                      snark::Xoroshiro128PlusGenerator &gen)
{
    if (partition_weight <= count)
    {
        size_t start = 0;
        std::generate_n(std::back_inserter(interim_neighbors), partition_weight, [&start]() {
            const auto result = start;
            ++start;
            return result;
        });
        return;
    }

    for (size_t node = 0; node < count; ++node)
    {
        interim_neighbors.emplace_back(node);
    }

    float w = std::exp(std::log(toss(gen)) / count);
    size_t i = count - 1;
    while (i < partition_weight)
    {
        i += std::floor(std::log(toss(gen)) / std::log(1 - w)) + 1;
        if (i < partition_weight)
        {
            const size_t pick = toss(gen) * count;
            interim_neighbors[pick] = i;
            w = w * std::exp(std::log(toss(gen)) / count);
        }
    }
}

// We can't use bernoulli sampling here, because the total number of actual neighbors in each list might be less
// then `count` and we should rather do a direct sampling from both lists and track their overall length.
// E.g. [1, 2, default, default, default] merged with [3,4, default, default, default] should be [1, 2, 3, 4,
// default], rather than something like [1, 4, default, default, default].
// Merge procedure is following:
// 1. Pick a list with a probability proportional to the length of this list(without default elements).
// 2. Randomly pick an element from the list and put it in the result.
// 3. To make sure there are no repeating elements(without replacement), put selected element in the head of the
// list and track the tail for selection.
// 4. Assign the result array weight equal to the sum of lengths of original lists to make sure later merge will be
// proportional. To show this procedure is not biased, lets merge lists [1,2,3, default] and [4, 5, 6, 7] into one
// list with 4 elements. Probability that element 1 will be selected first is (3/7)*(1/3) = 1/7, same as element 5:
// (4/7) * (1/4) = 1/7
void Partition::UniformSampleMergeWithoutReplacement(
    uint64_t count, std::vector<NodeId> &left_neighbors, std::vector<Type> &left_types, uint64_t left_weight,
    std::vector<size_t> &interim_neighbors, std::vector<size_t> &type_counts, std::vector<Type> &type_values,
    std::vector<size_t> &destination_offsets, uint64_t right_weight, std::span<NodeId> out_neighbors,
    std::span<Type> out_edge_types, NodeId default_node_id, Type default_edge_type,
    boost::random::uniform_real_distribution<double> &toss, snark::Xoroshiro128PlusGenerator &gen) const
{
    size_t left_max = std::min(count, left_weight);
    size_t left_pos = 0;
    size_t right_max = std::min(count, right_weight);
    size_t right_pos = 0;

    size_t out_pos = 0;
    for (; out_pos < count && (left_weight + right_weight > 0); ++out_pos)
    {
        const auto merge_rate = float(left_weight) / (left_weight + right_weight);
        if (left_pos < left_max && toss(gen) < merge_rate)
        {
            size_t pick = size_t(toss(gen) * (left_max - left_pos)) + left_pos;
            std::swap(left_neighbors[pick], left_neighbors[left_pos]);
            std::swap(left_types[pick], left_types[left_pos]);
            out_neighbors[out_pos] = left_neighbors[left_pos];
            out_edge_types[out_pos] = left_types[left_pos];
            ++left_pos;
            --left_weight;
        }
        else if (right_pos < right_max)
        {
            // It is important to do conversion to size_t first, because if a random generator
            // produces 0.999994, then result might be equal right_max, because float doesn't have
            // enough precision(e.g. 0.99994*(24-9)+9 = 24 in floats vs 23 in size_t).
            size_t pick = size_t(toss(gen) * (right_max - right_pos)) + right_pos;
            std::swap(interim_neighbors[pick], interim_neighbors[right_pos]);

            // Recover destination id: first determine edge type and then use destination offset to find the
            // node_id. For example if the total number of neighbors is 5 and number of edge types is 2 and 3. This
            // means the type counts vector will store accumulated counts [2, 5]. So when we sample indices 1 and 4,
            // then we'll use std::lower_bound to find the edge types are 0 and 1 respectively. First edge
            // destination will use offset 1-0=1 in the m_edge_destination array for a given edge type and second
            // edge offset will be 4-2=2 for type 1.
            size_t type_offset =
                std::lower_bound(std::begin(type_counts), std::end(type_counts), interim_neighbors[right_pos] + 1) -
                std::begin(type_counts);
            out_edge_types[out_pos] = type_values[type_offset];
            size_t prev_type = type_offset == 0 ? 0 : type_counts[type_offset - 1];
            out_neighbors[out_pos] =
                m_edge_destination[destination_offsets[type_offset] + interim_neighbors[right_pos] - prev_type];
            ++right_pos;
            --right_weight;
        }
        else
        {
            --out_pos;
        }
    }
    for (; out_pos < count; ++out_pos)
    {
        out_neighbors[out_pos] = default_node_id;
        out_edge_types[out_pos] = default_edge_type;
    }
}

void Partition::UniformSampleNeighborWithoutReplacement(int64_t seed, uint64_t internal_id,
                                                        std::span<const Type> in_edge_types, uint64_t count,
                                                        std::span<NodeId> out_nodes, std::span<Type> out_types,
                                                        uint64_t &out_partition_count, NodeId default_node_id,
                                                        Type default_edge_type) const
{
    size_t pos = 0;
    snark::Xoroshiro128PlusGenerator gen(seed);
    boost::random::uniform_real_distribution<double> toss(0, 1);

    // Temporary variables, allocate memory once and reuse it for every node.
    std::vector<size_t> type_counts;
    type_counts.reserve(in_edge_types.size());
    std::vector<Type> type_values;
    type_values.reserve(in_edge_types.size());
    std::vector<size_t> destination_offsets;
    destination_offsets.reserve(in_edge_types.size());
    std::vector<size_t> interim_neighbors;
    interim_neighbors.reserve(count);
    std::vector<NodeId> prev_nodes;
    prev_nodes.reserve(count);
    std::vector<Type> prev_types;
    prev_types.reserve(count);

    const auto offset = m_neighbors_index[internal_id];
    const auto nb_count = m_neighbors_index[internal_id + 1] - offset;

    size_t curr_type = 0;
    const auto last_type = offset + nb_count;

    // In order to avoid storing all node neighbors we'll find the total number of neighbors for given types
    // and then sample from a continuous range of elements from 1..#neighbors.
    // We store `type_counts`, `type_values` and `destination_offsets` to recover destination node ids later
    // by sampled indices with O(log(#edge_types)) complexity.
    type_counts.clear();
    type_values.clear();
    destination_offsets.clear();
    interim_neighbors.clear();
    size_t partition_weight = 0;
    for (size_t i = offset; i < last_type; ++i)
    {
        if (!advance_edge_types(curr_type, i, in_edge_types, m_edge_types, last_type))
        {
            continue;
        }

        const auto curr_weight = m_edge_type_offset[i + 1] - m_edge_type_offset[i];
        partition_weight += curr_weight;
        type_counts.emplace_back(partition_weight);
        type_values.emplace_back(m_edge_types[i]);
        destination_offsets.emplace_back(m_edge_type_offset[i]);
    }

    contiguous_uniform_sample_helper(partition_weight, count, interim_neighbors, toss, gen);

    size_t prev_max = std::min(count, out_partition_count);
    prev_nodes.assign(std::begin(out_nodes) + pos, std::begin(out_nodes) + pos + prev_max);
    prev_types.assign(std::begin(out_types) + pos, std::begin(out_types) + pos + prev_max);

    UniformSampleMergeWithoutReplacement(count, prev_nodes, prev_types, out_partition_count, interim_neighbors,
                                         type_counts, type_values, destination_offsets, partition_weight,
                                         out_nodes.subspan(pos, count), out_types.subspan(pos, count), default_node_id,
                                         default_edge_type, toss, gen);

    pos += count;
    out_partition_count += partition_weight;
}

Metadata Partition::GetMetadata() const
{
    return m_metadata;
}
} // namespace snark
=======
// Copyright (c) Microsoft Corporation.
// Licensed under the MIT License.

#include <algorithm>
#include <cassert>
#include <cstdio>
#include <cstring>
#include <limits>
#include <string>

#include "locator.h"
#include "partition.h"
#include "sampler.h"

#include "boost/random/binomial_distribution.hpp"
#include "boost/random/uniform_real_distribution.hpp"
#include <glog/logging.h>
#include <glog/raw_logging.h>

namespace snark
{

namespace
{
struct EdgeRecord
{
    NodeId m_dst;
    uint64_t m_feature_offset;
    Type m_type;
    float m_weight;
};
} // namespace

Partition::Partition(std::filesystem::path path, std::string suffix, PartitionStorageType storage_type)
    : m_metadata(path), m_storage_type(storage_type)
{
    ReadNodeMap(path, suffix);
    ReadNodeFeatures(path, suffix);
    ReadEdges(std::move(path), std::move(suffix));
}

void Partition::ReadNodeMap(std::filesystem::path path, std::string suffix)
{
    std::shared_ptr<BaseStorage<uint8_t>> node_map;
    if (!is_hdfs_path(path))
    {
        node_map = std::make_shared<DiskStorage<uint8_t>>(std::move(path), std::move(suffix), open_node_map);
    }
    else
    {
        auto full_path = path / ("node_" + suffix + ".map");
        node_map = std::make_shared<HDFSStreamStorage<uint8_t>>(full_path.c_str(), m_metadata.m_config_path);
    }
    auto node_map_ptr = node_map->start();

    size_t size = node_map->size() / 20;
    m_node_types.reserve(size);

    for (size_t i = 0; i < size; ++i)
    {
        uint64_t pair[2];
        if (node_map->read(pair, 8, 2, node_map_ptr) != 2)
        {
            RAW_LOG_FATAL("Failed to read pair in a node maping");
        }

        Type node_type;
        if (node_map->read(&node_type, 4, 1, node_map_ptr) != 1)
        {
            RAW_LOG_FATAL("Failed to read node type in a node maping");
        }
        m_node_types.emplace_back(node_type);
    }
}

void Partition::ReadEdges(std::filesystem::path path, std::string suffix)
{
    ReadNeighborsIndex(path, suffix);
    ReadEdgeIndex(path, suffix);
    if (m_metadata.m_edge_feature_count > 0)
    {
        ReadEdgeFeaturesIndex(path, suffix);
        ReadEdgeFeaturesData(std::move(path), std::move(suffix));
    }
    else
    {
        m_edge_features = std::make_shared<MemoryStorage<uint8_t>>(path, suffix, nullptr);
    }
}

void Partition::ReadNeighborsIndex(std::filesystem::path path, std::string suffix)
{
    std::shared_ptr<BaseStorage<uint8_t>> neighbors_index;
    if (!is_hdfs_path(path))
    {
        neighbors_index =
            std::make_shared<DiskStorage<uint8_t>>(std::move(path), std::move(suffix), open_neighbor_index);
    }
    else
    {
        auto full_path = path / ("neighbors_" + suffix + ".index");
        neighbors_index = std::make_shared<HDFSStreamStorage<uint8_t>>(full_path.c_str(), m_metadata.m_config_path);
    }
    auto neighbors_index_ptr = neighbors_index->start();
    size_t size_64 = neighbors_index->size() / 8;
    m_neighbors_index.resize(size_64);
    if (size_64 != neighbors_index->read(m_neighbors_index.data(), 8, size_64, neighbors_index_ptr))
    {
        RAW_LOG_FATAL("Failed to read neighbor index file");
    }
}

void Partition::ReadEdgeIndex(std::filesystem::path path, std::string suffix)
{
    assert(sizeof(EdgeRecord) == (sizeof(NodeId) + sizeof(uint64_t) + sizeof(Type) + sizeof(float)));
    std::shared_ptr<BaseStorage<uint8_t>> edge_index;
    if (!is_hdfs_path(path))
    {
        edge_index = std::make_shared<DiskStorage<uint8_t>>(std::move(path), std::move(suffix), open_edge_index);
    }
    else
    {
        auto full_path = path / ("edge_" + suffix + ".index");
        edge_index = std::make_shared<HDFSStreamStorage<uint8_t>>(full_path.c_str(), m_metadata.m_config_path);
    }
    auto edge_index_ptr = edge_index->start();
    size_t num_edges = edge_index->size() / sizeof(EdgeRecord);
    m_edge_weights.reserve(num_edges);

    size_t next = 1;
    for (size_t curr_src = 0; next < m_neighbors_index.size(); ++curr_src, ++next)
    {
        size_t start_offset = m_neighbors_index[curr_src];
        size_t end_offset = m_neighbors_index[next];
        m_neighbors_index[curr_src] = m_edge_types.size();
        size_t nb_count = end_offset - start_offset;
        if (nb_count == 0)
        {
            continue;
        }

        Type curr_type = -1;

        // Accumulate weights for faster binary search in sampling
        float acc_weight = 0;
        for (size_t curr = start_offset; curr < end_offset; ++curr)
        {
            EdgeRecord edge;
            if (1 != edge_index->read(&edge, sizeof(EdgeRecord), 1, edge_index_ptr))
            {
                RAW_LOG_FATAL("Failed to read edge index file");
            }

            if (edge.m_type != curr_type)
            {
                curr_type = edge.m_type;
                m_edge_types.emplace_back(curr_type);
                m_edge_type_offset.emplace_back(m_edge_destination.size());
                acc_weight = 0;
            }

            m_edge_destination.push_back(edge.m_dst);
            acc_weight += edge.m_weight;
            m_edge_weights.push_back(acc_weight);
            if (m_metadata.m_edge_feature_count > 0)
            {
                m_edge_feature_offset.push_back(edge.m_feature_offset);
            }
        }
    }

    EdgeRecord edge;
    if (1 != edge_index->read(&edge, sizeof(EdgeRecord), 1, edge_index_ptr))
    {
        RAW_LOG_FATAL("Failed to read edge index file");
    }

    // Extra padding to simplify edge type count calculations.
    m_neighbors_index.back() = m_edge_types.size();
    m_edge_types.push_back(edge.m_type);
    m_edge_type_offset.push_back(m_edge_destination.size());
    m_edge_destination.push_back(edge.m_dst);
    if (m_metadata.m_edge_feature_count > 0)
    {
        m_edge_feature_offset.push_back(edge.m_feature_offset);
    }
}

void Partition::ReadNodeFeatures(std::filesystem::path path, std::string suffix)
{
    ReadNodeIndex(path, suffix);
    if (m_metadata.m_node_feature_count == 0)
    {
        // It's ok to miss files if there are no features.
        m_node_features = std::make_shared<MemoryStorage<uint8_t>>(path, suffix, nullptr);
        return;
    }

    ReadNodeFeaturesIndex(path, suffix);
    ReadNodeFeaturesData(path, suffix);
}

void Partition::ReadNodeIndex(std::filesystem::path path, std::string suffix)
{
    std::shared_ptr<BaseStorage<uint8_t>> node_index;
    if (!is_hdfs_path(path))
    {
        node_index = std::make_shared<DiskStorage<uint8_t>>(std::move(path), std::move(suffix), open_node_index);
    }
    else
    {
        auto full_path = path / ("node_" + suffix + ".index");
        node_index = std::make_shared<HDFSStreamStorage<uint8_t>>(full_path.c_str(), m_metadata.m_config_path);
    }
    auto node_index_ptr = node_index->start();
    size_t size = node_index->size() / 8;
    m_node_index.resize(size);
    if (size != node_index->read(m_node_index.data(), 8, size, node_index_ptr))
    {
        RAW_LOG_FATAL("Failed to read node index file");
    }
}

void Partition::ReadNodeFeaturesIndex(std::filesystem::path path, std::string suffix)
{
    std::shared_ptr<BaseStorage<uint8_t>> node_features_index;
    if (!is_hdfs_path(path))
    {
        node_features_index =
            std::make_shared<DiskStorage<uint8_t>>(std::move(path), std::move(suffix), open_node_features_index);
    }
    else
    {
        auto full_path = path / ("node_features_" + suffix + ".index");
        node_features_index = std::make_shared<HDFSStreamStorage<uint8_t>>(full_path.c_str(), m_metadata.m_config_path);
    }
    auto node_features_index_ptr = node_features_index->start();

    size_t size = node_features_index->size() / 8;
    m_node_feature_index.resize(size);

    if (size != node_features_index->read(m_node_feature_index.data(), 8, size, node_features_index_ptr))
    {
        RAW_LOG_FATAL("Failed to read node feature index file");
    }
}

void Partition::ReadNodeFeaturesData(std::filesystem::path path, std::string suffix)
{

    if (is_hdfs_path(path))
    {
        auto full_path = path / ("node_features_" + suffix + ".data");
        m_node_features = std::make_shared<HDFSStorage<uint8_t>>(full_path.c_str(), m_metadata.m_config_path,
                                                                 std::move(suffix), &open_node_features_data);
    }
    else if (m_storage_type == PartitionStorageType::memory)
    {
        m_node_features =
            std::make_shared<MemoryStorage<uint8_t>>(std::move(path), std::move(suffix), &open_node_features_data);
    }
    else if (m_storage_type == PartitionStorageType::disk)
    {
        m_node_features =
            std::make_shared<DiskStorage<uint8_t>>(std::move(path), std::move(suffix), &open_node_features_data);
    }
}

void Partition::ReadEdgeFeaturesIndex(std::filesystem::path path, std::string suffix)
{
    std::shared_ptr<BaseStorage<uint8_t>> edge_features_index;
    if (!is_hdfs_path(path))
    {
        edge_features_index =
            std::make_shared<DiskStorage<uint8_t>>(std::move(path), std::move(suffix), open_edge_features_index);
    }
    else
    {
        auto full_path = path / ("edge_features_" + suffix + ".index");
        edge_features_index = std::make_shared<HDFSStreamStorage<uint8_t>>(full_path.c_str(), m_metadata.m_config_path);
    }
    auto edge_features_index_ptr = edge_features_index->start();
    size_t size = edge_features_index->size();
    size_t size_64 = size / 8;
    m_edge_feature_index.resize(size_64);
    if (size != edge_features_index->read(m_edge_feature_index.data(), 1, size, edge_features_index_ptr))
    {
        RAW_LOG_FATAL("Failed to read node feature index file");
    }
}

void Partition::ReadEdgeFeaturesData(std::filesystem::path path, std::string suffix)
{
    if (is_hdfs_path(path))
    {
        auto full_path = path / ("edge_features" + suffix + ".data");
        m_edge_features = std::make_shared<HDFSStorage<uint8_t>>(full_path.c_str(), m_metadata.m_config_path,
                                                                 std::move(suffix), &open_edge_features_data);
    }
    else if (m_storage_type == PartitionStorageType::memory)
    {
        m_edge_features =
            std::make_shared<MemoryStorage<uint8_t>>(std::move(path), std::move(suffix), &open_edge_features_data);
    }
    else if (m_storage_type == PartitionStorageType::disk)
    {
        m_edge_features =
            std::make_shared<DiskStorage<uint8_t>>(std::move(path), std::move(suffix), &open_edge_features_data);
    }
}

Type Partition::GetNodeType(uint64_t internal_node_id) const
{
    return m_node_types[internal_node_id];
}

void Partition::GetNodeFeature(uint64_t internal_id, std::span<snark::FeatureMeta> features,
                               std::span<uint8_t> output) const
{
    auto file_ptr = m_node_features->start();
    auto curr = std::begin(output);

    auto feature_index_offset = m_node_index[internal_id];
    auto next_offset = m_node_index[internal_id + 1];

    for (const auto &feature : features)
    {
        const auto feature_id = feature.first;
        const auto feature_size = feature.second;

        // Requested feature_id is larger than known features, fill with 0s.
        if (next_offset - feature_index_offset <= uint64_t(feature_id) || m_node_feature_index.empty())
        {
            curr = std::fill_n(curr, feature_size, 0);
            continue;
        }

        const auto data_offset = m_node_feature_index[feature_index_offset + feature_id];
        const auto stored_size = m_node_feature_index[feature_index_offset + feature_id + 1] - data_offset;
        curr = m_node_features->read(data_offset, std::min<uint64_t>(feature_size, stored_size), curr, file_ptr);
        if (stored_size < feature_size)
        {
            curr = std::fill_n(curr, feature_size - stored_size, 0);
        }
    }
}

void Partition::GetNodeSparseFeature(uint64_t internal_node_id, std::span<const snark::FeatureId> features,
                                     int64_t prefix, std::span<int64_t> out_dimensions,
                                     std::vector<std::vector<int64_t>> &out_indices,
                                     std::vector<std::vector<uint8_t>> &out_values) const
{
    assert(features.size() == out_dimensions.size());
    auto file_ptr = m_node_features->start();

    auto feature_index_offset = m_node_index[internal_node_id];
    auto next_offset = m_node_index[internal_node_id + 1];

    for (size_t feature_index = 0; feature_index < features.size(); ++feature_index)
    {
        const auto feature = features[feature_index];
        // Requested feature_id is larger than known features, skip.
        if (next_offset - feature_index_offset <= uint64_t(feature) || m_node_feature_index.empty())
        {
            continue;
        }

        const auto data_offset = m_node_feature_index[feature_index_offset + feature];
        const auto stored_size = m_node_feature_index[feature_index_offset + feature + 1] - data_offset;
        // Check if the feature is empty
        if (stored_size == 0)
        {
            continue;
        }
        if (stored_size <=
            12) // minimum is 4 bytes to record there is a single index, actual index (8 bytes) and some data(>0 bytes).
                // Something went wrong in binary converter, we'll log a warning instead of crashing.
        {
            // Use std::to_string, since format specifiers vary for different compilers.
            auto feature_string = std::to_string(feature);
            auto node_id_string = std::to_string(internal_node_id);
            RAW_LOG_WARNING("Invalid feature request: sparse feature size is less than 12 bytes for feature %s and "
                            "node internal id %s",
                            feature_string.c_str(), node_id_string.c_str());
            continue;
        }
        uint32_t indices_size = 0;
        auto indices_size_output = std::span(reinterpret_cast<uint8_t *>(&indices_size), 4);
        m_node_features->read(data_offset, indices_size_output.size(), std::begin(indices_size_output), file_ptr);
        uint32_t indices_dim = 0;
        auto indices_dim_output = std::span(reinterpret_cast<uint8_t *>(&indices_dim), 4);
        m_node_features->read(data_offset + 4, indices_dim_output.size(), std::begin(indices_dim_output), file_ptr);
        out_dimensions[feature_index] = int64_t(indices_dim);

        assert(indices_size % indices_dim == 0);
        size_t num_values = indices_size / indices_dim;
        const auto old_len = out_indices[feature_index].size();
        out_indices[feature_index].resize(old_len + indices_size + num_values, prefix);
        auto output = std::span(reinterpret_cast<uint8_t *>(out_indices[feature_index].data()) + old_len * 8,
                                (indices_size + num_values) * 8);

        // Read expected feature_dim indices in bytes
        size_t indices_offset = data_offset + 8;
        auto curr = std::begin(output);
        for (size_t i = 0; i < num_values; ++i)
        {
            curr += 8;
            curr = m_node_features->read(indices_offset, indices_dim * 8, curr, file_ptr);
            indices_offset += 8 * indices_dim;
        }

        // Read values
        const auto values_length = stored_size - indices_size * 8 - 8;
        const auto old_values_length = out_values[feature_index].size();
        out_values[feature_index].resize(old_values_length + values_length);
        auto out_values_span = std::span(out_values[feature_index]).subspan(old_values_length);
        m_node_features->read(indices_offset, values_length, std::begin(out_values_span), file_ptr);
    }
}

void Partition::GetNodeStringFeature(uint64_t internal_node_id, std::span<const snark::FeatureId> features,
                                     std::span<int64_t> out_dimensions, std::vector<uint8_t> &out_values) const
{
    assert(features.size() == out_dimensions.size());
    auto file_ptr = m_node_features->start();

    auto feature_index_offset = m_node_index[internal_node_id];
    auto next_offset = m_node_index[internal_node_id + 1];

    for (size_t feature_index = 0; feature_index < features.size(); ++feature_index)
    {
        const auto feature = features[feature_index];
        // Requested feature_id is larger than known features, skip.
        if (next_offset - feature_index_offset <= uint64_t(feature) || m_node_feature_index.empty())
        {
            continue;
        }

        const auto data_offset = m_node_feature_index[feature_index_offset + feature];
        const auto stored_size = m_node_feature_index[feature_index_offset + feature + 1] - data_offset;
        // Check if the feature is empty
        if (stored_size == 0)
        {
            continue;
        }

        out_dimensions[feature_index] = stored_size;
        const auto old_values_length = out_values.size();
        out_values.resize(old_values_length + stored_size);
        auto out_values_span = std::span(out_values).subspan(old_values_length);
        m_node_features->read(data_offset, stored_size, std::begin(out_values_span), file_ptr);
    }
}

template<class F>
size_t Partition::FetchNeighborInfo(uint64_t internal_id, std::span<const Type> edge_types, F func) const

{
    const auto offset = m_neighbors_index[internal_id];
    const auto nb_count = m_neighbors_index[internal_id + 1] - offset;

    // Check if node doesn't have any neighbors
    if (nb_count == 0)
    {
        return 0;
    }

    size_t result = 0;
    size_t curr_type = 0;
    for (size_t i = offset; i < offset + nb_count; ++i)
    {
        for (; curr_type < edge_types.size() && edge_types[curr_type] < m_edge_types[i]; ++curr_type)
        {
        }
        if (curr_type == edge_types.size())
        {
            break;
        }
        for (; i < offset + nb_count && edge_types[curr_type] > m_edge_types[i]; ++i)
        {
        }
        if (i == offset + nb_count)
        {
            break;
        }
        if (m_edge_types[i] == edge_types[curr_type])
        {
            const auto start = m_edge_type_offset[i];
            const auto last = m_edge_type_offset[i + 1];

            result += func(start, last, i);
        }
    }
    return result;
}


size_t Partition::NeighborCount(uint64_t internal_id, std::span<const Type> edge_types) const
{
    auto lambda = [&](auto start, auto last, int i)
                        {
                            return last - start;
                        };

    return FetchNeighborInfo(internal_id, edge_types, lambda);
}

size_t Partition::FullNeighbor(uint64_t internal_id, std::span<const Type> edge_types,
                               std::vector<NodeId> &out_neighbors_ids, std::vector<Type> &out_edge_types,
                               std::vector<float> &out_edge_weights) const
{
    auto lambda = [&](auto start, auto last, int i)
            {
                // m_edge_destination[last-1]+1 - take the last element and then advance the pointer
                // to imitate std::end, otherwise we'll have an out of range exception.
                out_neighbors_ids.insert(std::end(out_neighbors_ids), &m_edge_destination[start],
                                                &m_edge_destination[last - 1] + 1);
                auto original_type_size = out_edge_types.size();
                out_edge_types.resize(original_type_size + last - start, m_edge_types[i]);
                out_edge_weights.reserve(out_edge_weights.size() + last - start);
                for (size_t index = start; index < last; ++index)
                {
                    out_edge_weights.emplace_back(index > start ? m_edge_weights[index] - m_edge_weights[index - 1]
                                                                        : m_edge_weights[start]);
                }

                return last - start;
            };

    return FetchNeighborInfo(internal_id, edge_types, lambda);
}

bool Partition::GetEdgeFeature(uint64_t internal_src_node_id, NodeId input_edge_dst, Type input_edge_type,
                               std::span<snark::FeatureMeta> features, std::span<uint8_t> output) const
{
    auto file_ptr = m_edge_features->start();
    auto curr = std::begin(output);

    const auto offset = m_neighbors_index[internal_src_node_id];
    const auto nb_count = m_neighbors_index[internal_src_node_id + 1] - offset;

    // Check if node doesn't have any neighbors
    if (nb_count == 0)
    {
        return false;
    }

    auto type_offset = std::numeric_limits<size_t>::max();
    for (size_t i = offset; i < offset + nb_count; ++i)
    {
        if (m_edge_types[i] == input_edge_type)
        {
            type_offset = i;
            break;
        }
    }
    if (type_offset == std::numeric_limits<size_t>::max())
    {
        return false;
    }
    const auto tp_count = m_edge_type_offset[type_offset + 1] - m_edge_type_offset[type_offset];
    auto fst = std::begin(m_edge_destination) + m_edge_type_offset[type_offset];
    auto lst = fst + tp_count;
    auto it = std::lower_bound(fst, lst, input_edge_dst);
    if (it == lst)
    {
        // Edge was not found in this partition.
        return false;
    }
    if (m_edge_feature_offset.empty() || m_edge_feature_index.empty())
    {
        std::fill(std::begin(output), std::end(output), 0);
        return true;
    }

    auto edge_offset = it - std::begin(m_edge_destination);
    auto feature_index_offset = m_edge_feature_offset[edge_offset];
    auto next_offset = m_edge_feature_offset[edge_offset + 1];

    for (const auto &feature : features)
    {
        const auto f_id = feature.first;
        const auto f_size = feature.second;

        // Requested feature_id is larger than known features, fill with 0s.
        if (next_offset - feature_index_offset <= uint64_t(f_id))
        {
            curr = std::fill_n(curr, f_size, 0);
            continue;
        }

        const auto data_offset = m_edge_feature_index[feature_index_offset + f_id];
        const auto stored_size = m_edge_feature_index[feature_index_offset + f_id + 1] - data_offset;
        curr = m_edge_features->read(data_offset, std::min<uint64_t>(f_size, stored_size), curr, file_ptr);
        if (stored_size < f_size)
        {
            const auto f_id = feature.first;
            const auto f_size = feature.second;

            // Requested feature_id is larger than known features, fill with 0s.
            if (next_offset - feature_index_offset <= uint64_t(f_id))
            {
                curr = std::fill_n(curr, f_size, 0);
                continue;
            }

            const auto data_offset = m_edge_feature_index[feature_index_offset + f_id];
            const auto stored_size = m_edge_feature_index[feature_index_offset + f_id + 1] - data_offset;

            curr = m_edge_features->read(data_offset, std::min<uint64_t>(f_size, stored_size), curr, file_ptr);
            if (stored_size < f_size)
            {
                curr = std::fill_n(curr, f_size - stored_size, 0);
            }
        }
    }

    return true;
}

bool Partition::GetEdgeSparseFeature(uint64_t internal_src_node_id, NodeId input_edge_dst, Type input_edge_type,
                                     std::span<const snark::FeatureId> features, int64_t prefix,
                                     std::span<int64_t> out_dimensions, std::vector<std::vector<int64_t>> &out_indices,
                                     std::vector<std::vector<uint8_t>> &out_values) const
{
    assert(features.size() == out_dimensions.size());

    auto file_ptr = m_edge_features->start();
    const auto offset = m_neighbors_index[internal_src_node_id];
    const auto nb_count = m_neighbors_index[internal_src_node_id + 1] - offset;

    // Check if node doesn't have any neighbors
    if (nb_count == 0)
    {
        return false;
    }

    auto type_offset = std::numeric_limits<size_t>::max();
    for (size_t i = offset; i < offset + nb_count; ++i)
    {
        if (m_edge_types[i] == input_edge_type)
        {
            type_offset = i;
            break;
        }
    }
    if (type_offset == std::numeric_limits<size_t>::max())
    {
        return false;
    }
    const auto tp_count = m_edge_type_offset[type_offset + 1] - m_edge_type_offset[type_offset];
    auto fst = std::begin(m_edge_destination) + m_edge_type_offset[type_offset];
    auto lst = fst + tp_count;
    auto it = std::lower_bound(fst, lst, input_edge_dst);
    if (it == lst)
    {
        // Edge was not found in this partition.
        return false;
    }
    if (m_edge_feature_offset.empty() || m_edge_feature_index.empty())
    {
        return true;
    }

    auto edge_offset = it - std::begin(m_edge_destination);
    auto feature_index_offset = m_edge_feature_offset[edge_offset];
    auto next_offset = m_edge_feature_offset[edge_offset + 1];

    for (size_t feature_index = 0; feature_index < features.size(); ++feature_index)
    {
        const auto feature = features[feature_index];
        // Requested feature_id is larger than known features, fill with 0s.
        if (next_offset - feature_index_offset <= uint64_t(feature))
        {
            continue;
        }

        const auto data_offset = m_edge_feature_index[feature_index_offset + feature];
        const auto stored_size = m_edge_feature_index[feature_index_offset + feature + 1] - data_offset;

        // Check if the feature is empty
        if (stored_size == 0)
        {
            continue;
        }

        if (stored_size <=
            12) // minimum is 4 bytes to record there is a single index, actual index (8 bytes) and some data(>0 bytes).
                // Something went wrong in binary converter, we'll log a warning instead of crashing.
        {
            auto feature_string = std::to_string(feature);
            auto src_id_string = std::to_string(internal_src_node_id);
            auto type_string = std::to_string(input_edge_type);
            auto dst_id_str = std::to_string(input_edge_dst);
            RAW_LOG_WARNING("Invalid feature request: sparse feature size is less than 12 bytes for feature %s and "
                            "edge internal src id %s, type %s and dst id %s",
                            feature_string.c_str(), src_id_string.c_str(), type_string.c_str(), dst_id_str.c_str());
            continue;
        }

        assert(stored_size > 12); // minimum is 4 bytes to record there is a single index, actual index (8 bytes)
                                  // and some data(>0 bytes).
        uint32_t indices_size = 0;
        auto indices_size_output = std::span(reinterpret_cast<uint8_t *>(&indices_size), 4);
        m_edge_features->read(data_offset, indices_size_output.size(), std::begin(indices_size_output), file_ptr);

        uint32_t indices_dim = 0;
        auto indices_dim_output = std::span(reinterpret_cast<uint8_t *>(&indices_dim), 4);
        m_edge_features->read(data_offset + 4, indices_dim_output.size(), std::begin(indices_dim_output), file_ptr);
        out_dimensions[feature_index] = int64_t(indices_dim);

        assert(indices_size % indices_dim == 0);
        size_t num_values = indices_size / indices_dim;
        const auto old_len = out_indices[feature_index].size();
        out_indices[feature_index].resize(old_len + indices_size + num_values, prefix);
        auto output = std::span(reinterpret_cast<uint8_t *>(out_indices[feature_index].data()) + old_len * 8,
                                (indices_size + num_values) * 8);

        // Read expected feature_dim indices in bytes
        size_t indices_offset = data_offset + 8;
        auto curr = std::begin(output);
        for (size_t i = 0; i < num_values; ++i)
        {
            curr += 8;
            curr = m_edge_features->read(indices_offset, indices_dim * 8, curr, file_ptr);
            indices_offset += 8 * indices_dim;
        }

        // Read values
        const auto values_length = stored_size - indices_size * 8 - 8;
        const auto old_values_length = out_values[feature_index].size();
        out_values[feature_index].resize(old_values_length + values_length);
        auto out_values_span = std::span(out_values[feature_index]).subspan(old_values_length);
        m_edge_features->read(indices_offset, values_length, std::begin(out_values_span), file_ptr);
    }

    return true;
}

bool Partition::GetEdgeStringFeature(uint64_t internal_src_node_id, NodeId input_edge_dst, Type input_edge_type,
                                     std::span<const snark::FeatureId> features, std::span<int64_t> out_dimensions,
                                     std::vector<uint8_t> &out_values) const
{
    assert(features.size() == out_dimensions.size());

    auto file_ptr = m_edge_features->start();
    const auto offset = m_neighbors_index[internal_src_node_id];
    const auto nb_count = m_neighbors_index[internal_src_node_id + 1] - offset;

    // Check if node doesn't have any neighbors
    if (nb_count == 0)
    {
        return false;
    }

    auto type_offset = std::numeric_limits<size_t>::max();
    for (size_t i = offset; i < offset + nb_count; ++i)
    {
        if (m_edge_types[i] == input_edge_type)
        {
            type_offset = i;
            break;
        }
    }
    if (type_offset == std::numeric_limits<size_t>::max())
    {
        return false;
    }
    const auto tp_count = m_edge_type_offset[type_offset + 1] - m_edge_type_offset[type_offset];
    auto fst = std::begin(m_edge_destination) + m_edge_type_offset[type_offset];
    auto lst = fst + tp_count;
    auto it = std::lower_bound(fst, lst, input_edge_dst);
    if (it == lst)
    {
        // Edge was not found in this partition.
        return false;
    }
    if (m_edge_feature_offset.empty() || m_edge_feature_index.empty())
    {
        return true;
    }

    auto edge_offset = it - std::begin(m_edge_destination);
    auto feature_index_offset = m_edge_feature_offset[edge_offset];
    auto next_offset = m_edge_feature_offset[edge_offset + 1];

    for (size_t feature_index = 0; feature_index < features.size(); ++feature_index)
    {
        const auto feature = features[feature_index];
        // Requested feature_id is larger than known features, fill with 0s.
        if (next_offset - feature_index_offset <= uint64_t(feature))
        {
            continue;
        }

        const auto data_offset = m_edge_feature_index[feature_index_offset + feature];
        const auto stored_size = m_edge_feature_index[feature_index_offset + feature + 1] - data_offset;

        // Check if the feature is empty
        if (stored_size == 0)
        {
            continue;
        }

        out_dimensions[feature_index] = stored_size;
        const auto old_values_length = out_values.size();
        out_values.resize(old_values_length + stored_size);
        auto out_values_span = std::span(out_values).subspan(old_values_length);
        m_edge_features->read(data_offset, stored_size, std::begin(out_values_span), file_ptr);
    }

    return true;
}

void Partition::SampleNeighbor(int64_t seed, uint64_t internal_node_id, std::span<const Type> in_edge_types,
                               uint64_t count, std::span<NodeId> out_nodes, std::span<Type> out_types,
                               std::span<float> out_weights, float &out_partition, NodeId default_node_id,
                               float default_weight, Type default_edge_type) const
{
    auto pos = 0;
    snark::Xoroshiro128PlusGenerator gen(seed);
    boost::random::uniform_real_distribution<float> real(0, 1.0f);

    const auto offset = m_neighbors_index[internal_node_id];
    const auto nb_count = m_neighbors_index[internal_node_id + 1] - offset;

    // Check if node doesn't have any neighbors
    if (nb_count == 0)
    {
        if (out_partition == 0)
        {
            std::fill_n(std::begin(out_nodes) + pos, count, default_node_id);
            std::fill_n(std::begin(out_types) + pos, count, default_edge_type);
            std::fill_n(std::begin(out_weights) + pos, count, default_weight);
        }

        pos += count;
        return;
    }

    float total_weight = 0;
    size_t curr_type = 0;
    const auto last_type = offset + nb_count;
    for (size_t i = offset; i < last_type; ++i)
    {
        for (; curr_type < in_edge_types.size() && in_edge_types[curr_type] < m_edge_types[i]; ++curr_type)
        {
        }
        if (curr_type == in_edge_types.size())
        {
            break;
        }
        for (; i < last_type && in_edge_types[curr_type] > m_edge_types[i]; ++i)
        {
        }
        if (i == last_type)
        {
            break;
        }
        if (m_edge_types[i] == in_edge_types[curr_type])
        {
            auto last = m_edge_type_offset[i + 1] - 1;
            total_weight += m_edge_weights[last];
        }
    }

    out_partition += total_weight;
    if (total_weight == 0)
    {
        if (out_partition == 0)
        {
            std::fill_n(std::begin(out_nodes) + pos, count, default_node_id);
            std::fill_n(std::begin(out_types) + pos, count, default_edge_type);
            std::fill_n(std::begin(out_weights) + pos, count, default_weight);
        }

        pos += count;
        return;
    }

    size_t left_over_neighbors = count;
    curr_type = 0;
    const auto overwrite_rate = total_weight / out_partition;
    for (size_t i = offset; i < offset + nb_count; ++i)
    {
        for (; curr_type < in_edge_types.size() && in_edge_types[curr_type] < m_edge_types[i]; ++curr_type)
        {
        }
        if (curr_type == in_edge_types.size())
        {
            break;
        }
        for (; i < last_type && in_edge_types[curr_type] > m_edge_types[i]; ++i)
        {
        }
        if (i == last_type)
        {
            break;
        }
        if (total_weight == 0 || left_over_neighbors == 0)
        {
            break;
        }
        if (m_edge_types[i] == in_edge_types[curr_type])
        {
            const auto first = m_edge_type_offset[i];
            const auto last = m_edge_type_offset[i + 1] - 1;
            const auto type_weight = m_edge_weights[last];

            boost::random::binomial_distribution<int32_t> d(left_over_neighbors, type_weight / total_weight);
            size_t type_count = type_weight == total_weight ? left_over_neighbors : d(gen);
            total_weight -= type_weight;
            for (size_t j = 0; j < type_count; ++j)
            {
                if (overwrite_rate < 1.0f && real(gen) > overwrite_rate)
                {
                    continue;
                }

                float rnd = type_weight * real(gen);
                auto fst_nb = std::begin(m_edge_weights) + first;
                auto lst_nb =
                    m_edge_weights.size() == last ? std::end(m_edge_weights) : std::begin(m_edge_weights) + last + 1;
                auto nb_pos = std::lower_bound(fst_nb, lst_nb, rnd);
                size_t nb_offset = std::distance(fst_nb, nb_pos);
                out_nodes[pos] = m_edge_destination[first + nb_offset];
                out_types[pos] = m_edge_types[i];
                out_weights[pos] = nb_offset == 0
                                       ? m_edge_weights[first]
                                       : m_edge_weights[first + nb_offset] - m_edge_weights[first + nb_offset - 1];
                ++pos;
            }
            left_over_neighbors -= type_count;
        }
    }
}

// in_edge_types has to have types in strictly increasing order.
void Partition::UniformSampleNeighbor(bool without_replacement, int64_t seed, uint64_t internal_node_id,
                                      std::span<const Type> in_edge_types, uint64_t count, std::span<NodeId> out_nodes,
                                      std::span<Type> out_types, uint64_t &out_partition_count, NodeId default_node_id,
                                      Type default_edge_type) const
{
    if (without_replacement)
    {
        UniformSampleNeighborWithoutReplacement(seed, internal_node_id, in_edge_types, count, out_nodes, out_types,
                                                out_partition_count, default_node_id, default_edge_type);
    }
    else
    {
        UniformSampleNeighborWithReplacement(seed, internal_node_id, in_edge_types, count, out_nodes, out_types,
                                             out_partition_count, default_node_id, default_edge_type);
    }
}

// Advance neighbor_type_index(for edges coming out of the current node) and in_edge_type_index(requested edge
// types) until underlying types match.
bool advance_edge_types(size_t &in_edge_type_index, size_t &neighbor_type_index,
                        const std::span<const Type> &in_edge_types, const std::vector<Type> &neighbor_types,
                        size_t last_type)
{
    for (; in_edge_type_index < in_edge_types.size() &&
           in_edge_types[in_edge_type_index] < neighbor_types[neighbor_type_index];
         ++in_edge_type_index)
    {
    }
    if (in_edge_type_index == in_edge_types.size())
    {
        return false;
    }
    for (; neighbor_type_index < last_type && in_edge_types[in_edge_type_index] > neighbor_types[neighbor_type_index];
         ++neighbor_type_index)
    {
    }
    if (neighbor_type_index >= last_type)
    {
        return false;
    }

    return neighbor_types[neighbor_type_index] == in_edge_types[in_edge_type_index];
}

void Partition::UniformSampleNeighborWithReplacement(int64_t seed, uint64_t internal_id,
                                                     std::span<const Type> in_edge_types, uint64_t count,
                                                     std::span<NodeId> out_nodes, std::span<Type> out_types,
                                                     uint64_t &out_partition_count, NodeId default_node_id,
                                                     Type default_edge_type) const
{
    size_t pos = 0;
    // It is important to use a good generator, because we use it to pick a number and merge results from multiple
    // partitions. E.g. rand_48 engine will produce correlated samples.
    snark::Xoroshiro128PlusGenerator gen(seed);
    boost::random::uniform_real_distribution<float> toss(0, 1);

    const auto offset = m_neighbors_index[internal_id];
    const auto nb_count = m_neighbors_index[internal_id + 1] - offset;

    size_t in_edge_type_index = 0;
    const auto last_type = offset + nb_count;
    for (size_t neighbor_type_index = offset; neighbor_type_index < last_type; ++neighbor_type_index)
    {
        if (!advance_edge_types(in_edge_type_index, neighbor_type_index, in_edge_types, m_edge_types, last_type))
        {
            continue;
        }

        const auto curr_weight = m_edge_type_offset[neighbor_type_index + 1] - m_edge_type_offset[neighbor_type_index];
        out_partition_count += curr_weight;
        // Probabilities to select correct types will converge to right values:
        // E.g. we have 3 neighbor types with 5, 9 and 11 elements, then probability
        // to the first neighbor to have type 0 is 1 *(5/14) *(14/25) = 5/25
        const auto merge_rate = float(curr_weight) / out_partition_count;
        for (size_t nb = 0; nb < count; ++nb)
        {
            if (merge_rate == 1.0f || toss(gen) < merge_rate)
            {
                size_t pick = toss(gen) * curr_weight;
                out_nodes[pos + nb] = m_edge_destination[m_edge_type_offset[neighbor_type_index] + pick];
                out_types[pos + nb] = m_edge_types[neighbor_type_index];
            }
        }
    }

    if (out_partition_count == 0)
    {
        std::fill_n(std::begin(out_nodes) + pos, count, default_node_id);
        std::fill_n(std::begin(out_types) + pos, count, default_edge_type);
    }

    pos += count;
}

// Sample min(partition_weight, count) neighbors from a range (0..partition_weight) using reservoir sampling
// and store indices in the `interim_neighbors`.
void contiguous_uniform_sample_helper(size_t partition_weight, uint64_t count, std::vector<size_t> &interim_neighbors,
                                      boost::random::uniform_real_distribution<double> &toss,
                                      snark::Xoroshiro128PlusGenerator &gen)
{
    if (partition_weight <= count)
    {
        size_t start = 0;
        std::generate_n(std::back_inserter(interim_neighbors), partition_weight, [&start]() {
            const auto result = start;
            ++start;
            return result;
        });
        return;
    }

    for (size_t node = 0; node < count; ++node)
    {
        interim_neighbors.emplace_back(node);
    }

    float w = std::exp(std::log(toss(gen)) / count);
    size_t i = count - 1;
    while (i < partition_weight)
    {
        i += std::floor(std::log(toss(gen)) / std::log(1 - w)) + 1;
        if (i < partition_weight)
        {
            const size_t pick = toss(gen) * count;
            interim_neighbors[pick] = i;
            w = w * std::exp(std::log(toss(gen)) / count);
        }
    }
}

// We can't use bernoulli sampling here, because the total number of actual neighbors in each list might be less
// then `count` and we should rather do a direct sampling from both lists and track their overall length.
// E.g. [1, 2, default, default, default] merged with [3,4, default, default, default] should be [1, 2, 3, 4,
// default], rather than something like [1, 4, default, default, default].
// Merge procedure is following:
// 1. Pick a list with a probability proportional to the length of this list(without default elements).
// 2. Randomly pick an element from the list and put it in the result.
// 3. To make sure there are no repeating elements(without replacement), put selected element in the head of the
// list and track the tail for selection.
// 4. Assign the result array weight equal to the sum of lengths of original lists to make sure later merge will be
// proportional. To show this procedure is not biased, lets merge lists [1,2,3, default] and [4, 5, 6, 7] into one
// list with 4 elements. Probability that element 1 will be selected first is (3/7)*(1/3) = 1/7, same as element 5:
// (4/7) * (1/4) = 1/7
void Partition::UniformSampleMergeWithoutReplacement(
    uint64_t count, std::vector<NodeId> &left_neighbors, std::vector<Type> &left_types, uint64_t left_weight,
    std::vector<size_t> &interim_neighbors, std::vector<size_t> &type_counts, std::vector<Type> &type_values,
    std::vector<size_t> &destination_offsets, uint64_t right_weight, std::span<NodeId> out_neighbors,
    std::span<Type> out_edge_types, NodeId default_node_id, Type default_edge_type,
    boost::random::uniform_real_distribution<double> &toss, snark::Xoroshiro128PlusGenerator &gen) const
{
    size_t left_max = std::min(count, left_weight);
    size_t left_pos = 0;
    size_t right_max = std::min(count, right_weight);
    size_t right_pos = 0;

    size_t out_pos = 0;
    for (; out_pos < count && (left_weight + right_weight > 0); ++out_pos)
    {
        const auto merge_rate = float(left_weight) / (left_weight + right_weight);
        if (left_pos < left_max && toss(gen) < merge_rate)
        {
            size_t pick = size_t(toss(gen) * (left_max - left_pos)) + left_pos;
            std::swap(left_neighbors[pick], left_neighbors[left_pos]);
            std::swap(left_types[pick], left_types[left_pos]);
            out_neighbors[out_pos] = left_neighbors[left_pos];
            out_edge_types[out_pos] = left_types[left_pos];
            ++left_pos;
            --left_weight;
        }
        else if (right_pos < right_max)
        {
            // It is important to do conversion to size_t first, because if a random generator
            // produces 0.999994, then result might be equal right_max, because float doesn't have
            // enough precision(e.g. 0.99994*(24-9)+9 = 24 in floats vs 23 in size_t).
            size_t pick = size_t(toss(gen) * (right_max - right_pos)) + right_pos;
            std::swap(interim_neighbors[pick], interim_neighbors[right_pos]);

            // Recover destination id: first determine edge type and then use destination offset to find the
            // node_id. For example if the total number of neighbors is 5 and number of edge types is 2 and 3. This
            // means the type counts vector will store accumulated counts [2, 5]. So when we sample indices 1 and 4,
            // then we'll use std::lower_bound to find the edge types are 0 and 1 respectively. First edge
            // destination will use offset 1-0=1 in the m_edge_destination array for a given edge type and second
            // edge offset will be 4-2=2 for type 1.
            size_t type_offset =
                std::lower_bound(std::begin(type_counts), std::end(type_counts), interim_neighbors[right_pos] + 1) -
                std::begin(type_counts);
            out_edge_types[out_pos] = type_values[type_offset];
            size_t prev_type = type_offset == 0 ? 0 : type_counts[type_offset - 1];
            out_neighbors[out_pos] =
                m_edge_destination[destination_offsets[type_offset] + interim_neighbors[right_pos] - prev_type];
            ++right_pos;
            --right_weight;
        }
        else
        {
            --out_pos;
        }
    }
    for (; out_pos < count; ++out_pos)
    {
        out_neighbors[out_pos] = default_node_id;
        out_edge_types[out_pos] = default_edge_type;
    }
}

void Partition::UniformSampleNeighborWithoutReplacement(int64_t seed, uint64_t internal_id,
                                                        std::span<const Type> in_edge_types, uint64_t count,
                                                        std::span<NodeId> out_nodes, std::span<Type> out_types,
                                                        uint64_t &out_partition_count, NodeId default_node_id,
                                                        Type default_edge_type) const
{
    size_t pos = 0;
    snark::Xoroshiro128PlusGenerator gen(seed);
    boost::random::uniform_real_distribution<double> toss(0, 1);

    // Temporary variables, allocate memory once and reuse it for every node.
    std::vector<size_t> type_counts;
    type_counts.reserve(in_edge_types.size());
    std::vector<Type> type_values;
    type_values.reserve(in_edge_types.size());
    std::vector<size_t> destination_offsets;
    destination_offsets.reserve(in_edge_types.size());
    std::vector<size_t> interim_neighbors;
    interim_neighbors.reserve(count);
    std::vector<NodeId> prev_nodes;
    prev_nodes.reserve(count);
    std::vector<Type> prev_types;
    prev_types.reserve(count);

    const auto offset = m_neighbors_index[internal_id];
    const auto nb_count = m_neighbors_index[internal_id + 1] - offset;

    size_t curr_type = 0;
    const auto last_type = offset + nb_count;

    // In order to avoid storing all node neighbors we'll find the total number of neighbors for given types
    // and then sample from a continuous range of elements from 1..#neighbors.
    // We store `type_counts`, `type_values` and `destination_offsets` to recover destination node ids later
    // by sampled indices with O(log(#edge_types)) complexity.
    type_counts.clear();
    type_values.clear();
    destination_offsets.clear();
    interim_neighbors.clear();
    size_t partition_weight = 0;
    for (size_t i = offset; i < last_type; ++i)
    {
        if (!advance_edge_types(curr_type, i, in_edge_types, m_edge_types, last_type))
        {
            continue;
        }

        const auto curr_weight = m_edge_type_offset[i + 1] - m_edge_type_offset[i];
        partition_weight += curr_weight;
        type_counts.emplace_back(partition_weight);
        type_values.emplace_back(m_edge_types[i]);
        destination_offsets.emplace_back(m_edge_type_offset[i]);
    }

    contiguous_uniform_sample_helper(partition_weight, count, interim_neighbors, toss, gen);

    size_t prev_max = std::min(count, out_partition_count);
    prev_nodes.assign(std::begin(out_nodes) + pos, std::begin(out_nodes) + pos + prev_max);
    prev_types.assign(std::begin(out_types) + pos, std::begin(out_types) + pos + prev_max);

    UniformSampleMergeWithoutReplacement(count, prev_nodes, prev_types, out_partition_count, interim_neighbors,
                                         type_counts, type_values, destination_offsets, partition_weight,
                                         out_nodes.subspan(pos, count), out_types.subspan(pos, count), default_node_id,
                                         default_edge_type, toss, gen);

    pos += count;
    out_partition_count += partition_weight;
}

Metadata Partition::GetMetadata() const
{
    return m_metadata;
}
} // namespace snark
>>>>>>> b30762e9d10d2ae19e206c7622f6d10554dc84f0
=======
// Copyright (c) Microsoft Corporation.
// Licensed under the MIT License.
#include <algorithm>
#include <cassert>
#include <cstdio>
#include <cstring>
#include <limits>
#include <string>

#include "boost/random/binomial_distribution.hpp"
#include "boost/random/uniform_real_distribution.hpp"
#include "locator.h"
#include "partition.h"
#include "sampler.h"
#include <glog/logging.h>
#include <glog/raw_logging.h>
namespace snark
{
namespace
{
struct EdgeRecord
{
    NodeId m_dst;
    uint64_t m_feature_offset;
    Type m_type;
    float m_weight;
};
} // namespace
Partition::Partition(std::filesystem::path path, std::string suffix, PartitionStorageType storage_type)
    : m_metadata(path), m_storage_type(storage_type)
{
    ReadNodeMap(path, suffix);
    ReadNodeFeatures(path, suffix);
    ReadEdges(std::move(path), std::move(suffix));
}
void Partition::ReadNodeMap(std::filesystem::path path, std::string suffix)
{
    std::shared_ptr<BaseStorage<uint8_t>> node_map;
    if (!is_hdfs_path(path))
    {
        node_map = std::make_shared<DiskStorage<uint8_t>>(std::move(path), std::move(suffix), open_node_map);
    }
    else
    {
        auto full_path = path / ("node_" + suffix + ".map");
        node_map = std::make_shared<HDFSStreamStorage<uint8_t>>(full_path.c_str(), m_metadata.m_config_path);
    }
    auto node_map_ptr = node_map->start();
    size_t size = node_map->size() / 20;
    m_node_types.reserve(size);
    for (size_t i = 0; i < size; ++i)
    {
        uint64_t pair[2];
        if (node_map->read(pair, 8, 2, node_map_ptr) != 2)
        {
            RAW_LOG_FATAL("Failed to read pair in a node maping");
        }
        Type node_type;
        if (node_map->read(&node_type, 4, 1, node_map_ptr) != 1)
        {
            RAW_LOG_FATAL("Failed to read node type in a node maping");
        }
        m_node_types.emplace_back(node_type);
    }
}
void Partition::ReadEdges(std::filesystem::path path, std::string suffix)
{
    ReadNeighborsIndex(path, suffix);
    ReadEdgeIndex(path, suffix);
    if (m_metadata.m_edge_feature_count > 0)
    {
        ReadEdgeFeaturesIndex(path, suffix);
        ReadEdgeFeaturesData(std::move(path), std::move(suffix));
    }
    else
    {
        m_edge_features = std::make_shared<MemoryStorage<uint8_t>>(path, suffix, nullptr);
    }
}
void Partition::ReadNeighborsIndex(std::filesystem::path path, std::string suffix)
{
    std::shared_ptr<BaseStorage<uint8_t>> neighbors_index;
    if (!is_hdfs_path(path))
    {
        neighbors_index =
            std::make_shared<DiskStorage<uint8_t>>(std::move(path), std::move(suffix), open_neighbor_index);
    }
    else
    {
        auto full_path = path / ("neighbors_" + suffix + ".index");
        neighbors_index = std::make_shared<HDFSStreamStorage<uint8_t>>(full_path.c_str(), m_metadata.m_config_path);
    }
    auto neighbors_index_ptr = neighbors_index->start();
    size_t size_64 = neighbors_index->size() / 8;
    m_neighbors_index.resize(size_64);
    if (size_64 != neighbors_index->read(m_neighbors_index.data(), 8, size_64, neighbors_index_ptr))
    {
        RAW_LOG_FATAL("Failed to read neighbor index file");
    }
}
void Partition::ReadEdgeIndex(std::filesystem::path path, std::string suffix)
{
    assert(sizeof(EdgeRecord) == (sizeof(NodeId) + sizeof(uint64_t) + sizeof(Type) + sizeof(float)));
    std::shared_ptr<BaseStorage<uint8_t>> edge_index;
    if (!is_hdfs_path(path))
    {
        edge_index = std::make_shared<DiskStorage<uint8_t>>(std::move(path), std::move(suffix), open_edge_index);
    }
    else
    {
        auto full_path = path / ("edge_" + suffix + ".index");
        edge_index = std::make_shared<HDFSStreamStorage<uint8_t>>(full_path.c_str(), m_metadata.m_config_path);
    }
    auto edge_index_ptr = edge_index->start();
    size_t num_edges = edge_index->size() / sizeof(EdgeRecord);
    m_edge_weights.reserve(num_edges);
    size_t next = 1;
    for (size_t curr_src = 0; next < m_neighbors_index.size(); ++curr_src, ++next)
    {
        size_t start_offset = m_neighbors_index[curr_src];
        size_t end_offset = m_neighbors_index[next];
        m_neighbors_index[curr_src] = m_edge_types.size();
        size_t nb_count = end_offset - start_offset;
        if (nb_count == 0)
        {
            continue;
        }
        Type curr_type = -1;
        // Accumulate weights for faster binary search in sampling
        float acc_weight = 0;
        for (size_t curr = start_offset; curr < end_offset; ++curr)
        {
            EdgeRecord edge;
            if (1 != edge_index->read(&edge, sizeof(EdgeRecord), 1, edge_index_ptr))
            {
                RAW_LOG_FATAL("Failed to read edge index file");
            }
            if (edge.m_type != curr_type)
            {
                curr_type = edge.m_type;
                m_edge_types.emplace_back(curr_type);
                m_edge_type_offset.emplace_back(m_edge_destination.size());
                acc_weight = 0;
            }
            m_edge_destination.push_back(edge.m_dst);
            acc_weight += edge.m_weight;
            m_edge_weights.push_back(acc_weight);
            if (m_metadata.m_edge_feature_count > 0)
            {
                m_edge_feature_offset.push_back(edge.m_feature_offset);
            }
        }
    }
    EdgeRecord edge;
    if (1 != edge_index->read(&edge, sizeof(EdgeRecord), 1, edge_index_ptr))
    {
        RAW_LOG_FATAL("Failed to read edge index file");
    }
    // Extra padding to simplify edge type count calculations.
    m_neighbors_index.back() = m_edge_types.size();
    m_edge_types.push_back(edge.m_type);
    m_edge_type_offset.push_back(m_edge_destination.size());
    m_edge_destination.push_back(edge.m_dst);
    if (m_metadata.m_edge_feature_count > 0)
    {
        m_edge_feature_offset.push_back(edge.m_feature_offset);
    }
}
void Partition::ReadNodeFeatures(std::filesystem::path path, std::string suffix)
{
    ReadNodeIndex(path, suffix);
    if (m_metadata.m_node_feature_count == 0)
    {
        // It's ok to miss files if there are no features.
        m_node_features = std::make_shared<MemoryStorage<uint8_t>>(path, suffix, nullptr);
        return;
    }
    ReadNodeFeaturesIndex(path, suffix);
    ReadNodeFeaturesData(path, suffix);
}
void Partition::ReadNodeIndex(std::filesystem::path path, std::string suffix)
{
    std::shared_ptr<BaseStorage<uint8_t>> node_index;
    if (!is_hdfs_path(path))
    {
        node_index = std::make_shared<DiskStorage<uint8_t>>(std::move(path), std::move(suffix), open_node_index);
    }
    else
    {
        auto full_path = path / ("node_" + suffix + ".index");
        node_index = std::make_shared<HDFSStreamStorage<uint8_t>>(full_path.c_str(), m_metadata.m_config_path);
    }
    auto node_index_ptr = node_index->start();
    size_t size = node_index->size() / 8;
    m_node_index.resize(size);
    if (size != node_index->read(m_node_index.data(), 8, size, node_index_ptr))
    {
        RAW_LOG_FATAL("Failed to read node index file");
    }
}
void Partition::ReadNodeFeaturesIndex(std::filesystem::path path, std::string suffix)
{
    std::shared_ptr<BaseStorage<uint8_t>> node_features_index;
    if (!is_hdfs_path(path))
    {
        node_features_index =
            std::make_shared<DiskStorage<uint8_t>>(std::move(path), std::move(suffix), open_node_features_index);
    }
    else
    {
        auto full_path = path / ("node_features_" + suffix + ".index");
        node_features_index = std::make_shared<HDFSStreamStorage<uint8_t>>(full_path.c_str(), m_metadata.m_config_path);
    }
    auto node_features_index_ptr = node_features_index->start();
    size_t size = node_features_index->size() / 8;
    m_node_feature_index.resize(size);
    if (size != node_features_index->read(m_node_feature_index.data(), 8, size, node_features_index_ptr))
    {
        RAW_LOG_FATAL("Failed to read node feature index file");
    }
}
void Partition::ReadNodeFeaturesData(std::filesystem::path path, std::string suffix)
{
    if (is_hdfs_path(path))
    {
        auto full_path = path / ("node_features_" + suffix + ".data");
        m_node_features = std::make_shared<HDFSStorage<uint8_t>>(full_path.c_str(), m_metadata.m_config_path,
                                                                 std::move(suffix), &open_node_features_data);
    }
    else if (m_storage_type == PartitionStorageType::memory)
    {
        m_node_features =
            std::make_shared<MemoryStorage<uint8_t>>(std::move(path), std::move(suffix), &open_node_features_data);
    }
    else if (m_storage_type == PartitionStorageType::disk)
    {
        m_node_features =
            std::make_shared<DiskStorage<uint8_t>>(std::move(path), std::move(suffix), &open_node_features_data);
    }
}
void Partition::ReadEdgeFeaturesIndex(std::filesystem::path path, std::string suffix)
{
    std::shared_ptr<BaseStorage<uint8_t>> edge_features_index;
    if (!is_hdfs_path(path))
    {
        edge_features_index =
            std::make_shared<DiskStorage<uint8_t>>(std::move(path), std::move(suffix), open_edge_features_index);
    }
    else
    {
        auto full_path = path / ("edge_features_" + suffix + ".index");
        edge_features_index = std::make_shared<HDFSStreamStorage<uint8_t>>(full_path.c_str(), m_metadata.m_config_path);
    }
    auto edge_features_index_ptr = edge_features_index->start();
    size_t size = edge_features_index->size();
    size_t size_64 = size / 8;
    m_edge_feature_index.resize(size_64);
    if (size != edge_features_index->read(m_edge_feature_index.data(), 1, size, edge_features_index_ptr))
    {
        RAW_LOG_FATAL("Failed to read node feature index file");
    }
}
void Partition::ReadEdgeFeaturesData(std::filesystem::path path, std::string suffix)
{
    if (is_hdfs_path(path))
    {
        auto full_path = path / ("edge_features_" + suffix + ".data");
        m_edge_features = std::make_shared<HDFSStorage<uint8_t>>(full_path.c_str(), m_metadata.m_config_path,
                                                                 std::move(suffix), &open_edge_features_data);
    }
    else if (m_storage_type == PartitionStorageType::memory)
    {
        m_edge_features =
            std::make_shared<MemoryStorage<uint8_t>>(std::move(path), std::move(suffix), &open_edge_features_data);
    }
    else if (m_storage_type == PartitionStorageType::disk)
    {
        m_edge_features =
            std::make_shared<DiskStorage<uint8_t>>(std::move(path), std::move(suffix), &open_edge_features_data);
    }
}
Type Partition::GetNodeType(uint64_t internal_node_id) const
{
    return m_node_types[internal_node_id];
}
void Partition::GetNodeFeature(uint64_t internal_id, std::span<snark::FeatureMeta> features,
                               std::span<uint8_t> output) const
{
    auto file_ptr = m_node_features->start();
    auto curr = std::begin(output);
    auto feature_index_offset = m_node_index[internal_id];
    auto next_offset = m_node_index[internal_id + 1];
    for (const auto &feature : features)
    {
        const auto feature_id = feature.first;
        const auto feature_size = feature.second;
        // Requested feature_id is larger than known features, fill with 0s.
        if (next_offset - feature_index_offset <= uint64_t(feature_id) || m_node_feature_index.empty())
        {
            curr = std::fill_n(curr, feature_size, 0);
            continue;
        }
        const auto data_offset = m_node_feature_index[feature_index_offset + feature_id];
        const auto stored_size = m_node_feature_index[feature_index_offset + feature_id + 1] - data_offset;
        curr = m_node_features->read(data_offset, std::min<uint64_t>(feature_size, stored_size), curr, file_ptr);
        if (stored_size < feature_size)
        {
            curr = std::fill_n(curr, feature_size - stored_size, 0);
        }
    }
}
void Partition::GetNodeSparseFeature(uint64_t internal_node_id, std::span<const snark::FeatureId> features,
                                     int64_t prefix, std::span<int64_t> out_dimensions,
                                     std::vector<std::vector<int64_t>> &out_indices,
                                     std::vector<std::vector<uint8_t>> &out_values) const
{
    assert(features.size() == out_dimensions.size());
    auto file_ptr = m_node_features->start();
    auto feature_index_offset = m_node_index[internal_node_id];
    auto next_offset = m_node_index[internal_node_id + 1];
    for (size_t feature_index = 0; feature_index < features.size(); ++feature_index)
    {
        const auto feature = features[feature_index];
        // Requested feature_id is larger than known features, skip.
        if (next_offset - feature_index_offset <= uint64_t(feature) || m_node_feature_index.empty())
        {
            continue;
        }
        const auto data_offset = m_node_feature_index[feature_index_offset + feature];
        const auto stored_size = m_node_feature_index[feature_index_offset + feature + 1] - data_offset;
        // Check if the feature is empty
        if (stored_size == 0)
        {
            continue;
        }
        if (stored_size <=
            12) // minimum is 4 bytes to record there is a single index, actual index (8 bytes) and some data(>0 bytes).
                // Something went wrong in binary converter, we'll log a warning instead of crashing.
        {
            // Use std::to_string, since format specifiers vary for different compilers.
            auto feature_string = std::to_string(feature);
            auto node_id_string = std::to_string(internal_node_id);
            RAW_LOG_WARNING("Invalid feature request: sparse feature size is less than 12 bytes for feature %s and "
                            "node internal id %s",
                            feature_string.c_str(), node_id_string.c_str());
            continue;
        }
        uint32_t indices_size = 0;
        auto indices_size_output = std::span(reinterpret_cast<uint8_t *>(&indices_size), 4);
        m_node_features->read(data_offset, indices_size_output.size(), std::begin(indices_size_output), file_ptr);
        uint32_t indices_dim = 0;
        auto indices_dim_output = std::span(reinterpret_cast<uint8_t *>(&indices_dim), 4);
        m_node_features->read(data_offset + 4, indices_dim_output.size(), std::begin(indices_dim_output), file_ptr);
        out_dimensions[feature_index] = int64_t(indices_dim);
        assert(indices_size % indices_dim == 0);
        size_t num_values = indices_size / indices_dim;
        const auto old_len = out_indices[feature_index].size();
        out_indices[feature_index].resize(old_len + indices_size + num_values, prefix);
        auto output = std::span(reinterpret_cast<uint8_t *>(out_indices[feature_index].data()) + old_len * 8,
                                (indices_size + num_values) * 8);
        // Read expected feature_dim indices in bytes
        size_t indices_offset = data_offset + 8;
        auto curr = std::begin(output);
        for (size_t i = 0; i < num_values; ++i)
        {
            curr += 8;
            curr = m_node_features->read(indices_offset, indices_dim * 8, curr, file_ptr);
            indices_offset += 8 * indices_dim;
        }
        // Read values
        const auto values_length = stored_size - indices_size * 8 - 8;
        const auto old_values_length = out_values[feature_index].size();
        out_values[feature_index].resize(old_values_length + values_length);
        auto out_values_span = std::span(out_values[feature_index]).subspan(old_values_length);
        m_node_features->read(indices_offset, values_length, std::begin(out_values_span), file_ptr);
    }
}
void Partition::GetNodeStringFeature(uint64_t internal_node_id, std::span<const snark::FeatureId> features,
                                     std::span<int64_t> out_dimensions, std::vector<uint8_t> &out_values) const
{
    assert(features.size() == out_dimensions.size());
    auto file_ptr = m_node_features->start();
    auto feature_index_offset = m_node_index[internal_node_id];
    auto next_offset = m_node_index[internal_node_id + 1];
    for (size_t feature_index = 0; feature_index < features.size(); ++feature_index)
    {
        const auto feature = features[feature_index];
        // Requested feature_id is larger than known features, skip.
        if (next_offset - feature_index_offset <= uint64_t(feature) || m_node_feature_index.empty())
        {
            continue;
        }
        const auto data_offset = m_node_feature_index[feature_index_offset + feature];
        const auto stored_size = m_node_feature_index[feature_index_offset + feature + 1] - data_offset;
        // Check if the feature is empty
        if (stored_size == 0)
        {
            continue;
        }

        out_dimensions[feature_index] = stored_size;
        const auto old_values_length = out_values.size();
        out_values.resize(old_values_length + stored_size);
        auto out_values_span = std::span(out_values).subspan(old_values_length);
        m_node_features->read(data_offset, stored_size, std::begin(out_values_span), file_ptr);
    }
}

template <class F>
size_t NeighborIndexIterator(uint64_t internal_id, std::span<const Type> edge_types, F func,
                             const std::vector<uint64_t> &m_neighbors_index, const std::vector<Type> &m_edge_types,
                             const std::vector<uint64_t> &m_edge_type_offset)

{
    const auto offset = m_neighbors_index[internal_id];
    const auto nb_count = m_neighbors_index[internal_id + 1] - offset;

    // Check if node doesn't have any neighbors
    if (nb_count == 0)
    {
        return 0;
    }

    size_t result = 0;
    size_t curr_type = 0;
    for (size_t i = offset; i < offset + nb_count; ++i)
    {
        for (; curr_type < edge_types.size() && edge_types[curr_type] < m_edge_types[i]; ++curr_type)
        {
        }
        if (curr_type == edge_types.size())
        {
            break;
        }
        for (; i < offset + nb_count && edge_types[curr_type] > m_edge_types[i]; ++i)
        {
        }
        if (i == offset + nb_count)
        {
            break;
        }
        // Find satisfying edge type, if exists
        if (m_edge_types[i] == edge_types[curr_type])
        {
            const auto start = m_edge_type_offset[i];
            const auto last = m_edge_type_offset[i + 1];

            result += last - start;
            func(start, last, i);
        }
    }
    return result;
}

size_t Partition::NeighborCount(uint64_t internal_id, std::span<const Type> edge_types) const
{
    auto lambda = [](const auto start, const auto last, const auto i) {};

    return NeighborIndexIterator(internal_id, edge_types, std::move(lambda), m_neighbors_index, m_edge_types,
                                 m_edge_type_offset);
}

size_t Partition::FullNeighbor(uint64_t internal_id, std::span<const Type> edge_types,
                               std::vector<NodeId> &out_neighbors_ids, std::vector<Type> &out_edge_types,
                               std::vector<float> &out_edge_weights) const
{
    auto lambda = [&out_neighbors_ids, &out_edge_types, &out_edge_weights, this](auto start, auto last, int i) {
        // m_edge_destination[last-1]+1 - take the last element and then advance the pointer
        // to imitate std::end, otherwise we'll have an out of range exception.
        out_neighbors_ids.insert(std::end(out_neighbors_ids), &m_edge_destination[start],
                                 &m_edge_destination[last - 1] + 1);
        auto original_type_size = out_edge_types.size();
        out_edge_types.resize(original_type_size + last - start, m_edge_types[i]);
        out_edge_weights.reserve(out_edge_weights.size() + last - start);
        for (size_t index = start; index < last; ++index)
        {
            out_edge_weights.emplace_back(index > start ? m_edge_weights[index] - m_edge_weights[index - 1]
                                                        : m_edge_weights[start]);
        }
    };

    return NeighborIndexIterator(internal_id, edge_types, std::move(lambda), m_neighbors_index, m_edge_types,
                                 m_edge_type_offset);
}

bool Partition::GetEdgeFeature(uint64_t internal_src_node_id, NodeId input_edge_dst, Type input_edge_type,
                               std::span<snark::FeatureMeta> features, std::span<uint8_t> output) const
{
    auto file_ptr = m_edge_features->start();
    auto curr = std::begin(output);

    const auto offset = m_neighbors_index[internal_src_node_id];
    const auto nb_count = m_neighbors_index[internal_src_node_id + 1] - offset;

    // Check if node doesn't have any neighbors
    if (nb_count == 0)
    {
        return false;
    }

    auto type_offset = std::numeric_limits<size_t>::max();
    for (size_t i = offset; i < offset + nb_count; ++i)
    {
        if (m_edge_types[i] == input_edge_type)
        {
            type_offset = i;
            break;
        }
    }
    if (type_offset == std::numeric_limits<size_t>::max())
    {
        return false;
    }
    const auto tp_count = m_edge_type_offset[type_offset + 1] - m_edge_type_offset[type_offset];
    auto fst = std::begin(m_edge_destination) + m_edge_type_offset[type_offset];
    auto lst = fst + tp_count;
    auto it = std::lower_bound(fst, lst, input_edge_dst);
    if (it == lst)
    {
        // Edge was not found in this partition.
        return false;
    }
    if (m_edge_feature_offset.empty() || m_edge_feature_index.empty())
    {
        std::fill(std::begin(output), std::end(output), 0);
        return true;
    }

    auto edge_offset = it - std::begin(m_edge_destination);
    auto feature_index_offset = m_edge_feature_offset[edge_offset];
    auto next_offset = m_edge_feature_offset[edge_offset + 1];

    for (const auto &feature : features)
    {
        const auto f_id = feature.first;
        const auto f_size = feature.second;

        // Requested feature_id is larger than known features, fill with 0s.
        if (next_offset - feature_index_offset <= uint64_t(f_id))
        {
            curr = std::fill_n(curr, f_size, 0);
            continue;
        }

        const auto data_offset = m_edge_feature_index[feature_index_offset + f_id];
        const auto stored_size = m_edge_feature_index[feature_index_offset + f_id + 1] - data_offset;
        curr = m_edge_features->read(data_offset, std::min<uint64_t>(f_size, stored_size), curr, file_ptr);
        if (stored_size < f_size)
        {
            const auto f_id = feature.first;
            const auto f_size = feature.second;

            // Requested feature_id is larger than known features, fill with 0s.
            if (next_offset - feature_index_offset <= uint64_t(f_id))
            {
                curr = std::fill_n(curr, f_size, 0);
                continue;
            }

            const auto data_offset = m_edge_feature_index[feature_index_offset + f_id];
            const auto stored_size = m_edge_feature_index[feature_index_offset + f_id + 1] - data_offset;

            curr = m_edge_features->read(data_offset, std::min<uint64_t>(f_size, stored_size), curr, file_ptr);
            if (stored_size < f_size)
            {
                curr = std::fill_n(curr, f_size - stored_size, 0);
            }
        }
    }

    return true;
}

bool Partition::GetEdgeSparseFeature(uint64_t internal_src_node_id, NodeId input_edge_dst, Type input_edge_type,
                                     std::span<const snark::FeatureId> features, int64_t prefix,
                                     std::span<int64_t> out_dimensions, std::vector<std::vector<int64_t>> &out_indices,
                                     std::vector<std::vector<uint8_t>> &out_values) const
{
    assert(features.size() == out_dimensions.size());
    auto file_ptr = m_edge_features->start();
    const auto offset = m_neighbors_index[internal_src_node_id];
    const auto nb_count = m_neighbors_index[internal_src_node_id + 1] - offset;
    // Check if node doesn't have any neighbors
    if (nb_count == 0)
    {
        return false;
    }
    auto type_offset = std::numeric_limits<size_t>::max();
    for (size_t i = offset; i < offset + nb_count; ++i)
    {
        if (m_edge_types[i] == input_edge_type)
        {
            type_offset = i;
            break;
        }
    }
    if (type_offset == std::numeric_limits<size_t>::max())
    {
        return false;
    }
    const auto tp_count = m_edge_type_offset[type_offset + 1] - m_edge_type_offset[type_offset];
    auto fst = std::begin(m_edge_destination) + m_edge_type_offset[type_offset];
    auto lst = fst + tp_count;
    auto it = std::lower_bound(fst, lst, input_edge_dst);
    if (it == lst)
    {
        // Edge was not found in this partition.
        return false;
    }
    if (m_edge_feature_offset.empty() || m_edge_feature_index.empty())
    {
        return true;
    }
    auto edge_offset = it - std::begin(m_edge_destination);
    auto feature_index_offset = m_edge_feature_offset[edge_offset];
    auto next_offset = m_edge_feature_offset[edge_offset + 1];
    for (size_t feature_index = 0; feature_index < features.size(); ++feature_index)
    {
        const auto feature = features[feature_index];
        // Requested feature_id is larger than known features, fill with 0s.
        if (next_offset - feature_index_offset <= uint64_t(feature))
        {
            continue;
        }
        const auto data_offset = m_edge_feature_index[feature_index_offset + feature];
        const auto stored_size = m_edge_feature_index[feature_index_offset + feature + 1] - data_offset;
        // Check if the feature is empty
        if (stored_size == 0)
        {
            continue;
        }

        if (stored_size <=
            12) // minimum is 4 bytes to record there is a single index, actual index (8 bytes) and some data(>0 bytes).
                // Something went wrong in binary converter, we'll log a warning instead of crashing.
        {
            auto feature_string = std::to_string(feature);
            auto src_id_string = std::to_string(internal_src_node_id);
            auto type_string = std::to_string(input_edge_type);
            auto dst_id_str = std::to_string(input_edge_dst);
            RAW_LOG_WARNING("Invalid feature request: sparse feature size is less than 12 bytes for feature %s and "
                            "edge internal src id %s, type %s and dst id %s",
                            feature_string.c_str(), src_id_string.c_str(), type_string.c_str(), dst_id_str.c_str());
            continue;
        }

        assert(stored_size > 12); // minimum is 4 bytes to record there is a single index, actual index (8 bytes)
                                  // and some data(>0 bytes).
        uint32_t indices_size = 0;
        auto indices_size_output = std::span(reinterpret_cast<uint8_t *>(&indices_size), 4);
        m_edge_features->read(data_offset, indices_size_output.size(), std::begin(indices_size_output), file_ptr);

        uint32_t indices_dim = 0;
        auto indices_dim_output = std::span(reinterpret_cast<uint8_t *>(&indices_dim), 4);
        m_edge_features->read(data_offset + 4, indices_dim_output.size(), std::begin(indices_dim_output), file_ptr);
        out_dimensions[feature_index] = int64_t(indices_dim);

        assert(indices_size % indices_dim == 0);
        size_t num_values = indices_size / indices_dim;
        const auto old_len = out_indices[feature_index].size();
        out_indices[feature_index].resize(old_len + indices_size + num_values, prefix);
        auto output = std::span(reinterpret_cast<uint8_t *>(out_indices[feature_index].data()) + old_len * 8,
                                (indices_size + num_values) * 8);

        // Read expected feature_dim indices in bytes
        size_t indices_offset = data_offset + 8;
        auto curr = std::begin(output);
        for (size_t i = 0; i < num_values; ++i)
        {
            curr += 8;
            curr = m_edge_features->read(indices_offset, indices_dim * 8, curr, file_ptr);
            indices_offset += 8 * indices_dim;
        }

        // Read values
        const auto values_length = stored_size - indices_size * 8 - 8;
        const auto old_values_length = out_values[feature_index].size();
        out_values[feature_index].resize(old_values_length + values_length);
        auto out_values_span = std::span(out_values[feature_index]).subspan(old_values_length);
        m_edge_features->read(indices_offset, values_length, std::begin(out_values_span), file_ptr);
    }

    return true;
}

bool Partition::GetEdgeStringFeature(uint64_t internal_src_node_id, NodeId input_edge_dst, Type input_edge_type,
                                     std::span<const snark::FeatureId> features, std::span<int64_t> out_dimensions,
                                     std::vector<uint8_t> &out_values) const
{
    assert(features.size() == out_dimensions.size());

    auto file_ptr = m_edge_features->start();
    const auto offset = m_neighbors_index[internal_src_node_id];
    const auto nb_count = m_neighbors_index[internal_src_node_id + 1] - offset;

    // Check if node doesn't have any neighbors
    if (nb_count == 0)
    {
        return false;
    }

    auto type_offset = std::numeric_limits<size_t>::max();
    for (size_t i = offset; i < offset + nb_count; ++i)
    {
        if (m_edge_types[i] == input_edge_type)
        {
            type_offset = i;
            break;
        }
    }
    if (type_offset == std::numeric_limits<size_t>::max())
    {
        return false;
    }
    const auto tp_count = m_edge_type_offset[type_offset + 1] - m_edge_type_offset[type_offset];
    auto fst = std::begin(m_edge_destination) + m_edge_type_offset[type_offset];
    auto lst = fst + tp_count;
    auto it = std::lower_bound(fst, lst, input_edge_dst);
    if (it == lst)
    {
        // Edge was not found in this partition.
        return false;
    }
    if (m_edge_feature_offset.empty() || m_edge_feature_index.empty())
    {
        return true;
    }

    auto edge_offset = it - std::begin(m_edge_destination);
    auto feature_index_offset = m_edge_feature_offset[edge_offset];
    auto next_offset = m_edge_feature_offset[edge_offset + 1];

    for (size_t feature_index = 0; feature_index < features.size(); ++feature_index)
    {
        const auto feature = features[feature_index];
        // Requested feature_id is larger than known features, fill with 0s.
        if (next_offset - feature_index_offset <= uint64_t(feature))
        {
            continue;
        }

        const auto data_offset = m_edge_feature_index[feature_index_offset + feature];
        const auto stored_size = m_edge_feature_index[feature_index_offset + feature + 1] - data_offset;

        // Check if the feature is empty
        if (stored_size == 0)
        {
            continue;
        }

        out_dimensions[feature_index] = stored_size;
        const auto old_values_length = out_values.size();
        out_values.resize(old_values_length + stored_size);
        auto out_values_span = std::span(out_values).subspan(old_values_length);
        m_edge_features->read(data_offset, stored_size, std::begin(out_values_span), file_ptr);
    }

    return true;
}

void Partition::SampleNeighbor(int64_t seed, uint64_t internal_node_id, std::span<const Type> in_edge_types,
                               uint64_t count, std::span<NodeId> out_nodes, std::span<Type> out_types,
                               std::span<float> out_weights, float &out_partition, NodeId default_node_id,
                               float default_weight, Type default_edge_type) const
{
    auto pos = 0;
    snark::Xoroshiro128PlusGenerator gen(seed);
    boost::random::uniform_real_distribution<float> real(0, 1.0f);

    const auto offset = m_neighbors_index[internal_node_id];
    const auto nb_count = m_neighbors_index[internal_node_id + 1] - offset;

    // Check if node doesn't have any neighbors
    if (nb_count == 0)
    {
        if (out_partition == 0)
        {
            std::fill_n(std::begin(out_nodes) + pos, count, default_node_id);
            std::fill_n(std::begin(out_types) + pos, count, default_edge_type);
            std::fill_n(std::begin(out_weights) + pos, count, default_weight);
        }

        pos += count;
        return;
    }

    float total_weight = 0;
    size_t curr_type = 0;
    const auto last_type = offset + nb_count;
    for (size_t i = offset; i < last_type; ++i)
    {
        for (; curr_type < in_edge_types.size() && in_edge_types[curr_type] < m_edge_types[i]; ++curr_type)
        {
        }
        if (curr_type == in_edge_types.size())
        {
            break;
        }
        for (; i < last_type && in_edge_types[curr_type] > m_edge_types[i]; ++i)
        {
        }
        if (i == last_type)
        {
            break;
        }
        if (m_edge_types[i] == in_edge_types[curr_type])
        {
            auto last = m_edge_type_offset[i + 1] - 1;
            total_weight += m_edge_weights[last];
        }
    }

    out_partition += total_weight;
    if (total_weight == 0)
    {
        if (out_partition == 0)
        {
            std::fill_n(std::begin(out_nodes) + pos, count, default_node_id);
            std::fill_n(std::begin(out_types) + pos, count, default_edge_type);
            std::fill_n(std::begin(out_weights) + pos, count, default_weight);
        }

        pos += count;
        return;
    }

    size_t left_over_neighbors = count;
    curr_type = 0;
    const auto overwrite_rate = total_weight / out_partition;
    for (size_t i = offset; i < offset + nb_count; ++i)
    {
        for (; curr_type < in_edge_types.size() && in_edge_types[curr_type] < m_edge_types[i]; ++curr_type)
        {
        }
        if (curr_type == in_edge_types.size())
        {
            break;
        }
        for (; i < last_type && in_edge_types[curr_type] > m_edge_types[i]; ++i)
        {
        }
        if (i == last_type)
        {
            break;
        }
        if (total_weight == 0 || left_over_neighbors == 0)
        {
            break;
        }
        if (m_edge_types[i] == in_edge_types[curr_type])
        {
            const auto first = m_edge_type_offset[i];
            const auto last = m_edge_type_offset[i + 1] - 1;
            const auto type_weight = m_edge_weights[last];

            boost::random::binomial_distribution<int32_t> d(left_over_neighbors, type_weight / total_weight);
            size_t type_count = type_weight == total_weight ? left_over_neighbors : d(gen);
            total_weight -= type_weight;
            for (size_t j = 0; j < type_count; ++j)
            {
                if (overwrite_rate < 1.0f && real(gen) > overwrite_rate)
                {
                    continue;
                }

                float rnd = type_weight * real(gen);
                auto fst_nb = std::begin(m_edge_weights) + first;
                auto lst_nb =
                    m_edge_weights.size() == last ? std::end(m_edge_weights) : std::begin(m_edge_weights) + last + 1;
                auto nb_pos = std::lower_bound(fst_nb, lst_nb, rnd);
                size_t nb_offset = std::distance(fst_nb, nb_pos);
                out_nodes[pos] = m_edge_destination[first + nb_offset];
                out_types[pos] = m_edge_types[i];
                out_weights[pos] = nb_offset == 0
                                       ? m_edge_weights[first]
                                       : m_edge_weights[first + nb_offset] - m_edge_weights[first + nb_offset - 1];
                ++pos;
            }
            left_over_neighbors -= type_count;
        }
    }
}

// in_edge_types has to have types in strictly increasing order.
void Partition::UniformSampleNeighbor(bool without_replacement, int64_t seed, uint64_t internal_node_id,
                                      std::span<const Type> in_edge_types, uint64_t count, std::span<NodeId> out_nodes,
                                      std::span<Type> out_types, uint64_t &out_partition_count, NodeId default_node_id,
                                      Type default_edge_type) const
{
    if (without_replacement)
    {
        UniformSampleNeighborWithoutReplacement(seed, internal_node_id, in_edge_types, count, out_nodes, out_types,
                                                out_partition_count, default_node_id, default_edge_type);
    }
    else
    {
        UniformSampleNeighborWithReplacement(seed, internal_node_id, in_edge_types, count, out_nodes, out_types,
                                             out_partition_count, default_node_id, default_edge_type);
    }
}

// Advance neighbor_type_index(for edges coming out of the current node) and in_edge_type_index(requested edge
// types) until underlying types match.
bool advance_edge_types(size_t &in_edge_type_index, size_t &neighbor_type_index,
                        const std::span<const Type> &in_edge_types, const std::vector<Type> &neighbor_types,
                        size_t last_type)
{
    for (; in_edge_type_index < in_edge_types.size() &&
           in_edge_types[in_edge_type_index] < neighbor_types[neighbor_type_index];
         ++in_edge_type_index)
    {
    }
    if (in_edge_type_index == in_edge_types.size())
    {
        return false;
    }
    for (; neighbor_type_index < last_type && in_edge_types[in_edge_type_index] > neighbor_types[neighbor_type_index];
         ++neighbor_type_index)
    {
    }
    if (neighbor_type_index >= last_type)
    {
        return false;
    }

    return neighbor_types[neighbor_type_index] == in_edge_types[in_edge_type_index];
}

void Partition::UniformSampleNeighborWithReplacement(int64_t seed, uint64_t internal_id,
                                                     std::span<const Type> in_edge_types, uint64_t count,
                                                     std::span<NodeId> out_nodes, std::span<Type> out_types,
                                                     uint64_t &out_partition_count, NodeId default_node_id,
                                                     Type default_edge_type) const
{
    size_t pos = 0;
    // It is important to use a good generator, because we use it to pick a number and merge results from multiple
    // partitions. E.g. rand_48 engine will produce correlated samples.
    snark::Xoroshiro128PlusGenerator gen(seed);
    boost::random::uniform_real_distribution<float> toss(0, 1);

    const auto offset = m_neighbors_index[internal_id];
    const auto nb_count = m_neighbors_index[internal_id + 1] - offset;

    size_t in_edge_type_index = 0;
    const auto last_type = offset + nb_count;
    for (size_t neighbor_type_index = offset; neighbor_type_index < last_type; ++neighbor_type_index)
    {
        if (!advance_edge_types(in_edge_type_index, neighbor_type_index, in_edge_types, m_edge_types, last_type))
        {
            continue;
        }

        const auto curr_weight = m_edge_type_offset[neighbor_type_index + 1] - m_edge_type_offset[neighbor_type_index];
        out_partition_count += curr_weight;
        // Probabilities to select correct types will converge to right values:
        // E.g. we have 3 neighbor types with 5, 9 and 11 elements, then probability
        // to the first neighbor to have type 0 is 1 *(5/14) *(14/25) = 5/25
        const auto merge_rate = float(curr_weight) / out_partition_count;
        for (size_t nb = 0; nb < count; ++nb)
        {
            if (merge_rate == 1.0f || toss(gen) < merge_rate)
            {
                size_t pick = toss(gen) * curr_weight;
                out_nodes[pos + nb] = m_edge_destination[m_edge_type_offset[neighbor_type_index] + pick];
                out_types[pos + nb] = m_edge_types[neighbor_type_index];
            }
        }
    }

    if (out_partition_count == 0)
    {
        std::fill_n(std::begin(out_nodes) + pos, count, default_node_id);
        std::fill_n(std::begin(out_types) + pos, count, default_edge_type);
    }

    pos += count;
}

// Sample min(partition_weight, count) neighbors from a range (0..partition_weight) using reservoir sampling
// and store indices in the `interim_neighbors`.
void contiguous_uniform_sample_helper(size_t partition_weight, uint64_t count, std::vector<size_t> &interim_neighbors,
                                      boost::random::uniform_real_distribution<double> &toss,
                                      snark::Xoroshiro128PlusGenerator &gen)
{
    if (partition_weight <= count)
    {
        size_t start = 0;
        std::generate_n(std::back_inserter(interim_neighbors), partition_weight, [&start]() {
            const auto result = start;
            ++start;
            return result;
        });
        return;
    }

    for (size_t node = 0; node < count; ++node)
    {
        interim_neighbors.emplace_back(node);
    }

    float w = std::exp(std::log(toss(gen)) / count);
    size_t i = count - 1;
    while (i < partition_weight)
    {
        i += std::floor(std::log(toss(gen)) / std::log(1 - w)) + 1;
        if (i < partition_weight)
        {
            const size_t pick = toss(gen) * count;
            interim_neighbors[pick] = i;
            w = w * std::exp(std::log(toss(gen)) / count);
        }
    }
}

// We can't use bernoulli sampling here, because the total number of actual neighbors in each list might be less
// then `count` and we should rather do a direct sampling from both lists and track their overall length.
// E.g. [1, 2, default, default, default] merged with [3,4, default, default, default] should be [1, 2, 3, 4,
// default], rather than something like [1, 4, default, default, default].
// Merge procedure is following:
// 1. Pick a list with a probability proportional to the length of this list(without default elements).
// 2. Randomly pick an element from the list and put it in the result.
// 3. To make sure there are no repeating elements(without replacement), put selected element in the head of the
// list and track the tail for selection.
// 4. Assign the result array weight equal to the sum of lengths of original lists to make sure later merge will be
// proportional. To show this procedure is not biased, lets merge lists [1,2,3, default] and [4, 5, 6, 7] into one
// list with 4 elements. Probability that element 1 will be selected first is (3/7)*(1/3) = 1/7, same as element 5:
// (4/7) * (1/4) = 1/7
void Partition::UniformSampleMergeWithoutReplacement(
    uint64_t count, std::vector<NodeId> &left_neighbors, std::vector<Type> &left_types, uint64_t left_weight,
    std::vector<size_t> &interim_neighbors, std::vector<size_t> &type_counts, std::vector<Type> &type_values,
    std::vector<size_t> &destination_offsets, uint64_t right_weight, std::span<NodeId> out_neighbors,
    std::span<Type> out_edge_types, NodeId default_node_id, Type default_edge_type,
    boost::random::uniform_real_distribution<double> &toss, snark::Xoroshiro128PlusGenerator &gen) const
{
    size_t left_max = std::min(count, left_weight);
    size_t left_pos = 0;
    size_t right_max = std::min(count, right_weight);
    size_t right_pos = 0;

    size_t out_pos = 0;
    for (; out_pos < count && (left_weight + right_weight > 0); ++out_pos)
    {
        const auto merge_rate = float(left_weight) / (left_weight + right_weight);
        if (left_pos < left_max && toss(gen) < merge_rate)
        {
            size_t pick = size_t(toss(gen) * (left_max - left_pos)) + left_pos;
            std::swap(left_neighbors[pick], left_neighbors[left_pos]);
            std::swap(left_types[pick], left_types[left_pos]);
            out_neighbors[out_pos] = left_neighbors[left_pos];
            out_edge_types[out_pos] = left_types[left_pos];
            ++left_pos;
            --left_weight;
        }
        else if (right_pos < right_max)
        {
            // It is important to do conversion to size_t first, because if a random generator
            // produces 0.999994, then result might be equal right_max, because float doesn't have
            // enough precision(e.g. 0.99994*(24-9)+9 = 24 in floats vs 23 in size_t).
            size_t pick = size_t(toss(gen) * (right_max - right_pos)) + right_pos;
            std::swap(interim_neighbors[pick], interim_neighbors[right_pos]);

            // Recover destination id: first determine edge type and then use destination offset to find the
            // node_id. For example if the total number of neighbors is 5 and number of edge types is 2 and 3. This
            // means the type counts vector will store accumulated counts [2, 5]. So when we sample indices 1 and 4,
            // then we'll use std::lower_bound to find the edge types are 0 and 1 respectively. First edge
            // destination will use offset 1-0=1 in the m_edge_destination array for a given edge type and second
            // edge offset will be 4-2=2 for type 1.
            size_t type_offset =
                std::lower_bound(std::begin(type_counts), std::end(type_counts), interim_neighbors[right_pos] + 1) -
                std::begin(type_counts);
            out_edge_types[out_pos] = type_values[type_offset];
            size_t prev_type = type_offset == 0 ? 0 : type_counts[type_offset - 1];
            out_neighbors[out_pos] =
                m_edge_destination[destination_offsets[type_offset] + interim_neighbors[right_pos] - prev_type];
            ++right_pos;
            --right_weight;
        }
        else
        {
            --out_pos;
        }
    }
    for (; out_pos < count; ++out_pos)
    {
        out_neighbors[out_pos] = default_node_id;
        out_edge_types[out_pos] = default_edge_type;
    }
}

void Partition::UniformSampleNeighborWithoutReplacement(int64_t seed, uint64_t internal_id,
                                                        std::span<const Type> in_edge_types, uint64_t count,
                                                        std::span<NodeId> out_nodes, std::span<Type> out_types,
                                                        uint64_t &out_partition_count, NodeId default_node_id,
                                                        Type default_edge_type) const
{
    size_t pos = 0;
    snark::Xoroshiro128PlusGenerator gen(seed);
    boost::random::uniform_real_distribution<double> toss(0, 1);

    // Temporary variables, allocate memory once and reuse it for every node.
    std::vector<size_t> type_counts;
    type_counts.reserve(in_edge_types.size());
    std::vector<Type> type_values;
    type_values.reserve(in_edge_types.size());
    std::vector<size_t> destination_offsets;
    destination_offsets.reserve(in_edge_types.size());
    std::vector<size_t> interim_neighbors;
    interim_neighbors.reserve(count);
    std::vector<NodeId> prev_nodes;
    prev_nodes.reserve(count);
    std::vector<Type> prev_types;
    prev_types.reserve(count);

    const auto offset = m_neighbors_index[internal_id];
    const auto nb_count = m_neighbors_index[internal_id + 1] - offset;

    size_t curr_type = 0;
    const auto last_type = offset + nb_count;

    // In order to avoid storing all node neighbors we'll find the total number of neighbors for given types
    // and then sample from a continuous range of elements from 1..#neighbors.
    // We store `type_counts`, `type_values` and `destination_offsets` to recover destination node ids later
    // by sampled indices with O(log(#edge_types)) complexity.
    type_counts.clear();
    type_values.clear();
    destination_offsets.clear();
    interim_neighbors.clear();
    size_t partition_weight = 0;
    for (size_t i = offset; i < last_type; ++i)
    {
        if (!advance_edge_types(curr_type, i, in_edge_types, m_edge_types, last_type))
        {
            continue;
        }

        const auto curr_weight = m_edge_type_offset[i + 1] - m_edge_type_offset[i];
        partition_weight += curr_weight;
        type_counts.emplace_back(partition_weight);
        type_values.emplace_back(m_edge_types[i]);
        destination_offsets.emplace_back(m_edge_type_offset[i]);
    }

    contiguous_uniform_sample_helper(partition_weight, count, interim_neighbors, toss, gen);

    size_t prev_max = std::min(count, out_partition_count);
    prev_nodes.assign(std::begin(out_nodes) + pos, std::begin(out_nodes) + pos + prev_max);
    prev_types.assign(std::begin(out_types) + pos, std::begin(out_types) + pos + prev_max);

    UniformSampleMergeWithoutReplacement(count, prev_nodes, prev_types, out_partition_count, interim_neighbors,
                                         type_counts, type_values, destination_offsets, partition_weight,
                                         out_nodes.subspan(pos, count), out_types.subspan(pos, count), default_node_id,
                                         default_edge_type, toss, gen);

    pos += count;
    out_partition_count += partition_weight;
}

Metadata Partition::GetMetadata() const
{
    return m_metadata;
}
} // namespace snark
>>>>>>> 8ad4738b
<|MERGE_RESOLUTION|>--- conflicted
+++ resolved
@@ -1,3572 +1,1162 @@
-<<<<<<< HEAD
-<<<<<<< HEAD
-// Copyright (c) Microsoft Corporation.
-// Licensed under the MIT License.
-
-#include <algorithm>
-#include <cassert>
-#include <cstdio>
-#include <cstring>
-#include <limits>
-
-#include "locator.h"
-#include "partition.h"
-#include "sampler.h"
-
-#include "boost/random/binomial_distribution.hpp"
-#include "boost/random/uniform_real_distribution.hpp"
-#include <glog/logging.h>
-#include <glog/raw_logging.h>
-
-namespace snark
-{
-
-namespace
-{
-struct EdgeRecord
-{
-    NodeId m_dst;
-    uint64_t m_feature_offset;
-    Type m_type;
-    float m_weight;
-};
-} // namespace
-
-Partition::Partition(std::filesystem::path path, std::string suffix, PartitionStorageType storage_type)
-    : m_metadata(path), m_storage_type(storage_type)
-{
-    ReadNodeMap(path, suffix);
-    ReadNodeFeatures(path, suffix);
-    ReadEdges(std::move(path), std::move(suffix));
-}
-
-void Partition::ReadNodeMap(std::filesystem::path path, std::string suffix)
-{
-    std::shared_ptr<BaseStorage<uint8_t>> node_map;
-    if (!is_hdfs_path(path))
-    {
-        node_map = std::make_shared<DiskStorage<uint8_t>>(std::move(path), std::move(suffix), open_node_map);
-    }
-    else
-    {
-        auto full_path = path / ("node_" + suffix + ".map");
-        node_map = std::make_shared<HDFSStreamStorage<uint8_t>>(full_path.c_str(), m_metadata.m_config_path);
-    }
-    auto node_map_ptr = node_map->start();
-
-    size_t size = node_map->size() / 20;
-    m_node_types.reserve(size);
-
-    for (size_t i = 0; i < size; ++i)
-    {
-        uint64_t pair[2];
-        if (node_map->read(pair, 8, 2, node_map_ptr) != 2)
-        {
-            RAW_LOG_FATAL("Failed to read pair in a node maping");
-        }
-
-        Type node_type;
-        if (node_map->read(&node_type, 4, 1, node_map_ptr) != 1)
-        {
-            RAW_LOG_FATAL("Failed to read node type in a node maping");
-        }
-        m_node_types.emplace_back(node_type);
-    }
-}
-
-void Partition::ReadEdges(std::filesystem::path path, std::string suffix)
-{
-    ReadNeighborsIndex(path, suffix);
-    ReadEdgeIndex(path, suffix);
-    if (m_metadata.m_edge_feature_count > 0)
-    {
-        ReadEdgeFeaturesIndex(path, suffix);
-        ReadEdgeFeaturesData(std::move(path), std::move(suffix));
-    }
-    else
-    {
-        m_edge_features = std::make_shared<MemoryStorage<uint8_t>>(path, suffix, nullptr);
-    }
-}
-
-void Partition::ReadNeighborsIndex(std::filesystem::path path, std::string suffix)
-{
-    std::shared_ptr<BaseStorage<uint8_t>> neighbors_index;
-    if (!is_hdfs_path(path))
-    {
-        neighbors_index =
-            std::make_shared<DiskStorage<uint8_t>>(std::move(path), std::move(suffix), open_neighbor_index);
-    }
-    else
-    {
-        auto full_path = path / ("neighbors_" + suffix + ".index");
-        neighbors_index = std::make_shared<HDFSStreamStorage<uint8_t>>(full_path.c_str(), m_metadata.m_config_path);
-    }
-    auto neighbors_index_ptr = neighbors_index->start();
-    size_t size_64 = neighbors_index->size() / 8;
-    m_neighbors_index.resize(size_64);
-    if (size_64 != neighbors_index->read(m_neighbors_index.data(), 8, size_64, neighbors_index_ptr))
-    {
-        RAW_LOG_FATAL("Failed to read neighbor index file");
-    }
-}
-
-void Partition::ReadEdgeIndex(std::filesystem::path path, std::string suffix)
-{
-    assert(sizeof(EdgeRecord) == (sizeof(NodeId) + sizeof(uint64_t) + sizeof(Type) + sizeof(float)));
-    std::shared_ptr<BaseStorage<uint8_t>> edge_index;
-    if (!is_hdfs_path(path))
-    {
-        edge_index = std::make_shared<DiskStorage<uint8_t>>(std::move(path), std::move(suffix), open_edge_index);
-    }
-    else
-    {
-        auto full_path = path / ("edge_" + suffix + ".index");
-        edge_index = std::make_shared<HDFSStreamStorage<uint8_t>>(full_path.c_str(), m_metadata.m_config_path);
-    }
-    auto edge_index_ptr = edge_index->start();
-    size_t num_edges = edge_index->size() / sizeof(EdgeRecord);
-    m_edge_weights.reserve(num_edges);
-
-    size_t next = 1;
-    for (size_t curr_src = 0; next < m_neighbors_index.size(); ++curr_src, ++next)
-    {
-        size_t start_offset = m_neighbors_index[curr_src];
-        size_t end_offset = m_neighbors_index[next];
-        m_neighbors_index[curr_src] = m_edge_types.size();
-        size_t nb_count = end_offset - start_offset;
-        if (nb_count == 0)
-        {
-            continue;
-        }
-
-        Type curr_type = -1;
-
-        // Accumulate weights for faster binary search in sampling
-        float acc_weight = 0;
-        for (size_t curr = start_offset; curr < end_offset; ++curr)
-        {
-            EdgeRecord edge;
-            if (1 != edge_index->read(&edge, sizeof(EdgeRecord), 1, edge_index_ptr))
-            {
-                RAW_LOG_FATAL("Failed to read edge index file");
-            }
-
-            if (edge.m_type != curr_type)
-            {
-                curr_type = edge.m_type;
-                m_edge_types.emplace_back(curr_type);
-                m_edge_type_offset.emplace_back(m_edge_destination.size());
-                acc_weight = 0;
-            }
-
-            m_edge_destination.push_back(edge.m_dst);
-            acc_weight += edge.m_weight;
-            m_edge_weights.push_back(acc_weight);
-            if (m_metadata.m_edge_feature_count > 0)
-            {
-                m_edge_feature_offset.push_back(edge.m_feature_offset);
-            }
-        }
-    }
-
-    EdgeRecord edge;
-    if (1 != edge_index->read(&edge, sizeof(EdgeRecord), 1, edge_index_ptr))
-    {
-        RAW_LOG_FATAL("Failed to read edge index file");
-    }
-
-    // Extra padding to simplify edge type count calculations.
-    m_neighbors_index.back() = m_edge_types.size();
-    m_edge_types.push_back(edge.m_type);
-    m_edge_type_offset.push_back(m_edge_destination.size());
-    m_edge_destination.push_back(edge.m_dst);
-    if (m_metadata.m_edge_feature_count > 0)
-    {
-        m_edge_feature_offset.push_back(edge.m_feature_offset);
-    }
-}
-
-void Partition::ReadNodeFeatures(std::filesystem::path path, std::string suffix)
-{
-    ReadNodeIndex(path, suffix);
-    if (m_metadata.m_node_feature_count == 0)
-    {
-        // It's ok to miss files if there are no features.
-        m_node_features = std::make_shared<MemoryStorage<uint8_t>>(path, suffix, nullptr);
-        return;
-    }
-
-    ReadNodeFeaturesIndex(path, suffix);
-    ReadNodeFeaturesData(path, suffix);
-}
-
-void Partition::ReadNodeIndex(std::filesystem::path path, std::string suffix)
-{
-    std::shared_ptr<BaseStorage<uint8_t>> node_index;
-    if (!is_hdfs_path(path))
-    {
-        node_index = std::make_shared<DiskStorage<uint8_t>>(std::move(path), std::move(suffix), open_node_index);
-    }
-    else
-    {
-        auto full_path = path / ("node_" + suffix + ".index");
-        node_index = std::make_shared<HDFSStreamStorage<uint8_t>>(full_path.c_str(), m_metadata.m_config_path);
-    }
-    auto node_index_ptr = node_index->start();
-    size_t size = node_index->size() / 8;
-    m_node_index.resize(size);
-    if (size != node_index->read(m_node_index.data(), 8, size, node_index_ptr))
-    {
-        RAW_LOG_FATAL("Failed to read node index file");
-    }
-}
-
-void Partition::ReadNodeFeaturesIndex(std::filesystem::path path, std::string suffix)
-{
-    std::shared_ptr<BaseStorage<uint8_t>> node_features_index;
-    if (!is_hdfs_path(path))
-    {
-        node_features_index =
-            std::make_shared<DiskStorage<uint8_t>>(std::move(path), std::move(suffix), open_node_features_index);
-    }
-    else
-    {
-        auto full_path = path / ("node_features_" + suffix + ".index");
-        node_features_index = std::make_shared<HDFSStreamStorage<uint8_t>>(full_path.c_str(), m_metadata.m_config_path);
-    }
-    auto node_features_index_ptr = node_features_index->start();
-
-    size_t size = node_features_index->size() / 8;
-    m_node_feature_index.resize(size);
-
-    if (size != node_features_index->read(m_node_feature_index.data(), 8, size, node_features_index_ptr))
-    {
-        RAW_LOG_FATAL("Failed to read node feature index file");
-    }
-}
-
-void Partition::ReadNodeFeaturesData(std::filesystem::path path, std::string suffix)
-{
-
-    if (is_hdfs_path(path))
-    {
-        auto full_path = path / ("node_features_" + suffix + ".data");
-        m_node_features = std::make_shared<HDFSStorage<uint8_t>>(full_path.c_str(), m_metadata.m_config_path,
-                                                                 std::move(suffix), &open_node_features_data);
-    }
-    else if (m_storage_type == PartitionStorageType::memory)
-    {
-        m_node_features =
-            std::make_shared<MemoryStorage<uint8_t>>(std::move(path), std::move(suffix), &open_node_features_data);
-    }
-    else if (m_storage_type == PartitionStorageType::disk)
-    {
-        m_node_features =
-            std::make_shared<DiskStorage<uint8_t>>(std::move(path), std::move(suffix), &open_node_features_data);
-    }
-}
-
-void Partition::ReadEdgeFeaturesIndex(std::filesystem::path path, std::string suffix)
-{
-    std::shared_ptr<BaseStorage<uint8_t>> edge_features_index;
-    if (!is_hdfs_path(path))
-    {
-        edge_features_index =
-            std::make_shared<DiskStorage<uint8_t>>(std::move(path), std::move(suffix), open_edge_features_index);
-    }
-    else
-    {
-        auto full_path = path / ("edge_features_" + suffix + ".index");
-        edge_features_index = std::make_shared<HDFSStreamStorage<uint8_t>>(full_path.c_str(), m_metadata.m_config_path);
-    }
-    auto edge_features_index_ptr = edge_features_index->start();
-    size_t size = edge_features_index->size();
-    size_t size_64 = size / 8;
-    m_edge_feature_index.resize(size_64);
-    if (size != edge_features_index->read(m_edge_feature_index.data(), 1, size, edge_features_index_ptr))
-    {
-        RAW_LOG_FATAL("Failed to read node feature index file");
-    }
-}
-
-void Partition::ReadEdgeFeaturesData(std::filesystem::path path, std::string suffix)
-{
-    if (is_hdfs_path(path))
-    {
-        auto full_path = path / ("edge_features" + suffix + ".data");
-        m_edge_features = std::make_shared<HDFSStorage<uint8_t>>(full_path.c_str(), m_metadata.m_config_path,
-                                                                 std::move(suffix), &open_edge_features_data);
-    }
-    else if (m_storage_type == PartitionStorageType::memory)
-    {
-        m_edge_features =
-            std::make_shared<MemoryStorage<uint8_t>>(std::move(path), std::move(suffix), &open_edge_features_data);
-    }
-    else if (m_storage_type == PartitionStorageType::disk)
-    {
-        m_edge_features =
-            std::make_shared<DiskStorage<uint8_t>>(std::move(path), std::move(suffix), &open_edge_features_data);
-    }
-}
-
-Type Partition::GetNodeType(uint64_t internal_node_id) const
-{
-    return m_node_types[internal_node_id];
-}
-
-void Partition::GetNodeFeature(uint64_t internal_id, std::span<snark::FeatureMeta> features,
-                               std::span<uint8_t> output) const
-{
-    auto file_ptr = m_node_features->start();
-    auto curr = std::begin(output);
-
-    auto feature_index_offset = m_node_index[internal_id];
-    auto next_offset = m_node_index[internal_id + 1];
-
-    for (const auto &feature : features)
-    {
-        const auto feature_id = feature.first;
-        const auto feature_size = feature.second;
-
-        // Requested feature_id is larger than known features, fill with 0s.
-        if (next_offset - feature_index_offset <= uint64_t(feature_id) || m_node_feature_index.empty())
-        {
-            curr = std::fill_n(curr, feature_size, 0);
-            continue;
-        }
-
-        const auto data_offset = m_node_feature_index[feature_index_offset + feature_id];
-        const auto stored_size = m_node_feature_index[feature_index_offset + feature_id + 1] - data_offset;
-        curr = m_node_features->read(data_offset, std::min<uint64_t>(feature_size, stored_size), curr, file_ptr);
-        if (stored_size < feature_size)
-        {
-            curr = std::fill_n(curr, feature_size - stored_size, 0);
-        }
-    }
-}
-
-void Partition::GetNodeSparseFeature(uint64_t internal_node_id, std::span<const snark::FeatureId> features,
-                                     int64_t prefix, std::span<int64_t> out_dimensions,
-                                     std::vector<std::vector<int64_t>> &out_indices,
-                                     std::vector<std::vector<uint8_t>> &out_values) const
-{
-    assert(features.size() == out_dimensions.size());
-    auto file_ptr = m_node_features->start();
-
-    auto feature_index_offset = m_node_index[internal_node_id];
-    auto next_offset = m_node_index[internal_node_id + 1];
-
-    for (size_t feature_index = 0; feature_index < features.size(); ++feature_index)
-    {
-        const auto feature = features[feature_index];
-        // Requested feature_id is larger than known features, skip.
-        if (next_offset - feature_index_offset <= uint64_t(feature) || m_node_feature_index.empty())
-        {
-            continue;
-        }
-
-        const auto data_offset = m_node_feature_index[feature_index_offset + feature];
-        const auto stored_size = m_node_feature_index[feature_index_offset + feature + 1] - data_offset;
-        // Check if the feature is empty
-        if (stored_size == 0)
-        {
-            continue;
-        }
-        assert(stored_size > 12); // minimum is 4 bytes to record there is a single index, actual index (8 bytes)
-                                  // and some data(>0 bytes).
-        uint32_t indices_size = 0;
-        auto indices_size_output = std::span(reinterpret_cast<uint8_t *>(&indices_size), 4);
-        m_node_features->read(data_offset, indices_size_output.size(), std::begin(indices_size_output), file_ptr);
-        uint32_t indices_dim = 0;
-        auto indices_dim_output = std::span(reinterpret_cast<uint8_t *>(&indices_dim), 4);
-        m_node_features->read(data_offset + 4, indices_dim_output.size(), std::begin(indices_dim_output), file_ptr);
-        out_dimensions[feature_index] = int64_t(indices_dim);
-
-        assert(indices_size % indices_dim == 0);
-        size_t num_values = indices_size / indices_dim;
-        const auto old_len = out_indices[feature_index].size();
-        out_indices[feature_index].resize(old_len + indices_size + num_values, prefix);
-        auto output = std::span(reinterpret_cast<uint8_t *>(out_indices[feature_index].data()) + old_len * 8,
-                                (indices_size + num_values) * 8);
-
-        // Read expected feature_dim indices in bytes
-        size_t indices_offset = data_offset + 8;
-        auto curr = std::begin(output);
-        for (size_t i = 0; i < num_values; ++i)
-        {
-            curr += 8;
-            curr = m_node_features->read(indices_offset, indices_dim * 8, curr, file_ptr);
-            indices_offset += 8 * indices_dim;
-        }
-
-        // Read values
-        const auto values_length = stored_size - indices_size * 8 - 8;
-        const auto old_values_length = out_values[feature_index].size();
-        out_values[feature_index].resize(old_values_length + values_length);
-        auto out_values_span = std::span(out_values[feature_index]).subspan(old_values_length);
-        m_node_features->read(indices_offset, values_length, std::begin(out_values_span), file_ptr);
-    }
-}
-
-void Partition::GetNodeStringFeature(uint64_t internal_node_id, std::span<const snark::FeatureId> features,
-                                     std::span<int64_t> out_dimensions, std::vector<uint8_t> &out_values) const
-{
-    assert(features.size() == out_dimensions.size());
-    auto file_ptr = m_node_features->start();
-
-    auto feature_index_offset = m_node_index[internal_node_id];
-    auto next_offset = m_node_index[internal_node_id + 1];
-
-    for (size_t feature_index = 0; feature_index < features.size(); ++feature_index)
-    {
-        const auto feature = features[feature_index];
-        // Requested feature_id is larger than known features, skip.
-        if (next_offset - feature_index_offset <= uint64_t(feature) || m_node_feature_index.empty())
-        {
-            continue;
-        }
-
-        const auto data_offset = m_node_feature_index[feature_index_offset + feature];
-        const auto stored_size = m_node_feature_index[feature_index_offset + feature + 1] - data_offset;
-        // Check if the feature is empty
-        if (stored_size == 0)
-        {
-            continue;
-        }
-
-        out_dimensions[feature_index] = stored_size;
-        const auto old_values_length = out_values.size();
-        out_values.resize(old_values_length + stored_size);
-        auto out_values_span = std::span(out_values).subspan(old_values_length);
-        m_node_features->read(data_offset, stored_size, std::begin(out_values_span), file_ptr);
-    }
-}
-
-template <class F>
-size_t NeighborIndexIterator(uint64_t internal_id, std::span<const Type> edge_types, F func,
-                               const std::vector<uint64_t>& m_neighbors_index,  const std::vector<Type>& m_edge_types,
-                               const std::vector<uint64_t>& m_edge_type_offset)
-
-{
-    const auto offset = m_neighbors_index[internal_id];
-    const auto nb_count = m_neighbors_index[internal_id + 1] - offset;
-
-    // Check if node doesn't have any neighbors
-    if (nb_count == 0)
-    {
-        return 0;
-    }
-
-    size_t result = 0;
-    size_t curr_type = 0;
-    for (size_t i = offset; i < offset + nb_count; ++i)
-    {
-        for (; curr_type < edge_types.size() && edge_types[curr_type] < m_edge_types[i]; ++curr_type)
-        {
-        }
-        if (curr_type == edge_types.size())
-        {
-            break;
-        }
-        for (; i < offset + nb_count && edge_types[curr_type] > m_edge_types[i]; ++i)
-        {
-        }
-        if (i == offset + nb_count)
-        {
-            break;
-        }
-        if (m_edge_types[i] == edge_types[curr_type])
-        {
-            const auto start = m_edge_type_offset[i];
-            const auto last = m_edge_type_offset[i + 1];
-
-            result += func(start, last, i);
-        }
-    }
-    return result;
-}
-
-size_t Partition::NeighborCount(uint64_t internal_id, std::span<const Type> edge_types) const
-{
-    auto lambda = [](auto start, auto last, int i) { return last - start; };
-
-    return NeighborIndexIterator(internal_id, edge_types, lambda, m_neighbors_index, m_edge_types, m_edge_type_offset);
-}
-
-size_t Partition::FullNeighbor(uint64_t internal_id, std::span<const Type> edge_types,
-                               std::vector<NodeId> &out_neighbors_ids, std::vector<Type> &out_edge_types,
-                               std::vector<float> &out_edge_weights) const
-{
-    auto lambda = [&out_neighbors_ids, &out_edge_types, &out_edge_weights, this](auto start, auto last, int i) {
-        // m_edge_destination[last-1]+1 - take the last element and then advance the pointer
-        // to imitate std::end, otherwise we'll have an out of range exception.
-        out_neighbors_ids.insert(std::end(out_neighbors_ids), &m_edge_destination[start],
-                                 &m_edge_destination[last - 1] + 1);
-        auto original_type_size = out_edge_types.size();
-        out_edge_types.resize(original_type_size + last - start, m_edge_types[i]);
-        out_edge_weights.reserve(out_edge_weights.size() + last - start);
-        for (size_t index = start; index < last; ++index)
-        {
-            out_edge_weights.emplace_back(index > start ? m_edge_weights[index] - m_edge_weights[index - 1]
-                                                        : m_edge_weights[start]);
-        }
-
-        return last - start;
-    };
-
-    return NeighborIndexIterator(internal_id, edge_types, lambda, m_neighbors_index, m_edge_types, m_edge_type_offset);
-}
-
-bool Partition::GetEdgeFeature(uint64_t internal_src_node_id, NodeId input_edge_dst, Type input_edge_type,
-                               std::span<snark::FeatureMeta> features, std::span<uint8_t> output) const
-{
-    auto file_ptr = m_edge_features->start();
-    auto curr = std::begin(output);
-
-    const auto offset = m_neighbors_index[internal_src_node_id];
-    const auto nb_count = m_neighbors_index[internal_src_node_id + 1] - offset;
-
-    // Check if node doesn't have any neighbors
-    if (nb_count == 0)
-    {
-        return false;
-    }
-
-    auto type_offset = std::numeric_limits<size_t>::max();
-    for (size_t i = offset; i < offset + nb_count; ++i)
-    {
-        if (m_edge_types[i] == input_edge_type)
-        {
-            type_offset = i;
-            break;
-        }
-    }
-    if (type_offset == std::numeric_limits<size_t>::max())
-    {
-        return false;
-    }
-    const auto tp_count = m_edge_type_offset[type_offset + 1] - m_edge_type_offset[type_offset];
-    auto fst = std::begin(m_edge_destination) + m_edge_type_offset[type_offset];
-    auto lst = fst + tp_count;
-    auto it = std::lower_bound(fst, lst, input_edge_dst);
-    if (it == lst)
-    {
-        // Edge was not found in this partition.
-        return false;
-    }
-    if (m_edge_feature_offset.empty() || m_edge_feature_index.empty())
-    {
-        std::fill(std::begin(output), std::end(output), 0);
-        return true;
-    }
-
-    auto edge_offset = it - std::begin(m_edge_destination);
-    auto feature_index_offset = m_edge_feature_offset[edge_offset];
-    auto next_offset = m_edge_feature_offset[edge_offset + 1];
-
-    for (const auto &feature : features)
-    {
-        const auto f_id = feature.first;
-        const auto f_size = feature.second;
-
-        // Requested feature_id is larger than known features, fill with 0s.
-        if (next_offset - feature_index_offset <= uint64_t(f_id))
-        {
-            curr = std::fill_n(curr, f_size, 0);
-            continue;
-        }
-
-        const auto data_offset = m_edge_feature_index[feature_index_offset + f_id];
-        const auto stored_size = m_edge_feature_index[feature_index_offset + f_id + 1] - data_offset;
-        curr = m_edge_features->read(data_offset, std::min<uint64_t>(f_size, stored_size), curr, file_ptr);
-        if (stored_size < f_size)
-        {
-            const auto f_id = feature.first;
-            const auto f_size = feature.second;
-
-            // Requested feature_id is larger than known features, fill with 0s.
-            if (next_offset - feature_index_offset <= uint64_t(f_id))
-            {
-                curr = std::fill_n(curr, f_size, 0);
-                continue;
-            }
-
-            const auto data_offset = m_edge_feature_index[feature_index_offset + f_id];
-            const auto stored_size = m_edge_feature_index[feature_index_offset + f_id + 1] - data_offset;
-
-            curr = m_edge_features->read(data_offset, std::min<uint64_t>(f_size, stored_size), curr, file_ptr);
-            if (stored_size < f_size)
-            {
-                curr = std::fill_n(curr, f_size - stored_size, 0);
-            }
-        }
-    }
-
-    return true;
-}
-
-bool Partition::GetEdgeSparseFeature(uint64_t internal_src_node_id, NodeId input_edge_dst, Type input_edge_type,
-                                     std::span<const snark::FeatureId> features, int64_t prefix,
-                                     std::span<int64_t> out_dimensions, std::vector<std::vector<int64_t>> &out_indices,
-                                     std::vector<std::vector<uint8_t>> &out_values) const
-{
-    assert(features.size() == out_dimensions.size());
-
-    auto file_ptr = m_edge_features->start();
-    const auto offset = m_neighbors_index[internal_src_node_id];
-    const auto nb_count = m_neighbors_index[internal_src_node_id + 1] - offset;
-
-    // Check if node doesn't have any neighbors
-    if (nb_count == 0)
-    {
-        return false;
-    }
-
-    auto type_offset = std::numeric_limits<size_t>::max();
-    for (size_t i = offset; i < offset + nb_count; ++i)
-    {
-        if (m_edge_types[i] == input_edge_type)
-        {
-            type_offset = i;
-            break;
-        }
-    }
-    if (type_offset == std::numeric_limits<size_t>::max())
-    {
-        return false;
-    }
-    const auto tp_count = m_edge_type_offset[type_offset + 1] - m_edge_type_offset[type_offset];
-    auto fst = std::begin(m_edge_destination) + m_edge_type_offset[type_offset];
-    auto lst = fst + tp_count;
-    auto it = std::lower_bound(fst, lst, input_edge_dst);
-    if (it == lst)
-    {
-        // Edge was not found in this partition.
-        return false;
-    }
-    if (m_edge_feature_offset.empty() || m_edge_feature_index.empty())
-    {
-        return true;
-    }
-
-    auto edge_offset = it - std::begin(m_edge_destination);
-    auto feature_index_offset = m_edge_feature_offset[edge_offset];
-    auto next_offset = m_edge_feature_offset[edge_offset + 1];
-
-    for (size_t feature_index = 0; feature_index < features.size(); ++feature_index)
-    {
-        const auto feature = features[feature_index];
-        // Requested feature_id is larger than known features, fill with 0s.
-        if (next_offset - feature_index_offset <= uint64_t(feature))
-        {
-            continue;
-        }
-
-        const auto data_offset = m_edge_feature_index[feature_index_offset + feature];
-        const auto stored_size = m_edge_feature_index[feature_index_offset + feature + 1] - data_offset;
-
-        // Check if the feature is empty
-        if (stored_size == 0)
-        {
-            continue;
-        }
-
-        assert(stored_size > 12); // minimum is 4 bytes to record there is a single index, actual index (8 bytes)
-                                  // and some data(>0 bytes).
-        uint32_t indices_size = 0;
-        auto indices_size_output = std::span(reinterpret_cast<uint8_t *>(&indices_size), 4);
-        m_edge_features->read(data_offset, indices_size_output.size(), std::begin(indices_size_output), file_ptr);
-
-        uint32_t indices_dim = 0;
-        auto indices_dim_output = std::span(reinterpret_cast<uint8_t *>(&indices_dim), 4);
-        m_edge_features->read(data_offset + 4, indices_dim_output.size(), std::begin(indices_dim_output), file_ptr);
-        out_dimensions[feature_index] = int64_t(indices_dim);
-
-        assert(indices_size % indices_dim == 0);
-        size_t num_values = indices_size / indices_dim;
-        const auto old_len = out_indices[feature_index].size();
-        out_indices[feature_index].resize(old_len + indices_size + num_values, prefix);
-        auto output = std::span(reinterpret_cast<uint8_t *>(out_indices[feature_index].data()) + old_len * 8,
-                                (indices_size + num_values) * 8);
-
-        // Read expected feature_dim indices in bytes
-        size_t indices_offset = data_offset + 8;
-        auto curr = std::begin(output);
-        for (size_t i = 0; i < num_values; ++i)
-        {
-            curr += 8;
-            curr = m_edge_features->read(indices_offset, indices_dim * 8, curr, file_ptr);
-            indices_offset += 8 * indices_dim;
-        }
-
-        // Read values
-        const auto values_length = stored_size - indices_size * 8 - 8;
-        const auto old_values_length = out_values[feature_index].size();
-        out_values[feature_index].resize(old_values_length + values_length);
-        auto out_values_span = std::span(out_values[feature_index]).subspan(old_values_length);
-        m_edge_features->read(indices_offset, values_length, std::begin(out_values_span), file_ptr);
-    }
-
-    return true;
-}
-
-bool Partition::GetEdgeStringFeature(uint64_t internal_src_node_id, NodeId input_edge_dst, Type input_edge_type,
-                                     std::span<const snark::FeatureId> features, std::span<int64_t> out_dimensions,
-                                     std::vector<uint8_t> &out_values) const
-{
-    assert(features.size() == out_dimensions.size());
-
-    auto file_ptr = m_edge_features->start();
-    const auto offset = m_neighbors_index[internal_src_node_id];
-    const auto nb_count = m_neighbors_index[internal_src_node_id + 1] - offset;
-
-    // Check if node doesn't have any neighbors
-    if (nb_count == 0)
-    {
-        return false;
-    }
-
-    auto type_offset = std::numeric_limits<size_t>::max();
-    for (size_t i = offset; i < offset + nb_count; ++i)
-    {
-        if (m_edge_types[i] == input_edge_type)
-        {
-            type_offset = i;
-            break;
-        }
-    }
-    if (type_offset == std::numeric_limits<size_t>::max())
-    {
-        return false;
-    }
-    const auto tp_count = m_edge_type_offset[type_offset + 1] - m_edge_type_offset[type_offset];
-    auto fst = std::begin(m_edge_destination) + m_edge_type_offset[type_offset];
-    auto lst = fst + tp_count;
-    auto it = std::lower_bound(fst, lst, input_edge_dst);
-    if (it == lst)
-    {
-        // Edge was not found in this partition.
-        return false;
-    }
-    if (m_edge_feature_offset.empty() || m_edge_feature_index.empty())
-    {
-        return true;
-    }
-
-    auto edge_offset = it - std::begin(m_edge_destination);
-    auto feature_index_offset = m_edge_feature_offset[edge_offset];
-    auto next_offset = m_edge_feature_offset[edge_offset + 1];
-
-    for (size_t feature_index = 0; feature_index < features.size(); ++feature_index)
-    {
-        const auto feature = features[feature_index];
-        // Requested feature_id is larger than known features, fill with 0s.
-        if (next_offset - feature_index_offset <= uint64_t(feature))
-        {
-            continue;
-        }
-
-        const auto data_offset = m_edge_feature_index[feature_index_offset + feature];
-        const auto stored_size = m_edge_feature_index[feature_index_offset + feature + 1] - data_offset;
-
-        // Check if the feature is empty
-        if (stored_size == 0)
-        {
-            continue;
-        }
-
-        out_dimensions[feature_index] = stored_size;
-        const auto old_values_length = out_values.size();
-        out_values.resize(old_values_length + stored_size);
-        auto out_values_span = std::span(out_values).subspan(old_values_length);
-        m_edge_features->read(data_offset, stored_size, std::begin(out_values_span), file_ptr);
-    }
-
-    return true;
-}
-
-void Partition::SampleNeighbor(int64_t seed, uint64_t internal_node_id, std::span<const Type> in_edge_types,
-                               uint64_t count, std::span<NodeId> out_nodes, std::span<Type> out_types,
-                               std::span<float> out_weights, float &out_partition, NodeId default_node_id,
-                               float default_weight, Type default_edge_type) const
-{
-    auto pos = 0;
-    snark::Xoroshiro128PlusGenerator gen(seed);
-    boost::random::uniform_real_distribution<float> real(0, 1.0f);
-
-    const auto offset = m_neighbors_index[internal_node_id];
-    const auto nb_count = m_neighbors_index[internal_node_id + 1] - offset;
-
-    // Check if node doesn't have any neighbors
-    if (nb_count == 0)
-    {
-        if (out_partition == 0)
-        {
-            std::fill_n(std::begin(out_nodes) + pos, count, default_node_id);
-            std::fill_n(std::begin(out_types) + pos, count, default_edge_type);
-            std::fill_n(std::begin(out_weights) + pos, count, default_weight);
-        }
-
-        pos += count;
-        return;
-    }
-
-    float total_weight = 0;
-    size_t curr_type = 0;
-    const auto last_type = offset + nb_count;
-    for (size_t i = offset; i < last_type; ++i)
-    {
-        for (; curr_type < in_edge_types.size() && in_edge_types[curr_type] < m_edge_types[i]; ++curr_type)
-        {
-        }
-        if (curr_type == in_edge_types.size())
-        {
-            break;
-        }
-        for (; i < last_type && in_edge_types[curr_type] > m_edge_types[i]; ++i)
-        {
-        }
-        if (i == last_type)
-        {
-            break;
-        }
-        if (m_edge_types[i] == in_edge_types[curr_type])
-        {
-            auto last = m_edge_type_offset[i + 1] - 1;
-            total_weight += m_edge_weights[last];
-        }
-    }
-
-    out_partition += total_weight;
-    if (total_weight == 0)
-    {
-        if (out_partition == 0)
-        {
-            std::fill_n(std::begin(out_nodes) + pos, count, default_node_id);
-            std::fill_n(std::begin(out_types) + pos, count, default_edge_type);
-            std::fill_n(std::begin(out_weights) + pos, count, default_weight);
-        }
-
-        pos += count;
-        return;
-    }
-
-    size_t left_over_neighbors = count;
-    curr_type = 0;
-    const auto overwrite_rate = total_weight / out_partition;
-    for (size_t i = offset; i < offset + nb_count; ++i)
-    {
-        for (; curr_type < in_edge_types.size() && in_edge_types[curr_type] < m_edge_types[i]; ++curr_type)
-        {
-        }
-        if (curr_type == in_edge_types.size())
-        {
-            break;
-        }
-        for (; i < last_type && in_edge_types[curr_type] > m_edge_types[i]; ++i)
-        {
-        }
-        if (i == last_type)
-        {
-            break;
-        }
-        if (total_weight == 0 || left_over_neighbors == 0)
-        {
-            break;
-        }
-        if (m_edge_types[i] == in_edge_types[curr_type])
-        {
-            const auto first = m_edge_type_offset[i];
-            const auto last = m_edge_type_offset[i + 1] - 1;
-            const auto type_weight = m_edge_weights[last];
-
-            boost::random::binomial_distribution<int32_t> d(left_over_neighbors, type_weight / total_weight);
-            size_t type_count = type_weight == total_weight ? left_over_neighbors : d(gen);
-            total_weight -= type_weight;
-            for (size_t j = 0; j < type_count; ++j)
-            {
-                if (overwrite_rate < 1.0f && real(gen) > overwrite_rate)
-                {
-                    continue;
-                }
-
-                float rnd = type_weight * real(gen);
-                auto fst_nb = std::begin(m_edge_weights) + first;
-                auto lst_nb =
-                    m_edge_weights.size() == last ? std::end(m_edge_weights) : std::begin(m_edge_weights) + last + 1;
-                auto nb_pos = std::lower_bound(fst_nb, lst_nb, rnd);
-                size_t nb_offset = std::distance(fst_nb, nb_pos);
-                out_nodes[pos] = m_edge_destination[first + nb_offset];
-                out_types[pos] = m_edge_types[i];
-                out_weights[pos] = nb_offset == 0
-                                       ? m_edge_weights[first]
-                                       : m_edge_weights[first + nb_offset] - m_edge_weights[first + nb_offset - 1];
-                ++pos;
-            }
-            left_over_neighbors -= type_count;
-        }
-    }
-}
-
-// in_edge_types has to have types in strictly increasing order.
-void Partition::UniformSampleNeighbor(bool without_replacement, int64_t seed, uint64_t internal_node_id,
-                                      std::span<const Type> in_edge_types, uint64_t count, std::span<NodeId> out_nodes,
-                                      std::span<Type> out_types, uint64_t &out_partition_count, NodeId default_node_id,
-                                      Type default_edge_type) const
-{
-    if (without_replacement)
-    {
-        UniformSampleNeighborWithoutReplacement(seed, internal_node_id, in_edge_types, count, out_nodes, out_types,
-                                                out_partition_count, default_node_id, default_edge_type);
-    }
-    else
-    {
-        UniformSampleNeighborWithReplacement(seed, internal_node_id, in_edge_types, count, out_nodes, out_types,
-                                             out_partition_count, default_node_id, default_edge_type);
-    }
-}
-
-// Advance neighbor_type_index(for edges coming out of the current node) and in_edge_type_index(requested edge
-// types) until underlying types match.
-bool advance_edge_types(size_t &in_edge_type_index, size_t &neighbor_type_index,
-                        const std::span<const Type> &in_edge_types, const std::vector<Type> &neighbor_types,
-                        size_t last_type)
-{
-    for (; in_edge_type_index < in_edge_types.size() &&
-           in_edge_types[in_edge_type_index] < neighbor_types[neighbor_type_index];
-         ++in_edge_type_index)
-    {
-    }
-    if (in_edge_type_index == in_edge_types.size())
-    {
-        return false;
-    }
-    for (; neighbor_type_index < last_type && in_edge_types[in_edge_type_index] > neighbor_types[neighbor_type_index];
-         ++neighbor_type_index)
-    {
-    }
-    if (neighbor_type_index >= last_type)
-    {
-        return false;
-    }
-
-    return neighbor_types[neighbor_type_index] == in_edge_types[in_edge_type_index];
-}
-
-void Partition::UniformSampleNeighborWithReplacement(int64_t seed, uint64_t internal_id,
-                                                     std::span<const Type> in_edge_types, uint64_t count,
-                                                     std::span<NodeId> out_nodes, std::span<Type> out_types,
-                                                     uint64_t &out_partition_count, NodeId default_node_id,
-                                                     Type default_edge_type) const
-{
-    size_t pos = 0;
-    // It is important to use a good generator, because we use it to pick a number and merge results from multiple
-    // partitions. E.g. rand_48 engine will produce correlated samples.
-    snark::Xoroshiro128PlusGenerator gen(seed);
-    boost::random::uniform_real_distribution<float> toss(0, 1);
-
-    const auto offset = m_neighbors_index[internal_id];
-    const auto nb_count = m_neighbors_index[internal_id + 1] - offset;
-
-    size_t in_edge_type_index = 0;
-    const auto last_type = offset + nb_count;
-    for (size_t neighbor_type_index = offset; neighbor_type_index < last_type; ++neighbor_type_index)
-    {
-        if (!advance_edge_types(in_edge_type_index, neighbor_type_index, in_edge_types, m_edge_types, last_type))
-        {
-            continue;
-        }
-
-        const auto curr_weight = m_edge_type_offset[neighbor_type_index + 1] - m_edge_type_offset[neighbor_type_index];
-        out_partition_count += curr_weight;
-        // Probabilities to select correct types will converge to right values:
-        // E.g. we have 3 neighbor types with 5, 9 and 11 elements, then probability
-        // to the first neighbor to have type 0 is 1 *(5/14) *(14/25) = 5/25
-        const auto merge_rate = float(curr_weight) / out_partition_count;
-        for (size_t nb = 0; nb < count; ++nb)
-        {
-            if (merge_rate == 1.0f || toss(gen) < merge_rate)
-            {
-                size_t pick = toss(gen) * curr_weight;
-                out_nodes[pos + nb] = m_edge_destination[m_edge_type_offset[neighbor_type_index] + pick];
-                out_types[pos + nb] = m_edge_types[neighbor_type_index];
-            }
-        }
-    }
-
-    if (out_partition_count == 0)
-    {
-        std::fill_n(std::begin(out_nodes) + pos, count, default_node_id);
-        std::fill_n(std::begin(out_types) + pos, count, default_edge_type);
-    }
-
-    pos += count;
-}
-
-// Sample min(partition_weight, count) neighbors from a range (0..partition_weight) using reservoir sampling
-// and store indices in the `interim_neighbors`.
-void contiguous_uniform_sample_helper(size_t partition_weight, uint64_t count, std::vector<size_t> &interim_neighbors,
-                                      boost::random::uniform_real_distribution<double> &toss,
-                                      snark::Xoroshiro128PlusGenerator &gen)
-{
-    if (partition_weight <= count)
-    {
-        size_t start = 0;
-        std::generate_n(std::back_inserter(interim_neighbors), partition_weight, [&start]() {
-            const auto result = start;
-            ++start;
-            return result;
-        });
-        return;
-    }
-
-    for (size_t node = 0; node < count; ++node)
-    {
-        interim_neighbors.emplace_back(node);
-    }
-
-    float w = std::exp(std::log(toss(gen)) / count);
-    size_t i = count - 1;
-    while (i < partition_weight)
-    {
-        i += std::floor(std::log(toss(gen)) / std::log(1 - w)) + 1;
-        if (i < partition_weight)
-        {
-            const size_t pick = toss(gen) * count;
-            interim_neighbors[pick] = i;
-            w = w * std::exp(std::log(toss(gen)) / count);
-        }
-    }
-}
-
-// We can't use bernoulli sampling here, because the total number of actual neighbors in each list might be less
-// then `count` and we should rather do a direct sampling from both lists and track their overall length.
-// E.g. [1, 2, default, default, default] merged with [3,4, default, default, default] should be [1, 2, 3, 4,
-// default], rather than something like [1, 4, default, default, default].
-// Merge procedure is following:
-// 1. Pick a list with a probability proportional to the length of this list(without default elements).
-// 2. Randomly pick an element from the list and put it in the result.
-// 3. To make sure there are no repeating elements(without replacement), put selected element in the head of the
-// list and track the tail for selection.
-// 4. Assign the result array weight equal to the sum of lengths of original lists to make sure later merge will be
-// proportional. To show this procedure is not biased, lets merge lists [1,2,3, default] and [4, 5, 6, 7] into one
-// list with 4 elements. Probability that element 1 will be selected first is (3/7)*(1/3) = 1/7, same as element 5:
-// (4/7) * (1/4) = 1/7
-void Partition::UniformSampleMergeWithoutReplacement(
-    uint64_t count, std::vector<NodeId> &left_neighbors, std::vector<Type> &left_types, uint64_t left_weight,
-    std::vector<size_t> &interim_neighbors, std::vector<size_t> &type_counts, std::vector<Type> &type_values,
-    std::vector<size_t> &destination_offsets, uint64_t right_weight, std::span<NodeId> out_neighbors,
-    std::span<Type> out_edge_types, NodeId default_node_id, Type default_edge_type,
-    boost::random::uniform_real_distribution<double> &toss, snark::Xoroshiro128PlusGenerator &gen) const
-{
-    size_t left_max = std::min(count, left_weight);
-    size_t left_pos = 0;
-    size_t right_max = std::min(count, right_weight);
-    size_t right_pos = 0;
-
-    size_t out_pos = 0;
-    for (; out_pos < count && (left_weight + right_weight > 0); ++out_pos)
-    {
-        const auto merge_rate = float(left_weight) / (left_weight + right_weight);
-        if (left_pos < left_max && toss(gen) < merge_rate)
-        {
-            size_t pick = size_t(toss(gen) * (left_max - left_pos)) + left_pos;
-            std::swap(left_neighbors[pick], left_neighbors[left_pos]);
-            std::swap(left_types[pick], left_types[left_pos]);
-            out_neighbors[out_pos] = left_neighbors[left_pos];
-            out_edge_types[out_pos] = left_types[left_pos];
-            ++left_pos;
-            --left_weight;
-        }
-        else if (right_pos < right_max)
-        {
-            // It is important to do conversion to size_t first, because if a random generator
-            // produces 0.999994, then result might be equal right_max, because float doesn't have
-            // enough precision(e.g. 0.99994*(24-9)+9 = 24 in floats vs 23 in size_t).
-            size_t pick = size_t(toss(gen) * (right_max - right_pos)) + right_pos;
-            std::swap(interim_neighbors[pick], interim_neighbors[right_pos]);
-
-            // Recover destination id: first determine edge type and then use destination offset to find the
-            // node_id. For example if the total number of neighbors is 5 and number of edge types is 2 and 3. This
-            // means the type counts vector will store accumulated counts [2, 5]. So when we sample indices 1 and 4,
-            // then we'll use std::lower_bound to find the edge types are 0 and 1 respectively. First edge
-            // destination will use offset 1-0=1 in the m_edge_destination array for a given edge type and second
-            // edge offset will be 4-2=2 for type 1.
-            size_t type_offset =
-                std::lower_bound(std::begin(type_counts), std::end(type_counts), interim_neighbors[right_pos] + 1) -
-                std::begin(type_counts);
-            out_edge_types[out_pos] = type_values[type_offset];
-            size_t prev_type = type_offset == 0 ? 0 : type_counts[type_offset - 1];
-            out_neighbors[out_pos] =
-                m_edge_destination[destination_offsets[type_offset] + interim_neighbors[right_pos] - prev_type];
-            ++right_pos;
-            --right_weight;
-        }
-        else
-        {
-            --out_pos;
-        }
-    }
-    for (; out_pos < count; ++out_pos)
-    {
-        out_neighbors[out_pos] = default_node_id;
-        out_edge_types[out_pos] = default_edge_type;
-    }
-}
-
-void Partition::UniformSampleNeighborWithoutReplacement(int64_t seed, uint64_t internal_id,
-                                                        std::span<const Type> in_edge_types, uint64_t count,
-                                                        std::span<NodeId> out_nodes, std::span<Type> out_types,
-                                                        uint64_t &out_partition_count, NodeId default_node_id,
-                                                        Type default_edge_type) const
-{
-    size_t pos = 0;
-    snark::Xoroshiro128PlusGenerator gen(seed);
-    boost::random::uniform_real_distribution<double> toss(0, 1);
-
-    // Temporary variables, allocate memory once and reuse it for every node.
-    std::vector<size_t> type_counts;
-    type_counts.reserve(in_edge_types.size());
-    std::vector<Type> type_values;
-    type_values.reserve(in_edge_types.size());
-    std::vector<size_t> destination_offsets;
-    destination_offsets.reserve(in_edge_types.size());
-    std::vector<size_t> interim_neighbors;
-    interim_neighbors.reserve(count);
-    std::vector<NodeId> prev_nodes;
-    prev_nodes.reserve(count);
-    std::vector<Type> prev_types;
-    prev_types.reserve(count);
-
-    const auto offset = m_neighbors_index[internal_id];
-    const auto nb_count = m_neighbors_index[internal_id + 1] - offset;
-
-    size_t curr_type = 0;
-    const auto last_type = offset + nb_count;
-
-    // In order to avoid storing all node neighbors we'll find the total number of neighbors for given types
-    // and then sample from a continuous range of elements from 1..#neighbors.
-    // We store `type_counts`, `type_values` and `destination_offsets` to recover destination node ids later
-    // by sampled indices with O(log(#edge_types)) complexity.
-    type_counts.clear();
-    type_values.clear();
-    destination_offsets.clear();
-    interim_neighbors.clear();
-    size_t partition_weight = 0;
-    for (size_t i = offset; i < last_type; ++i)
-    {
-        if (!advance_edge_types(curr_type, i, in_edge_types, m_edge_types, last_type))
-        {
-            continue;
-        }
-
-        const auto curr_weight = m_edge_type_offset[i + 1] - m_edge_type_offset[i];
-        partition_weight += curr_weight;
-        type_counts.emplace_back(partition_weight);
-        type_values.emplace_back(m_edge_types[i]);
-        destination_offsets.emplace_back(m_edge_type_offset[i]);
-    }
-
-    contiguous_uniform_sample_helper(partition_weight, count, interim_neighbors, toss, gen);
-
-    size_t prev_max = std::min(count, out_partition_count);
-    prev_nodes.assign(std::begin(out_nodes) + pos, std::begin(out_nodes) + pos + prev_max);
-    prev_types.assign(std::begin(out_types) + pos, std::begin(out_types) + pos + prev_max);
-
-    UniformSampleMergeWithoutReplacement(count, prev_nodes, prev_types, out_partition_count, interim_neighbors,
-                                         type_counts, type_values, destination_offsets, partition_weight,
-                                         out_nodes.subspan(pos, count), out_types.subspan(pos, count), default_node_id,
-                                         default_edge_type, toss, gen);
-
-    pos += count;
-    out_partition_count += partition_weight;
-}
-
-Metadata Partition::GetMetadata() const
-{
-    return m_metadata;
-}
-} // namespace snark
-=======
-// Copyright (c) Microsoft Corporation.
-// Licensed under the MIT License.
-
-#include <algorithm>
-#include <cassert>
-#include <cstdio>
-#include <cstring>
-#include <limits>
-#include <string>
-
-#include "locator.h"
-#include "partition.h"
-#include "sampler.h"
-
-#include "boost/random/binomial_distribution.hpp"
-#include "boost/random/uniform_real_distribution.hpp"
-#include <glog/logging.h>
-#include <glog/raw_logging.h>
-
-namespace snark
-{
-
-namespace
-{
-struct EdgeRecord
-{
-    NodeId m_dst;
-    uint64_t m_feature_offset;
-    Type m_type;
-    float m_weight;
-};
-} // namespace
-
-Partition::Partition(std::filesystem::path path, std::string suffix, PartitionStorageType storage_type)
-    : m_metadata(path), m_storage_type(storage_type)
-{
-    ReadNodeMap(path, suffix);
-    ReadNodeFeatures(path, suffix);
-    ReadEdges(std::move(path), std::move(suffix));
-}
-
-void Partition::ReadNodeMap(std::filesystem::path path, std::string suffix)
-{
-    std::shared_ptr<BaseStorage<uint8_t>> node_map;
-    if (!is_hdfs_path(path))
-    {
-        node_map = std::make_shared<DiskStorage<uint8_t>>(std::move(path), std::move(suffix), open_node_map);
-    }
-    else
-    {
-        auto full_path = path / ("node_" + suffix + ".map");
-        node_map = std::make_shared<HDFSStreamStorage<uint8_t>>(full_path.c_str(), m_metadata.m_config_path);
-    }
-    auto node_map_ptr = node_map->start();
-
-    size_t size = node_map->size() / 20;
-    m_node_types.reserve(size);
-
-    for (size_t i = 0; i < size; ++i)
-    {
-        uint64_t pair[2];
-        if (node_map->read(pair, 8, 2, node_map_ptr) != 2)
-        {
-            RAW_LOG_FATAL("Failed to read pair in a node maping");
-        }
-
-        Type node_type;
-        if (node_map->read(&node_type, 4, 1, node_map_ptr) != 1)
-        {
-            RAW_LOG_FATAL("Failed to read node type in a node maping");
-        }
-        m_node_types.emplace_back(node_type);
-    }
-}
-
-void Partition::ReadEdges(std::filesystem::path path, std::string suffix)
-{
-    ReadNeighborsIndex(path, suffix);
-    ReadEdgeIndex(path, suffix);
-    if (m_metadata.m_edge_feature_count > 0)
-    {
-        ReadEdgeFeaturesIndex(path, suffix);
-        ReadEdgeFeaturesData(std::move(path), std::move(suffix));
-    }
-    else
-    {
-        m_edge_features = std::make_shared<MemoryStorage<uint8_t>>(path, suffix, nullptr);
-    }
-}
-
-void Partition::ReadNeighborsIndex(std::filesystem::path path, std::string suffix)
-{
-    std::shared_ptr<BaseStorage<uint8_t>> neighbors_index;
-    if (!is_hdfs_path(path))
-    {
-        neighbors_index =
-            std::make_shared<DiskStorage<uint8_t>>(std::move(path), std::move(suffix), open_neighbor_index);
-    }
-    else
-    {
-        auto full_path = path / ("neighbors_" + suffix + ".index");
-        neighbors_index = std::make_shared<HDFSStreamStorage<uint8_t>>(full_path.c_str(), m_metadata.m_config_path);
-    }
-    auto neighbors_index_ptr = neighbors_index->start();
-    size_t size_64 = neighbors_index->size() / 8;
-    m_neighbors_index.resize(size_64);
-    if (size_64 != neighbors_index->read(m_neighbors_index.data(), 8, size_64, neighbors_index_ptr))
-    {
-        RAW_LOG_FATAL("Failed to read neighbor index file");
-    }
-}
-
-void Partition::ReadEdgeIndex(std::filesystem::path path, std::string suffix)
-{
-    assert(sizeof(EdgeRecord) == (sizeof(NodeId) + sizeof(uint64_t) + sizeof(Type) + sizeof(float)));
-    std::shared_ptr<BaseStorage<uint8_t>> edge_index;
-    if (!is_hdfs_path(path))
-    {
-        edge_index = std::make_shared<DiskStorage<uint8_t>>(std::move(path), std::move(suffix), open_edge_index);
-    }
-    else
-    {
-        auto full_path = path / ("edge_" + suffix + ".index");
-        edge_index = std::make_shared<HDFSStreamStorage<uint8_t>>(full_path.c_str(), m_metadata.m_config_path);
-    }
-    auto edge_index_ptr = edge_index->start();
-    size_t num_edges = edge_index->size() / sizeof(EdgeRecord);
-    m_edge_weights.reserve(num_edges);
-
-    size_t next = 1;
-    for (size_t curr_src = 0; next < m_neighbors_index.size(); ++curr_src, ++next)
-    {
-        size_t start_offset = m_neighbors_index[curr_src];
-        size_t end_offset = m_neighbors_index[next];
-        m_neighbors_index[curr_src] = m_edge_types.size();
-        size_t nb_count = end_offset - start_offset;
-        if (nb_count == 0)
-        {
-            continue;
-        }
-
-        Type curr_type = -1;
-
-        // Accumulate weights for faster binary search in sampling
-        float acc_weight = 0;
-        for (size_t curr = start_offset; curr < end_offset; ++curr)
-        {
-            EdgeRecord edge;
-            if (1 != edge_index->read(&edge, sizeof(EdgeRecord), 1, edge_index_ptr))
-            {
-                RAW_LOG_FATAL("Failed to read edge index file");
-            }
-
-            if (edge.m_type != curr_type)
-            {
-                curr_type = edge.m_type;
-                m_edge_types.emplace_back(curr_type);
-                m_edge_type_offset.emplace_back(m_edge_destination.size());
-                acc_weight = 0;
-            }
-
-            m_edge_destination.push_back(edge.m_dst);
-            acc_weight += edge.m_weight;
-            m_edge_weights.push_back(acc_weight);
-            if (m_metadata.m_edge_feature_count > 0)
-            {
-                m_edge_feature_offset.push_back(edge.m_feature_offset);
-            }
-        }
-    }
-
-    EdgeRecord edge;
-    if (1 != edge_index->read(&edge, sizeof(EdgeRecord), 1, edge_index_ptr))
-    {
-        RAW_LOG_FATAL("Failed to read edge index file");
-    }
-
-    // Extra padding to simplify edge type count calculations.
-    m_neighbors_index.back() = m_edge_types.size();
-    m_edge_types.push_back(edge.m_type);
-    m_edge_type_offset.push_back(m_edge_destination.size());
-    m_edge_destination.push_back(edge.m_dst);
-    if (m_metadata.m_edge_feature_count > 0)
-    {
-        m_edge_feature_offset.push_back(edge.m_feature_offset);
-    }
-}
-
-void Partition::ReadNodeFeatures(std::filesystem::path path, std::string suffix)
-{
-    ReadNodeIndex(path, suffix);
-    if (m_metadata.m_node_feature_count == 0)
-    {
-        // It's ok to miss files if there are no features.
-        m_node_features = std::make_shared<MemoryStorage<uint8_t>>(path, suffix, nullptr);
-        return;
-    }
-
-    ReadNodeFeaturesIndex(path, suffix);
-    ReadNodeFeaturesData(path, suffix);
-}
-
-void Partition::ReadNodeIndex(std::filesystem::path path, std::string suffix)
-{
-    std::shared_ptr<BaseStorage<uint8_t>> node_index;
-    if (!is_hdfs_path(path))
-    {
-        node_index = std::make_shared<DiskStorage<uint8_t>>(std::move(path), std::move(suffix), open_node_index);
-    }
-    else
-    {
-        auto full_path = path / ("node_" + suffix + ".index");
-        node_index = std::make_shared<HDFSStreamStorage<uint8_t>>(full_path.c_str(), m_metadata.m_config_path);
-    }
-    auto node_index_ptr = node_index->start();
-    size_t size = node_index->size() / 8;
-    m_node_index.resize(size);
-    if (size != node_index->read(m_node_index.data(), 8, size, node_index_ptr))
-    {
-        RAW_LOG_FATAL("Failed to read node index file");
-    }
-}
-
-void Partition::ReadNodeFeaturesIndex(std::filesystem::path path, std::string suffix)
-{
-    std::shared_ptr<BaseStorage<uint8_t>> node_features_index;
-    if (!is_hdfs_path(path))
-    {
-        node_features_index =
-            std::make_shared<DiskStorage<uint8_t>>(std::move(path), std::move(suffix), open_node_features_index);
-    }
-    else
-    {
-        auto full_path = path / ("node_features_" + suffix + ".index");
-        node_features_index = std::make_shared<HDFSStreamStorage<uint8_t>>(full_path.c_str(), m_metadata.m_config_path);
-    }
-    auto node_features_index_ptr = node_features_index->start();
-
-    size_t size = node_features_index->size() / 8;
-    m_node_feature_index.resize(size);
-
-    if (size != node_features_index->read(m_node_feature_index.data(), 8, size, node_features_index_ptr))
-    {
-        RAW_LOG_FATAL("Failed to read node feature index file");
-    }
-}
-
-void Partition::ReadNodeFeaturesData(std::filesystem::path path, std::string suffix)
-{
-
-    if (is_hdfs_path(path))
-    {
-        auto full_path = path / ("node_features_" + suffix + ".data");
-        m_node_features = std::make_shared<HDFSStorage<uint8_t>>(full_path.c_str(), m_metadata.m_config_path,
-                                                                 std::move(suffix), &open_node_features_data);
-    }
-    else if (m_storage_type == PartitionStorageType::memory)
-    {
-        m_node_features =
-            std::make_shared<MemoryStorage<uint8_t>>(std::move(path), std::move(suffix), &open_node_features_data);
-    }
-    else if (m_storage_type == PartitionStorageType::disk)
-    {
-        m_node_features =
-            std::make_shared<DiskStorage<uint8_t>>(std::move(path), std::move(suffix), &open_node_features_data);
-    }
-}
-
-void Partition::ReadEdgeFeaturesIndex(std::filesystem::path path, std::string suffix)
-{
-    std::shared_ptr<BaseStorage<uint8_t>> edge_features_index;
-    if (!is_hdfs_path(path))
-    {
-        edge_features_index =
-            std::make_shared<DiskStorage<uint8_t>>(std::move(path), std::move(suffix), open_edge_features_index);
-    }
-    else
-    {
-        auto full_path = path / ("edge_features_" + suffix + ".index");
-        edge_features_index = std::make_shared<HDFSStreamStorage<uint8_t>>(full_path.c_str(), m_metadata.m_config_path);
-    }
-    auto edge_features_index_ptr = edge_features_index->start();
-    size_t size = edge_features_index->size();
-    size_t size_64 = size / 8;
-    m_edge_feature_index.resize(size_64);
-    if (size != edge_features_index->read(m_edge_feature_index.data(), 1, size, edge_features_index_ptr))
-    {
-        RAW_LOG_FATAL("Failed to read node feature index file");
-    }
-}
-
-void Partition::ReadEdgeFeaturesData(std::filesystem::path path, std::string suffix)
-{
-    if (is_hdfs_path(path))
-    {
-        auto full_path = path / ("edge_features" + suffix + ".data");
-        m_edge_features = std::make_shared<HDFSStorage<uint8_t>>(full_path.c_str(), m_metadata.m_config_path,
-                                                                 std::move(suffix), &open_edge_features_data);
-    }
-    else if (m_storage_type == PartitionStorageType::memory)
-    {
-        m_edge_features =
-            std::make_shared<MemoryStorage<uint8_t>>(std::move(path), std::move(suffix), &open_edge_features_data);
-    }
-    else if (m_storage_type == PartitionStorageType::disk)
-    {
-        m_edge_features =
-            std::make_shared<DiskStorage<uint8_t>>(std::move(path), std::move(suffix), &open_edge_features_data);
-    }
-}
-
-Type Partition::GetNodeType(uint64_t internal_node_id) const
-{
-    return m_node_types[internal_node_id];
-}
-
-void Partition::GetNodeFeature(uint64_t internal_id, std::span<snark::FeatureMeta> features,
-                               std::span<uint8_t> output) const
-{
-    auto file_ptr = m_node_features->start();
-    auto curr = std::begin(output);
-
-    auto feature_index_offset = m_node_index[internal_id];
-    auto next_offset = m_node_index[internal_id + 1];
-
-    for (const auto &feature : features)
-    {
-        const auto feature_id = feature.first;
-        const auto feature_size = feature.second;
-
-        // Requested feature_id is larger than known features, fill with 0s.
-        if (next_offset - feature_index_offset <= uint64_t(feature_id) || m_node_feature_index.empty())
-        {
-            curr = std::fill_n(curr, feature_size, 0);
-            continue;
-        }
-
-        const auto data_offset = m_node_feature_index[feature_index_offset + feature_id];
-        const auto stored_size = m_node_feature_index[feature_index_offset + feature_id + 1] - data_offset;
-        curr = m_node_features->read(data_offset, std::min<uint64_t>(feature_size, stored_size), curr, file_ptr);
-        if (stored_size < feature_size)
-        {
-            curr = std::fill_n(curr, feature_size - stored_size, 0);
-        }
-    }
-}
-
-void Partition::GetNodeSparseFeature(uint64_t internal_node_id, std::span<const snark::FeatureId> features,
-                                     int64_t prefix, std::span<int64_t> out_dimensions,
-                                     std::vector<std::vector<int64_t>> &out_indices,
-                                     std::vector<std::vector<uint8_t>> &out_values) const
-{
-    assert(features.size() == out_dimensions.size());
-    auto file_ptr = m_node_features->start();
-
-    auto feature_index_offset = m_node_index[internal_node_id];
-    auto next_offset = m_node_index[internal_node_id + 1];
-
-    for (size_t feature_index = 0; feature_index < features.size(); ++feature_index)
-    {
-        const auto feature = features[feature_index];
-        // Requested feature_id is larger than known features, skip.
-        if (next_offset - feature_index_offset <= uint64_t(feature) || m_node_feature_index.empty())
-        {
-            continue;
-        }
-
-        const auto data_offset = m_node_feature_index[feature_index_offset + feature];
-        const auto stored_size = m_node_feature_index[feature_index_offset + feature + 1] - data_offset;
-        // Check if the feature is empty
-        if (stored_size == 0)
-        {
-            continue;
-        }
-        if (stored_size <=
-            12) // minimum is 4 bytes to record there is a single index, actual index (8 bytes) and some data(>0 bytes).
-                // Something went wrong in binary converter, we'll log a warning instead of crashing.
-        {
-            // Use std::to_string, since format specifiers vary for different compilers.
-            auto feature_string = std::to_string(feature);
-            auto node_id_string = std::to_string(internal_node_id);
-            RAW_LOG_WARNING("Invalid feature request: sparse feature size is less than 12 bytes for feature %s and "
-                            "node internal id %s",
-                            feature_string.c_str(), node_id_string.c_str());
-            continue;
-        }
-        uint32_t indices_size = 0;
-        auto indices_size_output = std::span(reinterpret_cast<uint8_t *>(&indices_size), 4);
-        m_node_features->read(data_offset, indices_size_output.size(), std::begin(indices_size_output), file_ptr);
-        uint32_t indices_dim = 0;
-        auto indices_dim_output = std::span(reinterpret_cast<uint8_t *>(&indices_dim), 4);
-        m_node_features->read(data_offset + 4, indices_dim_output.size(), std::begin(indices_dim_output), file_ptr);
-        out_dimensions[feature_index] = int64_t(indices_dim);
-
-        assert(indices_size % indices_dim == 0);
-        size_t num_values = indices_size / indices_dim;
-        const auto old_len = out_indices[feature_index].size();
-        out_indices[feature_index].resize(old_len + indices_size + num_values, prefix);
-        auto output = std::span(reinterpret_cast<uint8_t *>(out_indices[feature_index].data()) + old_len * 8,
-                                (indices_size + num_values) * 8);
-
-        // Read expected feature_dim indices in bytes
-        size_t indices_offset = data_offset + 8;
-        auto curr = std::begin(output);
-        for (size_t i = 0; i < num_values; ++i)
-        {
-            curr += 8;
-            curr = m_node_features->read(indices_offset, indices_dim * 8, curr, file_ptr);
-            indices_offset += 8 * indices_dim;
-        }
-
-        // Read values
-        const auto values_length = stored_size - indices_size * 8 - 8;
-        const auto old_values_length = out_values[feature_index].size();
-        out_values[feature_index].resize(old_values_length + values_length);
-        auto out_values_span = std::span(out_values[feature_index]).subspan(old_values_length);
-        m_node_features->read(indices_offset, values_length, std::begin(out_values_span), file_ptr);
-    }
-}
-
-void Partition::GetNodeStringFeature(uint64_t internal_node_id, std::span<const snark::FeatureId> features,
-                                     std::span<int64_t> out_dimensions, std::vector<uint8_t> &out_values) const
-{
-    assert(features.size() == out_dimensions.size());
-    auto file_ptr = m_node_features->start();
-
-    auto feature_index_offset = m_node_index[internal_node_id];
-    auto next_offset = m_node_index[internal_node_id + 1];
-
-    for (size_t feature_index = 0; feature_index < features.size(); ++feature_index)
-    {
-        const auto feature = features[feature_index];
-        // Requested feature_id is larger than known features, skip.
-        if (next_offset - feature_index_offset <= uint64_t(feature) || m_node_feature_index.empty())
-        {
-            continue;
-        }
-
-        const auto data_offset = m_node_feature_index[feature_index_offset + feature];
-        const auto stored_size = m_node_feature_index[feature_index_offset + feature + 1] - data_offset;
-        // Check if the feature is empty
-        if (stored_size == 0)
-        {
-            continue;
-        }
-
-        out_dimensions[feature_index] = stored_size;
-        const auto old_values_length = out_values.size();
-        out_values.resize(old_values_length + stored_size);
-        auto out_values_span = std::span(out_values).subspan(old_values_length);
-        m_node_features->read(data_offset, stored_size, std::begin(out_values_span), file_ptr);
-    }
-}
-
-template<class F>
-size_t Partition::FetchNeighborInfo(uint64_t internal_id, std::span<const Type> edge_types, F func) const
-
-{
-    const auto offset = m_neighbors_index[internal_id];
-    const auto nb_count = m_neighbors_index[internal_id + 1] - offset;
-
-    // Check if node doesn't have any neighbors
-    if (nb_count == 0)
-    {
-        return 0;
-    }
-
-    size_t result = 0;
-    size_t curr_type = 0;
-    for (size_t i = offset; i < offset + nb_count; ++i)
-    {
-        for (; curr_type < edge_types.size() && edge_types[curr_type] < m_edge_types[i]; ++curr_type)
-        {
-        }
-        if (curr_type == edge_types.size())
-        {
-            break;
-        }
-        for (; i < offset + nb_count && edge_types[curr_type] > m_edge_types[i]; ++i)
-        {
-        }
-        if (i == offset + nb_count)
-        {
-            break;
-        }
-        if (m_edge_types[i] == edge_types[curr_type])
-        {
-            const auto start = m_edge_type_offset[i];
-            const auto last = m_edge_type_offset[i + 1];
-
-            result += func(start, last, i);
-        }
-    }
-    return result;
-}
-
-
-size_t Partition::NeighborCount(uint64_t internal_id, std::span<const Type> edge_types) const
-{
-    auto lambda = [&](auto start, auto last, int i)
-                        {
-                            return last - start;
-                        };
-
-    return FetchNeighborInfo(internal_id, edge_types, lambda);
-}
-
-size_t Partition::FullNeighbor(uint64_t internal_id, std::span<const Type> edge_types,
-                               std::vector<NodeId> &out_neighbors_ids, std::vector<Type> &out_edge_types,
-                               std::vector<float> &out_edge_weights) const
-{
-    auto lambda = [&](auto start, auto last, int i)
-            {
-                // m_edge_destination[last-1]+1 - take the last element and then advance the pointer
-                // to imitate std::end, otherwise we'll have an out of range exception.
-                out_neighbors_ids.insert(std::end(out_neighbors_ids), &m_edge_destination[start],
-                                                &m_edge_destination[last - 1] + 1);
-                auto original_type_size = out_edge_types.size();
-                out_edge_types.resize(original_type_size + last - start, m_edge_types[i]);
-                out_edge_weights.reserve(out_edge_weights.size() + last - start);
-                for (size_t index = start; index < last; ++index)
-                {
-                    out_edge_weights.emplace_back(index > start ? m_edge_weights[index] - m_edge_weights[index - 1]
-                                                                        : m_edge_weights[start]);
-                }
-
-                return last - start;
-            };
-
-    return FetchNeighborInfo(internal_id, edge_types, lambda);
-}
-
-bool Partition::GetEdgeFeature(uint64_t internal_src_node_id, NodeId input_edge_dst, Type input_edge_type,
-                               std::span<snark::FeatureMeta> features, std::span<uint8_t> output) const
-{
-    auto file_ptr = m_edge_features->start();
-    auto curr = std::begin(output);
-
-    const auto offset = m_neighbors_index[internal_src_node_id];
-    const auto nb_count = m_neighbors_index[internal_src_node_id + 1] - offset;
-
-    // Check if node doesn't have any neighbors
-    if (nb_count == 0)
-    {
-        return false;
-    }
-
-    auto type_offset = std::numeric_limits<size_t>::max();
-    for (size_t i = offset; i < offset + nb_count; ++i)
-    {
-        if (m_edge_types[i] == input_edge_type)
-        {
-            type_offset = i;
-            break;
-        }
-    }
-    if (type_offset == std::numeric_limits<size_t>::max())
-    {
-        return false;
-    }
-    const auto tp_count = m_edge_type_offset[type_offset + 1] - m_edge_type_offset[type_offset];
-    auto fst = std::begin(m_edge_destination) + m_edge_type_offset[type_offset];
-    auto lst = fst + tp_count;
-    auto it = std::lower_bound(fst, lst, input_edge_dst);
-    if (it == lst)
-    {
-        // Edge was not found in this partition.
-        return false;
-    }
-    if (m_edge_feature_offset.empty() || m_edge_feature_index.empty())
-    {
-        std::fill(std::begin(output), std::end(output), 0);
-        return true;
-    }
-
-    auto edge_offset = it - std::begin(m_edge_destination);
-    auto feature_index_offset = m_edge_feature_offset[edge_offset];
-    auto next_offset = m_edge_feature_offset[edge_offset + 1];
-
-    for (const auto &feature : features)
-    {
-        const auto f_id = feature.first;
-        const auto f_size = feature.second;
-
-        // Requested feature_id is larger than known features, fill with 0s.
-        if (next_offset - feature_index_offset <= uint64_t(f_id))
-        {
-            curr = std::fill_n(curr, f_size, 0);
-            continue;
-        }
-
-        const auto data_offset = m_edge_feature_index[feature_index_offset + f_id];
-        const auto stored_size = m_edge_feature_index[feature_index_offset + f_id + 1] - data_offset;
-        curr = m_edge_features->read(data_offset, std::min<uint64_t>(f_size, stored_size), curr, file_ptr);
-        if (stored_size < f_size)
-        {
-            const auto f_id = feature.first;
-            const auto f_size = feature.second;
-
-            // Requested feature_id is larger than known features, fill with 0s.
-            if (next_offset - feature_index_offset <= uint64_t(f_id))
-            {
-                curr = std::fill_n(curr, f_size, 0);
-                continue;
-            }
-
-            const auto data_offset = m_edge_feature_index[feature_index_offset + f_id];
-            const auto stored_size = m_edge_feature_index[feature_index_offset + f_id + 1] - data_offset;
-
-            curr = m_edge_features->read(data_offset, std::min<uint64_t>(f_size, stored_size), curr, file_ptr);
-            if (stored_size < f_size)
-            {
-                curr = std::fill_n(curr, f_size - stored_size, 0);
-            }
-        }
-    }
-
-    return true;
-}
-
-bool Partition::GetEdgeSparseFeature(uint64_t internal_src_node_id, NodeId input_edge_dst, Type input_edge_type,
-                                     std::span<const snark::FeatureId> features, int64_t prefix,
-                                     std::span<int64_t> out_dimensions, std::vector<std::vector<int64_t>> &out_indices,
-                                     std::vector<std::vector<uint8_t>> &out_values) const
-{
-    assert(features.size() == out_dimensions.size());
-
-    auto file_ptr = m_edge_features->start();
-    const auto offset = m_neighbors_index[internal_src_node_id];
-    const auto nb_count = m_neighbors_index[internal_src_node_id + 1] - offset;
-
-    // Check if node doesn't have any neighbors
-    if (nb_count == 0)
-    {
-        return false;
-    }
-
-    auto type_offset = std::numeric_limits<size_t>::max();
-    for (size_t i = offset; i < offset + nb_count; ++i)
-    {
-        if (m_edge_types[i] == input_edge_type)
-        {
-            type_offset = i;
-            break;
-        }
-    }
-    if (type_offset == std::numeric_limits<size_t>::max())
-    {
-        return false;
-    }
-    const auto tp_count = m_edge_type_offset[type_offset + 1] - m_edge_type_offset[type_offset];
-    auto fst = std::begin(m_edge_destination) + m_edge_type_offset[type_offset];
-    auto lst = fst + tp_count;
-    auto it = std::lower_bound(fst, lst, input_edge_dst);
-    if (it == lst)
-    {
-        // Edge was not found in this partition.
-        return false;
-    }
-    if (m_edge_feature_offset.empty() || m_edge_feature_index.empty())
-    {
-        return true;
-    }
-
-    auto edge_offset = it - std::begin(m_edge_destination);
-    auto feature_index_offset = m_edge_feature_offset[edge_offset];
-    auto next_offset = m_edge_feature_offset[edge_offset + 1];
-
-    for (size_t feature_index = 0; feature_index < features.size(); ++feature_index)
-    {
-        const auto feature = features[feature_index];
-        // Requested feature_id is larger than known features, fill with 0s.
-        if (next_offset - feature_index_offset <= uint64_t(feature))
-        {
-            continue;
-        }
-
-        const auto data_offset = m_edge_feature_index[feature_index_offset + feature];
-        const auto stored_size = m_edge_feature_index[feature_index_offset + feature + 1] - data_offset;
-
-        // Check if the feature is empty
-        if (stored_size == 0)
-        {
-            continue;
-        }
-
-        if (stored_size <=
-            12) // minimum is 4 bytes to record there is a single index, actual index (8 bytes) and some data(>0 bytes).
-                // Something went wrong in binary converter, we'll log a warning instead of crashing.
-        {
-            auto feature_string = std::to_string(feature);
-            auto src_id_string = std::to_string(internal_src_node_id);
-            auto type_string = std::to_string(input_edge_type);
-            auto dst_id_str = std::to_string(input_edge_dst);
-            RAW_LOG_WARNING("Invalid feature request: sparse feature size is less than 12 bytes for feature %s and "
-                            "edge internal src id %s, type %s and dst id %s",
-                            feature_string.c_str(), src_id_string.c_str(), type_string.c_str(), dst_id_str.c_str());
-            continue;
-        }
-
-        assert(stored_size > 12); // minimum is 4 bytes to record there is a single index, actual index (8 bytes)
-                                  // and some data(>0 bytes).
-        uint32_t indices_size = 0;
-        auto indices_size_output = std::span(reinterpret_cast<uint8_t *>(&indices_size), 4);
-        m_edge_features->read(data_offset, indices_size_output.size(), std::begin(indices_size_output), file_ptr);
-
-        uint32_t indices_dim = 0;
-        auto indices_dim_output = std::span(reinterpret_cast<uint8_t *>(&indices_dim), 4);
-        m_edge_features->read(data_offset + 4, indices_dim_output.size(), std::begin(indices_dim_output), file_ptr);
-        out_dimensions[feature_index] = int64_t(indices_dim);
-
-        assert(indices_size % indices_dim == 0);
-        size_t num_values = indices_size / indices_dim;
-        const auto old_len = out_indices[feature_index].size();
-        out_indices[feature_index].resize(old_len + indices_size + num_values, prefix);
-        auto output = std::span(reinterpret_cast<uint8_t *>(out_indices[feature_index].data()) + old_len * 8,
-                                (indices_size + num_values) * 8);
-
-        // Read expected feature_dim indices in bytes
-        size_t indices_offset = data_offset + 8;
-        auto curr = std::begin(output);
-        for (size_t i = 0; i < num_values; ++i)
-        {
-            curr += 8;
-            curr = m_edge_features->read(indices_offset, indices_dim * 8, curr, file_ptr);
-            indices_offset += 8 * indices_dim;
-        }
-
-        // Read values
-        const auto values_length = stored_size - indices_size * 8 - 8;
-        const auto old_values_length = out_values[feature_index].size();
-        out_values[feature_index].resize(old_values_length + values_length);
-        auto out_values_span = std::span(out_values[feature_index]).subspan(old_values_length);
-        m_edge_features->read(indices_offset, values_length, std::begin(out_values_span), file_ptr);
-    }
-
-    return true;
-}
-
-bool Partition::GetEdgeStringFeature(uint64_t internal_src_node_id, NodeId input_edge_dst, Type input_edge_type,
-                                     std::span<const snark::FeatureId> features, std::span<int64_t> out_dimensions,
-                                     std::vector<uint8_t> &out_values) const
-{
-    assert(features.size() == out_dimensions.size());
-
-    auto file_ptr = m_edge_features->start();
-    const auto offset = m_neighbors_index[internal_src_node_id];
-    const auto nb_count = m_neighbors_index[internal_src_node_id + 1] - offset;
-
-    // Check if node doesn't have any neighbors
-    if (nb_count == 0)
-    {
-        return false;
-    }
-
-    auto type_offset = std::numeric_limits<size_t>::max();
-    for (size_t i = offset; i < offset + nb_count; ++i)
-    {
-        if (m_edge_types[i] == input_edge_type)
-        {
-            type_offset = i;
-            break;
-        }
-    }
-    if (type_offset == std::numeric_limits<size_t>::max())
-    {
-        return false;
-    }
-    const auto tp_count = m_edge_type_offset[type_offset + 1] - m_edge_type_offset[type_offset];
-    auto fst = std::begin(m_edge_destination) + m_edge_type_offset[type_offset];
-    auto lst = fst + tp_count;
-    auto it = std::lower_bound(fst, lst, input_edge_dst);
-    if (it == lst)
-    {
-        // Edge was not found in this partition.
-        return false;
-    }
-    if (m_edge_feature_offset.empty() || m_edge_feature_index.empty())
-    {
-        return true;
-    }
-
-    auto edge_offset = it - std::begin(m_edge_destination);
-    auto feature_index_offset = m_edge_feature_offset[edge_offset];
-    auto next_offset = m_edge_feature_offset[edge_offset + 1];
-
-    for (size_t feature_index = 0; feature_index < features.size(); ++feature_index)
-    {
-        const auto feature = features[feature_index];
-        // Requested feature_id is larger than known features, fill with 0s.
-        if (next_offset - feature_index_offset <= uint64_t(feature))
-        {
-            continue;
-        }
-
-        const auto data_offset = m_edge_feature_index[feature_index_offset + feature];
-        const auto stored_size = m_edge_feature_index[feature_index_offset + feature + 1] - data_offset;
-
-        // Check if the feature is empty
-        if (stored_size == 0)
-        {
-            continue;
-        }
-
-        out_dimensions[feature_index] = stored_size;
-        const auto old_values_length = out_values.size();
-        out_values.resize(old_values_length + stored_size);
-        auto out_values_span = std::span(out_values).subspan(old_values_length);
-        m_edge_features->read(data_offset, stored_size, std::begin(out_values_span), file_ptr);
-    }
-
-    return true;
-}
-
-void Partition::SampleNeighbor(int64_t seed, uint64_t internal_node_id, std::span<const Type> in_edge_types,
-                               uint64_t count, std::span<NodeId> out_nodes, std::span<Type> out_types,
-                               std::span<float> out_weights, float &out_partition, NodeId default_node_id,
-                               float default_weight, Type default_edge_type) const
-{
-    auto pos = 0;
-    snark::Xoroshiro128PlusGenerator gen(seed);
-    boost::random::uniform_real_distribution<float> real(0, 1.0f);
-
-    const auto offset = m_neighbors_index[internal_node_id];
-    const auto nb_count = m_neighbors_index[internal_node_id + 1] - offset;
-
-    // Check if node doesn't have any neighbors
-    if (nb_count == 0)
-    {
-        if (out_partition == 0)
-        {
-            std::fill_n(std::begin(out_nodes) + pos, count, default_node_id);
-            std::fill_n(std::begin(out_types) + pos, count, default_edge_type);
-            std::fill_n(std::begin(out_weights) + pos, count, default_weight);
-        }
-
-        pos += count;
-        return;
-    }
-
-    float total_weight = 0;
-    size_t curr_type = 0;
-    const auto last_type = offset + nb_count;
-    for (size_t i = offset; i < last_type; ++i)
-    {
-        for (; curr_type < in_edge_types.size() && in_edge_types[curr_type] < m_edge_types[i]; ++curr_type)
-        {
-        }
-        if (curr_type == in_edge_types.size())
-        {
-            break;
-        }
-        for (; i < last_type && in_edge_types[curr_type] > m_edge_types[i]; ++i)
-        {
-        }
-        if (i == last_type)
-        {
-            break;
-        }
-        if (m_edge_types[i] == in_edge_types[curr_type])
-        {
-            auto last = m_edge_type_offset[i + 1] - 1;
-            total_weight += m_edge_weights[last];
-        }
-    }
-
-    out_partition += total_weight;
-    if (total_weight == 0)
-    {
-        if (out_partition == 0)
-        {
-            std::fill_n(std::begin(out_nodes) + pos, count, default_node_id);
-            std::fill_n(std::begin(out_types) + pos, count, default_edge_type);
-            std::fill_n(std::begin(out_weights) + pos, count, default_weight);
-        }
-
-        pos += count;
-        return;
-    }
-
-    size_t left_over_neighbors = count;
-    curr_type = 0;
-    const auto overwrite_rate = total_weight / out_partition;
-    for (size_t i = offset; i < offset + nb_count; ++i)
-    {
-        for (; curr_type < in_edge_types.size() && in_edge_types[curr_type] < m_edge_types[i]; ++curr_type)
-        {
-        }
-        if (curr_type == in_edge_types.size())
-        {
-            break;
-        }
-        for (; i < last_type && in_edge_types[curr_type] > m_edge_types[i]; ++i)
-        {
-        }
-        if (i == last_type)
-        {
-            break;
-        }
-        if (total_weight == 0 || left_over_neighbors == 0)
-        {
-            break;
-        }
-        if (m_edge_types[i] == in_edge_types[curr_type])
-        {
-            const auto first = m_edge_type_offset[i];
-            const auto last = m_edge_type_offset[i + 1] - 1;
-            const auto type_weight = m_edge_weights[last];
-
-            boost::random::binomial_distribution<int32_t> d(left_over_neighbors, type_weight / total_weight);
-            size_t type_count = type_weight == total_weight ? left_over_neighbors : d(gen);
-            total_weight -= type_weight;
-            for (size_t j = 0; j < type_count; ++j)
-            {
-                if (overwrite_rate < 1.0f && real(gen) > overwrite_rate)
-                {
-                    continue;
-                }
-
-                float rnd = type_weight * real(gen);
-                auto fst_nb = std::begin(m_edge_weights) + first;
-                auto lst_nb =
-                    m_edge_weights.size() == last ? std::end(m_edge_weights) : std::begin(m_edge_weights) + last + 1;
-                auto nb_pos = std::lower_bound(fst_nb, lst_nb, rnd);
-                size_t nb_offset = std::distance(fst_nb, nb_pos);
-                out_nodes[pos] = m_edge_destination[first + nb_offset];
-                out_types[pos] = m_edge_types[i];
-                out_weights[pos] = nb_offset == 0
-                                       ? m_edge_weights[first]
-                                       : m_edge_weights[first + nb_offset] - m_edge_weights[first + nb_offset - 1];
-                ++pos;
-            }
-            left_over_neighbors -= type_count;
-        }
-    }
-}
-
-// in_edge_types has to have types in strictly increasing order.
-void Partition::UniformSampleNeighbor(bool without_replacement, int64_t seed, uint64_t internal_node_id,
-                                      std::span<const Type> in_edge_types, uint64_t count, std::span<NodeId> out_nodes,
-                                      std::span<Type> out_types, uint64_t &out_partition_count, NodeId default_node_id,
-                                      Type default_edge_type) const
-{
-    if (without_replacement)
-    {
-        UniformSampleNeighborWithoutReplacement(seed, internal_node_id, in_edge_types, count, out_nodes, out_types,
-                                                out_partition_count, default_node_id, default_edge_type);
-    }
-    else
-    {
-        UniformSampleNeighborWithReplacement(seed, internal_node_id, in_edge_types, count, out_nodes, out_types,
-                                             out_partition_count, default_node_id, default_edge_type);
-    }
-}
-
-// Advance neighbor_type_index(for edges coming out of the current node) and in_edge_type_index(requested edge
-// types) until underlying types match.
-bool advance_edge_types(size_t &in_edge_type_index, size_t &neighbor_type_index,
-                        const std::span<const Type> &in_edge_types, const std::vector<Type> &neighbor_types,
-                        size_t last_type)
-{
-    for (; in_edge_type_index < in_edge_types.size() &&
-           in_edge_types[in_edge_type_index] < neighbor_types[neighbor_type_index];
-         ++in_edge_type_index)
-    {
-    }
-    if (in_edge_type_index == in_edge_types.size())
-    {
-        return false;
-    }
-    for (; neighbor_type_index < last_type && in_edge_types[in_edge_type_index] > neighbor_types[neighbor_type_index];
-         ++neighbor_type_index)
-    {
-    }
-    if (neighbor_type_index >= last_type)
-    {
-        return false;
-    }
-
-    return neighbor_types[neighbor_type_index] == in_edge_types[in_edge_type_index];
-}
-
-void Partition::UniformSampleNeighborWithReplacement(int64_t seed, uint64_t internal_id,
-                                                     std::span<const Type> in_edge_types, uint64_t count,
-                                                     std::span<NodeId> out_nodes, std::span<Type> out_types,
-                                                     uint64_t &out_partition_count, NodeId default_node_id,
-                                                     Type default_edge_type) const
-{
-    size_t pos = 0;
-    // It is important to use a good generator, because we use it to pick a number and merge results from multiple
-    // partitions. E.g. rand_48 engine will produce correlated samples.
-    snark::Xoroshiro128PlusGenerator gen(seed);
-    boost::random::uniform_real_distribution<float> toss(0, 1);
-
-    const auto offset = m_neighbors_index[internal_id];
-    const auto nb_count = m_neighbors_index[internal_id + 1] - offset;
-
-    size_t in_edge_type_index = 0;
-    const auto last_type = offset + nb_count;
-    for (size_t neighbor_type_index = offset; neighbor_type_index < last_type; ++neighbor_type_index)
-    {
-        if (!advance_edge_types(in_edge_type_index, neighbor_type_index, in_edge_types, m_edge_types, last_type))
-        {
-            continue;
-        }
-
-        const auto curr_weight = m_edge_type_offset[neighbor_type_index + 1] - m_edge_type_offset[neighbor_type_index];
-        out_partition_count += curr_weight;
-        // Probabilities to select correct types will converge to right values:
-        // E.g. we have 3 neighbor types with 5, 9 and 11 elements, then probability
-        // to the first neighbor to have type 0 is 1 *(5/14) *(14/25) = 5/25
-        const auto merge_rate = float(curr_weight) / out_partition_count;
-        for (size_t nb = 0; nb < count; ++nb)
-        {
-            if (merge_rate == 1.0f || toss(gen) < merge_rate)
-            {
-                size_t pick = toss(gen) * curr_weight;
-                out_nodes[pos + nb] = m_edge_destination[m_edge_type_offset[neighbor_type_index] + pick];
-                out_types[pos + nb] = m_edge_types[neighbor_type_index];
-            }
-        }
-    }
-
-    if (out_partition_count == 0)
-    {
-        std::fill_n(std::begin(out_nodes) + pos, count, default_node_id);
-        std::fill_n(std::begin(out_types) + pos, count, default_edge_type);
-    }
-
-    pos += count;
-}
-
-// Sample min(partition_weight, count) neighbors from a range (0..partition_weight) using reservoir sampling
-// and store indices in the `interim_neighbors`.
-void contiguous_uniform_sample_helper(size_t partition_weight, uint64_t count, std::vector<size_t> &interim_neighbors,
-                                      boost::random::uniform_real_distribution<double> &toss,
-                                      snark::Xoroshiro128PlusGenerator &gen)
-{
-    if (partition_weight <= count)
-    {
-        size_t start = 0;
-        std::generate_n(std::back_inserter(interim_neighbors), partition_weight, [&start]() {
-            const auto result = start;
-            ++start;
-            return result;
-        });
-        return;
-    }
-
-    for (size_t node = 0; node < count; ++node)
-    {
-        interim_neighbors.emplace_back(node);
-    }
-
-    float w = std::exp(std::log(toss(gen)) / count);
-    size_t i = count - 1;
-    while (i < partition_weight)
-    {
-        i += std::floor(std::log(toss(gen)) / std::log(1 - w)) + 1;
-        if (i < partition_weight)
-        {
-            const size_t pick = toss(gen) * count;
-            interim_neighbors[pick] = i;
-            w = w * std::exp(std::log(toss(gen)) / count);
-        }
-    }
-}
-
-// We can't use bernoulli sampling here, because the total number of actual neighbors in each list might be less
-// then `count` and we should rather do a direct sampling from both lists and track their overall length.
-// E.g. [1, 2, default, default, default] merged with [3,4, default, default, default] should be [1, 2, 3, 4,
-// default], rather than something like [1, 4, default, default, default].
-// Merge procedure is following:
-// 1. Pick a list with a probability proportional to the length of this list(without default elements).
-// 2. Randomly pick an element from the list and put it in the result.
-// 3. To make sure there are no repeating elements(without replacement), put selected element in the head of the
-// list and track the tail for selection.
-// 4. Assign the result array weight equal to the sum of lengths of original lists to make sure later merge will be
-// proportional. To show this procedure is not biased, lets merge lists [1,2,3, default] and [4, 5, 6, 7] into one
-// list with 4 elements. Probability that element 1 will be selected first is (3/7)*(1/3) = 1/7, same as element 5:
-// (4/7) * (1/4) = 1/7
-void Partition::UniformSampleMergeWithoutReplacement(
-    uint64_t count, std::vector<NodeId> &left_neighbors, std::vector<Type> &left_types, uint64_t left_weight,
-    std::vector<size_t> &interim_neighbors, std::vector<size_t> &type_counts, std::vector<Type> &type_values,
-    std::vector<size_t> &destination_offsets, uint64_t right_weight, std::span<NodeId> out_neighbors,
-    std::span<Type> out_edge_types, NodeId default_node_id, Type default_edge_type,
-    boost::random::uniform_real_distribution<double> &toss, snark::Xoroshiro128PlusGenerator &gen) const
-{
-    size_t left_max = std::min(count, left_weight);
-    size_t left_pos = 0;
-    size_t right_max = std::min(count, right_weight);
-    size_t right_pos = 0;
-
-    size_t out_pos = 0;
-    for (; out_pos < count && (left_weight + right_weight > 0); ++out_pos)
-    {
-        const auto merge_rate = float(left_weight) / (left_weight + right_weight);
-        if (left_pos < left_max && toss(gen) < merge_rate)
-        {
-            size_t pick = size_t(toss(gen) * (left_max - left_pos)) + left_pos;
-            std::swap(left_neighbors[pick], left_neighbors[left_pos]);
-            std::swap(left_types[pick], left_types[left_pos]);
-            out_neighbors[out_pos] = left_neighbors[left_pos];
-            out_edge_types[out_pos] = left_types[left_pos];
-            ++left_pos;
-            --left_weight;
-        }
-        else if (right_pos < right_max)
-        {
-            // It is important to do conversion to size_t first, because if a random generator
-            // produces 0.999994, then result might be equal right_max, because float doesn't have
-            // enough precision(e.g. 0.99994*(24-9)+9 = 24 in floats vs 23 in size_t).
-            size_t pick = size_t(toss(gen) * (right_max - right_pos)) + right_pos;
-            std::swap(interim_neighbors[pick], interim_neighbors[right_pos]);
-
-            // Recover destination id: first determine edge type and then use destination offset to find the
-            // node_id. For example if the total number of neighbors is 5 and number of edge types is 2 and 3. This
-            // means the type counts vector will store accumulated counts [2, 5]. So when we sample indices 1 and 4,
-            // then we'll use std::lower_bound to find the edge types are 0 and 1 respectively. First edge
-            // destination will use offset 1-0=1 in the m_edge_destination array for a given edge type and second
-            // edge offset will be 4-2=2 for type 1.
-            size_t type_offset =
-                std::lower_bound(std::begin(type_counts), std::end(type_counts), interim_neighbors[right_pos] + 1) -
-                std::begin(type_counts);
-            out_edge_types[out_pos] = type_values[type_offset];
-            size_t prev_type = type_offset == 0 ? 0 : type_counts[type_offset - 1];
-            out_neighbors[out_pos] =
-                m_edge_destination[destination_offsets[type_offset] + interim_neighbors[right_pos] - prev_type];
-            ++right_pos;
-            --right_weight;
-        }
-        else
-        {
-            --out_pos;
-        }
-    }
-    for (; out_pos < count; ++out_pos)
-    {
-        out_neighbors[out_pos] = default_node_id;
-        out_edge_types[out_pos] = default_edge_type;
-    }
-}
-
-void Partition::UniformSampleNeighborWithoutReplacement(int64_t seed, uint64_t internal_id,
-                                                        std::span<const Type> in_edge_types, uint64_t count,
-                                                        std::span<NodeId> out_nodes, std::span<Type> out_types,
-                                                        uint64_t &out_partition_count, NodeId default_node_id,
-                                                        Type default_edge_type) const
-{
-    size_t pos = 0;
-    snark::Xoroshiro128PlusGenerator gen(seed);
-    boost::random::uniform_real_distribution<double> toss(0, 1);
-
-    // Temporary variables, allocate memory once and reuse it for every node.
-    std::vector<size_t> type_counts;
-    type_counts.reserve(in_edge_types.size());
-    std::vector<Type> type_values;
-    type_values.reserve(in_edge_types.size());
-    std::vector<size_t> destination_offsets;
-    destination_offsets.reserve(in_edge_types.size());
-    std::vector<size_t> interim_neighbors;
-    interim_neighbors.reserve(count);
-    std::vector<NodeId> prev_nodes;
-    prev_nodes.reserve(count);
-    std::vector<Type> prev_types;
-    prev_types.reserve(count);
-
-    const auto offset = m_neighbors_index[internal_id];
-    const auto nb_count = m_neighbors_index[internal_id + 1] - offset;
-
-    size_t curr_type = 0;
-    const auto last_type = offset + nb_count;
-
-    // In order to avoid storing all node neighbors we'll find the total number of neighbors for given types
-    // and then sample from a continuous range of elements from 1..#neighbors.
-    // We store `type_counts`, `type_values` and `destination_offsets` to recover destination node ids later
-    // by sampled indices with O(log(#edge_types)) complexity.
-    type_counts.clear();
-    type_values.clear();
-    destination_offsets.clear();
-    interim_neighbors.clear();
-    size_t partition_weight = 0;
-    for (size_t i = offset; i < last_type; ++i)
-    {
-        if (!advance_edge_types(curr_type, i, in_edge_types, m_edge_types, last_type))
-        {
-            continue;
-        }
-
-        const auto curr_weight = m_edge_type_offset[i + 1] - m_edge_type_offset[i];
-        partition_weight += curr_weight;
-        type_counts.emplace_back(partition_weight);
-        type_values.emplace_back(m_edge_types[i]);
-        destination_offsets.emplace_back(m_edge_type_offset[i]);
-    }
-
-    contiguous_uniform_sample_helper(partition_weight, count, interim_neighbors, toss, gen);
-
-    size_t prev_max = std::min(count, out_partition_count);
-    prev_nodes.assign(std::begin(out_nodes) + pos, std::begin(out_nodes) + pos + prev_max);
-    prev_types.assign(std::begin(out_types) + pos, std::begin(out_types) + pos + prev_max);
-
-    UniformSampleMergeWithoutReplacement(count, prev_nodes, prev_types, out_partition_count, interim_neighbors,
-                                         type_counts, type_values, destination_offsets, partition_weight,
-                                         out_nodes.subspan(pos, count), out_types.subspan(pos, count), default_node_id,
-                                         default_edge_type, toss, gen);
-
-    pos += count;
-    out_partition_count += partition_weight;
-}
-
-Metadata Partition::GetMetadata() const
-{
-    return m_metadata;
-}
-} // namespace snark
->>>>>>> b30762e9d10d2ae19e206c7622f6d10554dc84f0
-=======
-// Copyright (c) Microsoft Corporation.
-// Licensed under the MIT License.
-#include <algorithm>
-#include <cassert>
-#include <cstdio>
-#include <cstring>
-#include <limits>
-#include <string>
-
-#include "boost/random/binomial_distribution.hpp"
-#include "boost/random/uniform_real_distribution.hpp"
-#include "locator.h"
-#include "partition.h"
-#include "sampler.h"
-#include <glog/logging.h>
-#include <glog/raw_logging.h>
-namespace snark
-{
-namespace
-{
-struct EdgeRecord
-{
-    NodeId m_dst;
-    uint64_t m_feature_offset;
-    Type m_type;
-    float m_weight;
-};
-} // namespace
-Partition::Partition(std::filesystem::path path, std::string suffix, PartitionStorageType storage_type)
-    : m_metadata(path), m_storage_type(storage_type)
-{
-    ReadNodeMap(path, suffix);
-    ReadNodeFeatures(path, suffix);
-    ReadEdges(std::move(path), std::move(suffix));
-}
-void Partition::ReadNodeMap(std::filesystem::path path, std::string suffix)
-{
-    std::shared_ptr<BaseStorage<uint8_t>> node_map;
-    if (!is_hdfs_path(path))
-    {
-        node_map = std::make_shared<DiskStorage<uint8_t>>(std::move(path), std::move(suffix), open_node_map);
-    }
-    else
-    {
-        auto full_path = path / ("node_" + suffix + ".map");
-        node_map = std::make_shared<HDFSStreamStorage<uint8_t>>(full_path.c_str(), m_metadata.m_config_path);
-    }
-    auto node_map_ptr = node_map->start();
-    size_t size = node_map->size() / 20;
-    m_node_types.reserve(size);
-    for (size_t i = 0; i < size; ++i)
-    {
-        uint64_t pair[2];
-        if (node_map->read(pair, 8, 2, node_map_ptr) != 2)
-        {
-            RAW_LOG_FATAL("Failed to read pair in a node maping");
-        }
-        Type node_type;
-        if (node_map->read(&node_type, 4, 1, node_map_ptr) != 1)
-        {
-            RAW_LOG_FATAL("Failed to read node type in a node maping");
-        }
-        m_node_types.emplace_back(node_type);
-    }
-}
-void Partition::ReadEdges(std::filesystem::path path, std::string suffix)
-{
-    ReadNeighborsIndex(path, suffix);
-    ReadEdgeIndex(path, suffix);
-    if (m_metadata.m_edge_feature_count > 0)
-    {
-        ReadEdgeFeaturesIndex(path, suffix);
-        ReadEdgeFeaturesData(std::move(path), std::move(suffix));
-    }
-    else
-    {
-        m_edge_features = std::make_shared<MemoryStorage<uint8_t>>(path, suffix, nullptr);
-    }
-}
-void Partition::ReadNeighborsIndex(std::filesystem::path path, std::string suffix)
-{
-    std::shared_ptr<BaseStorage<uint8_t>> neighbors_index;
-    if (!is_hdfs_path(path))
-    {
-        neighbors_index =
-            std::make_shared<DiskStorage<uint8_t>>(std::move(path), std::move(suffix), open_neighbor_index);
-    }
-    else
-    {
-        auto full_path = path / ("neighbors_" + suffix + ".index");
-        neighbors_index = std::make_shared<HDFSStreamStorage<uint8_t>>(full_path.c_str(), m_metadata.m_config_path);
-    }
-    auto neighbors_index_ptr = neighbors_index->start();
-    size_t size_64 = neighbors_index->size() / 8;
-    m_neighbors_index.resize(size_64);
-    if (size_64 != neighbors_index->read(m_neighbors_index.data(), 8, size_64, neighbors_index_ptr))
-    {
-        RAW_LOG_FATAL("Failed to read neighbor index file");
-    }
-}
-void Partition::ReadEdgeIndex(std::filesystem::path path, std::string suffix)
-{
-    assert(sizeof(EdgeRecord) == (sizeof(NodeId) + sizeof(uint64_t) + sizeof(Type) + sizeof(float)));
-    std::shared_ptr<BaseStorage<uint8_t>> edge_index;
-    if (!is_hdfs_path(path))
-    {
-        edge_index = std::make_shared<DiskStorage<uint8_t>>(std::move(path), std::move(suffix), open_edge_index);
-    }
-    else
-    {
-        auto full_path = path / ("edge_" + suffix + ".index");
-        edge_index = std::make_shared<HDFSStreamStorage<uint8_t>>(full_path.c_str(), m_metadata.m_config_path);
-    }
-    auto edge_index_ptr = edge_index->start();
-    size_t num_edges = edge_index->size() / sizeof(EdgeRecord);
-    m_edge_weights.reserve(num_edges);
-    size_t next = 1;
-    for (size_t curr_src = 0; next < m_neighbors_index.size(); ++curr_src, ++next)
-    {
-        size_t start_offset = m_neighbors_index[curr_src];
-        size_t end_offset = m_neighbors_index[next];
-        m_neighbors_index[curr_src] = m_edge_types.size();
-        size_t nb_count = end_offset - start_offset;
-        if (nb_count == 0)
-        {
-            continue;
-        }
-        Type curr_type = -1;
-        // Accumulate weights for faster binary search in sampling
-        float acc_weight = 0;
-        for (size_t curr = start_offset; curr < end_offset; ++curr)
-        {
-            EdgeRecord edge;
-            if (1 != edge_index->read(&edge, sizeof(EdgeRecord), 1, edge_index_ptr))
-            {
-                RAW_LOG_FATAL("Failed to read edge index file");
-            }
-            if (edge.m_type != curr_type)
-            {
-                curr_type = edge.m_type;
-                m_edge_types.emplace_back(curr_type);
-                m_edge_type_offset.emplace_back(m_edge_destination.size());
-                acc_weight = 0;
-            }
-            m_edge_destination.push_back(edge.m_dst);
-            acc_weight += edge.m_weight;
-            m_edge_weights.push_back(acc_weight);
-            if (m_metadata.m_edge_feature_count > 0)
-            {
-                m_edge_feature_offset.push_back(edge.m_feature_offset);
-            }
-        }
-    }
-    EdgeRecord edge;
-    if (1 != edge_index->read(&edge, sizeof(EdgeRecord), 1, edge_index_ptr))
-    {
-        RAW_LOG_FATAL("Failed to read edge index file");
-    }
-    // Extra padding to simplify edge type count calculations.
-    m_neighbors_index.back() = m_edge_types.size();
-    m_edge_types.push_back(edge.m_type);
-    m_edge_type_offset.push_back(m_edge_destination.size());
-    m_edge_destination.push_back(edge.m_dst);
-    if (m_metadata.m_edge_feature_count > 0)
-    {
-        m_edge_feature_offset.push_back(edge.m_feature_offset);
-    }
-}
-void Partition::ReadNodeFeatures(std::filesystem::path path, std::string suffix)
-{
-    ReadNodeIndex(path, suffix);
-    if (m_metadata.m_node_feature_count == 0)
-    {
-        // It's ok to miss files if there are no features.
-        m_node_features = std::make_shared<MemoryStorage<uint8_t>>(path, suffix, nullptr);
-        return;
-    }
-    ReadNodeFeaturesIndex(path, suffix);
-    ReadNodeFeaturesData(path, suffix);
-}
-void Partition::ReadNodeIndex(std::filesystem::path path, std::string suffix)
-{
-    std::shared_ptr<BaseStorage<uint8_t>> node_index;
-    if (!is_hdfs_path(path))
-    {
-        node_index = std::make_shared<DiskStorage<uint8_t>>(std::move(path), std::move(suffix), open_node_index);
-    }
-    else
-    {
-        auto full_path = path / ("node_" + suffix + ".index");
-        node_index = std::make_shared<HDFSStreamStorage<uint8_t>>(full_path.c_str(), m_metadata.m_config_path);
-    }
-    auto node_index_ptr = node_index->start();
-    size_t size = node_index->size() / 8;
-    m_node_index.resize(size);
-    if (size != node_index->read(m_node_index.data(), 8, size, node_index_ptr))
-    {
-        RAW_LOG_FATAL("Failed to read node index file");
-    }
-}
-void Partition::ReadNodeFeaturesIndex(std::filesystem::path path, std::string suffix)
-{
-    std::shared_ptr<BaseStorage<uint8_t>> node_features_index;
-    if (!is_hdfs_path(path))
-    {
-        node_features_index =
-            std::make_shared<DiskStorage<uint8_t>>(std::move(path), std::move(suffix), open_node_features_index);
-    }
-    else
-    {
-        auto full_path = path / ("node_features_" + suffix + ".index");
-        node_features_index = std::make_shared<HDFSStreamStorage<uint8_t>>(full_path.c_str(), m_metadata.m_config_path);
-    }
-    auto node_features_index_ptr = node_features_index->start();
-    size_t size = node_features_index->size() / 8;
-    m_node_feature_index.resize(size);
-    if (size != node_features_index->read(m_node_feature_index.data(), 8, size, node_features_index_ptr))
-    {
-        RAW_LOG_FATAL("Failed to read node feature index file");
-    }
-}
-void Partition::ReadNodeFeaturesData(std::filesystem::path path, std::string suffix)
-{
-    if (is_hdfs_path(path))
-    {
-        auto full_path = path / ("node_features_" + suffix + ".data");
-        m_node_features = std::make_shared<HDFSStorage<uint8_t>>(full_path.c_str(), m_metadata.m_config_path,
-                                                                 std::move(suffix), &open_node_features_data);
-    }
-    else if (m_storage_type == PartitionStorageType::memory)
-    {
-        m_node_features =
-            std::make_shared<MemoryStorage<uint8_t>>(std::move(path), std::move(suffix), &open_node_features_data);
-    }
-    else if (m_storage_type == PartitionStorageType::disk)
-    {
-        m_node_features =
-            std::make_shared<DiskStorage<uint8_t>>(std::move(path), std::move(suffix), &open_node_features_data);
-    }
-}
-void Partition::ReadEdgeFeaturesIndex(std::filesystem::path path, std::string suffix)
-{
-    std::shared_ptr<BaseStorage<uint8_t>> edge_features_index;
-    if (!is_hdfs_path(path))
-    {
-        edge_features_index =
-            std::make_shared<DiskStorage<uint8_t>>(std::move(path), std::move(suffix), open_edge_features_index);
-    }
-    else
-    {
-        auto full_path = path / ("edge_features_" + suffix + ".index");
-        edge_features_index = std::make_shared<HDFSStreamStorage<uint8_t>>(full_path.c_str(), m_metadata.m_config_path);
-    }
-    auto edge_features_index_ptr = edge_features_index->start();
-    size_t size = edge_features_index->size();
-    size_t size_64 = size / 8;
-    m_edge_feature_index.resize(size_64);
-    if (size != edge_features_index->read(m_edge_feature_index.data(), 1, size, edge_features_index_ptr))
-    {
-        RAW_LOG_FATAL("Failed to read node feature index file");
-    }
-}
-void Partition::ReadEdgeFeaturesData(std::filesystem::path path, std::string suffix)
-{
-    if (is_hdfs_path(path))
-    {
-        auto full_path = path / ("edge_features_" + suffix + ".data");
-        m_edge_features = std::make_shared<HDFSStorage<uint8_t>>(full_path.c_str(), m_metadata.m_config_path,
-                                                                 std::move(suffix), &open_edge_features_data);
-    }
-    else if (m_storage_type == PartitionStorageType::memory)
-    {
-        m_edge_features =
-            std::make_shared<MemoryStorage<uint8_t>>(std::move(path), std::move(suffix), &open_edge_features_data);
-    }
-    else if (m_storage_type == PartitionStorageType::disk)
-    {
-        m_edge_features =
-            std::make_shared<DiskStorage<uint8_t>>(std::move(path), std::move(suffix), &open_edge_features_data);
-    }
-}
-Type Partition::GetNodeType(uint64_t internal_node_id) const
-{
-    return m_node_types[internal_node_id];
-}
-void Partition::GetNodeFeature(uint64_t internal_id, std::span<snark::FeatureMeta> features,
-                               std::span<uint8_t> output) const
-{
-    auto file_ptr = m_node_features->start();
-    auto curr = std::begin(output);
-    auto feature_index_offset = m_node_index[internal_id];
-    auto next_offset = m_node_index[internal_id + 1];
-    for (const auto &feature : features)
-    {
-        const auto feature_id = feature.first;
-        const auto feature_size = feature.second;
-        // Requested feature_id is larger than known features, fill with 0s.
-        if (next_offset - feature_index_offset <= uint64_t(feature_id) || m_node_feature_index.empty())
-        {
-            curr = std::fill_n(curr, feature_size, 0);
-            continue;
-        }
-        const auto data_offset = m_node_feature_index[feature_index_offset + feature_id];
-        const auto stored_size = m_node_feature_index[feature_index_offset + feature_id + 1] - data_offset;
-        curr = m_node_features->read(data_offset, std::min<uint64_t>(feature_size, stored_size), curr, file_ptr);
-        if (stored_size < feature_size)
-        {
-            curr = std::fill_n(curr, feature_size - stored_size, 0);
-        }
-    }
-}
-void Partition::GetNodeSparseFeature(uint64_t internal_node_id, std::span<const snark::FeatureId> features,
-                                     int64_t prefix, std::span<int64_t> out_dimensions,
-                                     std::vector<std::vector<int64_t>> &out_indices,
-                                     std::vector<std::vector<uint8_t>> &out_values) const
-{
-    assert(features.size() == out_dimensions.size());
-    auto file_ptr = m_node_features->start();
-    auto feature_index_offset = m_node_index[internal_node_id];
-    auto next_offset = m_node_index[internal_node_id + 1];
-    for (size_t feature_index = 0; feature_index < features.size(); ++feature_index)
-    {
-        const auto feature = features[feature_index];
-        // Requested feature_id is larger than known features, skip.
-        if (next_offset - feature_index_offset <= uint64_t(feature) || m_node_feature_index.empty())
-        {
-            continue;
-        }
-        const auto data_offset = m_node_feature_index[feature_index_offset + feature];
-        const auto stored_size = m_node_feature_index[feature_index_offset + feature + 1] - data_offset;
-        // Check if the feature is empty
-        if (stored_size == 0)
-        {
-            continue;
-        }
-        if (stored_size <=
-            12) // minimum is 4 bytes to record there is a single index, actual index (8 bytes) and some data(>0 bytes).
-                // Something went wrong in binary converter, we'll log a warning instead of crashing.
-        {
-            // Use std::to_string, since format specifiers vary for different compilers.
-            auto feature_string = std::to_string(feature);
-            auto node_id_string = std::to_string(internal_node_id);
-            RAW_LOG_WARNING("Invalid feature request: sparse feature size is less than 12 bytes for feature %s and "
-                            "node internal id %s",
-                            feature_string.c_str(), node_id_string.c_str());
-            continue;
-        }
-        uint32_t indices_size = 0;
-        auto indices_size_output = std::span(reinterpret_cast<uint8_t *>(&indices_size), 4);
-        m_node_features->read(data_offset, indices_size_output.size(), std::begin(indices_size_output), file_ptr);
-        uint32_t indices_dim = 0;
-        auto indices_dim_output = std::span(reinterpret_cast<uint8_t *>(&indices_dim), 4);
-        m_node_features->read(data_offset + 4, indices_dim_output.size(), std::begin(indices_dim_output), file_ptr);
-        out_dimensions[feature_index] = int64_t(indices_dim);
-        assert(indices_size % indices_dim == 0);
-        size_t num_values = indices_size / indices_dim;
-        const auto old_len = out_indices[feature_index].size();
-        out_indices[feature_index].resize(old_len + indices_size + num_values, prefix);
-        auto output = std::span(reinterpret_cast<uint8_t *>(out_indices[feature_index].data()) + old_len * 8,
-                                (indices_size + num_values) * 8);
-        // Read expected feature_dim indices in bytes
-        size_t indices_offset = data_offset + 8;
-        auto curr = std::begin(output);
-        for (size_t i = 0; i < num_values; ++i)
-        {
-            curr += 8;
-            curr = m_node_features->read(indices_offset, indices_dim * 8, curr, file_ptr);
-            indices_offset += 8 * indices_dim;
-        }
-        // Read values
-        const auto values_length = stored_size - indices_size * 8 - 8;
-        const auto old_values_length = out_values[feature_index].size();
-        out_values[feature_index].resize(old_values_length + values_length);
-        auto out_values_span = std::span(out_values[feature_index]).subspan(old_values_length);
-        m_node_features->read(indices_offset, values_length, std::begin(out_values_span), file_ptr);
-    }
-}
-void Partition::GetNodeStringFeature(uint64_t internal_node_id, std::span<const snark::FeatureId> features,
-                                     std::span<int64_t> out_dimensions, std::vector<uint8_t> &out_values) const
-{
-    assert(features.size() == out_dimensions.size());
-    auto file_ptr = m_node_features->start();
-    auto feature_index_offset = m_node_index[internal_node_id];
-    auto next_offset = m_node_index[internal_node_id + 1];
-    for (size_t feature_index = 0; feature_index < features.size(); ++feature_index)
-    {
-        const auto feature = features[feature_index];
-        // Requested feature_id is larger than known features, skip.
-        if (next_offset - feature_index_offset <= uint64_t(feature) || m_node_feature_index.empty())
-        {
-            continue;
-        }
-        const auto data_offset = m_node_feature_index[feature_index_offset + feature];
-        const auto stored_size = m_node_feature_index[feature_index_offset + feature + 1] - data_offset;
-        // Check if the feature is empty
-        if (stored_size == 0)
-        {
-            continue;
-        }
-
-        out_dimensions[feature_index] = stored_size;
-        const auto old_values_length = out_values.size();
-        out_values.resize(old_values_length + stored_size);
-        auto out_values_span = std::span(out_values).subspan(old_values_length);
-        m_node_features->read(data_offset, stored_size, std::begin(out_values_span), file_ptr);
-    }
-}
-
-template <class F>
-size_t NeighborIndexIterator(uint64_t internal_id, std::span<const Type> edge_types, F func,
-                             const std::vector<uint64_t> &m_neighbors_index, const std::vector<Type> &m_edge_types,
-                             const std::vector<uint64_t> &m_edge_type_offset)
-
-{
-    const auto offset = m_neighbors_index[internal_id];
-    const auto nb_count = m_neighbors_index[internal_id + 1] - offset;
-
-    // Check if node doesn't have any neighbors
-    if (nb_count == 0)
-    {
-        return 0;
-    }
-
-    size_t result = 0;
-    size_t curr_type = 0;
-    for (size_t i = offset; i < offset + nb_count; ++i)
-    {
-        for (; curr_type < edge_types.size() && edge_types[curr_type] < m_edge_types[i]; ++curr_type)
-        {
-        }
-        if (curr_type == edge_types.size())
-        {
-            break;
-        }
-        for (; i < offset + nb_count && edge_types[curr_type] > m_edge_types[i]; ++i)
-        {
-        }
-        if (i == offset + nb_count)
-        {
-            break;
-        }
-        // Find satisfying edge type, if exists
-        if (m_edge_types[i] == edge_types[curr_type])
-        {
-            const auto start = m_edge_type_offset[i];
-            const auto last = m_edge_type_offset[i + 1];
-
-            result += last - start;
-            func(start, last, i);
-        }
-    }
-    return result;
-}
-
-size_t Partition::NeighborCount(uint64_t internal_id, std::span<const Type> edge_types) const
-{
-    auto lambda = [](const auto start, const auto last, const auto i) {};
-
-    return NeighborIndexIterator(internal_id, edge_types, std::move(lambda), m_neighbors_index, m_edge_types,
-                                 m_edge_type_offset);
-}
-
-size_t Partition::FullNeighbor(uint64_t internal_id, std::span<const Type> edge_types,
-                               std::vector<NodeId> &out_neighbors_ids, std::vector<Type> &out_edge_types,
-                               std::vector<float> &out_edge_weights) const
-{
-    auto lambda = [&out_neighbors_ids, &out_edge_types, &out_edge_weights, this](auto start, auto last, int i) {
-        // m_edge_destination[last-1]+1 - take the last element and then advance the pointer
-        // to imitate std::end, otherwise we'll have an out of range exception.
-        out_neighbors_ids.insert(std::end(out_neighbors_ids), &m_edge_destination[start],
-                                 &m_edge_destination[last - 1] + 1);
-        auto original_type_size = out_edge_types.size();
-        out_edge_types.resize(original_type_size + last - start, m_edge_types[i]);
-        out_edge_weights.reserve(out_edge_weights.size() + last - start);
-        for (size_t index = start; index < last; ++index)
-        {
-            out_edge_weights.emplace_back(index > start ? m_edge_weights[index] - m_edge_weights[index - 1]
-                                                        : m_edge_weights[start]);
-        }
-    };
-
-    return NeighborIndexIterator(internal_id, edge_types, std::move(lambda), m_neighbors_index, m_edge_types,
-                                 m_edge_type_offset);
-}
-
-bool Partition::GetEdgeFeature(uint64_t internal_src_node_id, NodeId input_edge_dst, Type input_edge_type,
-                               std::span<snark::FeatureMeta> features, std::span<uint8_t> output) const
-{
-    auto file_ptr = m_edge_features->start();
-    auto curr = std::begin(output);
-
-    const auto offset = m_neighbors_index[internal_src_node_id];
-    const auto nb_count = m_neighbors_index[internal_src_node_id + 1] - offset;
-
-    // Check if node doesn't have any neighbors
-    if (nb_count == 0)
-    {
-        return false;
-    }
-
-    auto type_offset = std::numeric_limits<size_t>::max();
-    for (size_t i = offset; i < offset + nb_count; ++i)
-    {
-        if (m_edge_types[i] == input_edge_type)
-        {
-            type_offset = i;
-            break;
-        }
-    }
-    if (type_offset == std::numeric_limits<size_t>::max())
-    {
-        return false;
-    }
-    const auto tp_count = m_edge_type_offset[type_offset + 1] - m_edge_type_offset[type_offset];
-    auto fst = std::begin(m_edge_destination) + m_edge_type_offset[type_offset];
-    auto lst = fst + tp_count;
-    auto it = std::lower_bound(fst, lst, input_edge_dst);
-    if (it == lst)
-    {
-        // Edge was not found in this partition.
-        return false;
-    }
-    if (m_edge_feature_offset.empty() || m_edge_feature_index.empty())
-    {
-        std::fill(std::begin(output), std::end(output), 0);
-        return true;
-    }
-
-    auto edge_offset = it - std::begin(m_edge_destination);
-    auto feature_index_offset = m_edge_feature_offset[edge_offset];
-    auto next_offset = m_edge_feature_offset[edge_offset + 1];
-
-    for (const auto &feature : features)
-    {
-        const auto f_id = feature.first;
-        const auto f_size = feature.second;
-
-        // Requested feature_id is larger than known features, fill with 0s.
-        if (next_offset - feature_index_offset <= uint64_t(f_id))
-        {
-            curr = std::fill_n(curr, f_size, 0);
-            continue;
-        }
-
-        const auto data_offset = m_edge_feature_index[feature_index_offset + f_id];
-        const auto stored_size = m_edge_feature_index[feature_index_offset + f_id + 1] - data_offset;
-        curr = m_edge_features->read(data_offset, std::min<uint64_t>(f_size, stored_size), curr, file_ptr);
-        if (stored_size < f_size)
-        {
-            const auto f_id = feature.first;
-            const auto f_size = feature.second;
-
-            // Requested feature_id is larger than known features, fill with 0s.
-            if (next_offset - feature_index_offset <= uint64_t(f_id))
-            {
-                curr = std::fill_n(curr, f_size, 0);
-                continue;
-            }
-
-            const auto data_offset = m_edge_feature_index[feature_index_offset + f_id];
-            const auto stored_size = m_edge_feature_index[feature_index_offset + f_id + 1] - data_offset;
-
-            curr = m_edge_features->read(data_offset, std::min<uint64_t>(f_size, stored_size), curr, file_ptr);
-            if (stored_size < f_size)
-            {
-                curr = std::fill_n(curr, f_size - stored_size, 0);
-            }
-        }
-    }
-
-    return true;
-}
-
-bool Partition::GetEdgeSparseFeature(uint64_t internal_src_node_id, NodeId input_edge_dst, Type input_edge_type,
-                                     std::span<const snark::FeatureId> features, int64_t prefix,
-                                     std::span<int64_t> out_dimensions, std::vector<std::vector<int64_t>> &out_indices,
-                                     std::vector<std::vector<uint8_t>> &out_values) const
-{
-    assert(features.size() == out_dimensions.size());
-    auto file_ptr = m_edge_features->start();
-    const auto offset = m_neighbors_index[internal_src_node_id];
-    const auto nb_count = m_neighbors_index[internal_src_node_id + 1] - offset;
-    // Check if node doesn't have any neighbors
-    if (nb_count == 0)
-    {
-        return false;
-    }
-    auto type_offset = std::numeric_limits<size_t>::max();
-    for (size_t i = offset; i < offset + nb_count; ++i)
-    {
-        if (m_edge_types[i] == input_edge_type)
-        {
-            type_offset = i;
-            break;
-        }
-    }
-    if (type_offset == std::numeric_limits<size_t>::max())
-    {
-        return false;
-    }
-    const auto tp_count = m_edge_type_offset[type_offset + 1] - m_edge_type_offset[type_offset];
-    auto fst = std::begin(m_edge_destination) + m_edge_type_offset[type_offset];
-    auto lst = fst + tp_count;
-    auto it = std::lower_bound(fst, lst, input_edge_dst);
-    if (it == lst)
-    {
-        // Edge was not found in this partition.
-        return false;
-    }
-    if (m_edge_feature_offset.empty() || m_edge_feature_index.empty())
-    {
-        return true;
-    }
-    auto edge_offset = it - std::begin(m_edge_destination);
-    auto feature_index_offset = m_edge_feature_offset[edge_offset];
-    auto next_offset = m_edge_feature_offset[edge_offset + 1];
-    for (size_t feature_index = 0; feature_index < features.size(); ++feature_index)
-    {
-        const auto feature = features[feature_index];
-        // Requested feature_id is larger than known features, fill with 0s.
-        if (next_offset - feature_index_offset <= uint64_t(feature))
-        {
-            continue;
-        }
-        const auto data_offset = m_edge_feature_index[feature_index_offset + feature];
-        const auto stored_size = m_edge_feature_index[feature_index_offset + feature + 1] - data_offset;
-        // Check if the feature is empty
-        if (stored_size == 0)
-        {
-            continue;
-        }
-
-        if (stored_size <=
-            12) // minimum is 4 bytes to record there is a single index, actual index (8 bytes) and some data(>0 bytes).
-                // Something went wrong in binary converter, we'll log a warning instead of crashing.
-        {
-            auto feature_string = std::to_string(feature);
-            auto src_id_string = std::to_string(internal_src_node_id);
-            auto type_string = std::to_string(input_edge_type);
-            auto dst_id_str = std::to_string(input_edge_dst);
-            RAW_LOG_WARNING("Invalid feature request: sparse feature size is less than 12 bytes for feature %s and "
-                            "edge internal src id %s, type %s and dst id %s",
-                            feature_string.c_str(), src_id_string.c_str(), type_string.c_str(), dst_id_str.c_str());
-            continue;
-        }
-
-        assert(stored_size > 12); // minimum is 4 bytes to record there is a single index, actual index (8 bytes)
-                                  // and some data(>0 bytes).
-        uint32_t indices_size = 0;
-        auto indices_size_output = std::span(reinterpret_cast<uint8_t *>(&indices_size), 4);
-        m_edge_features->read(data_offset, indices_size_output.size(), std::begin(indices_size_output), file_ptr);
-
-        uint32_t indices_dim = 0;
-        auto indices_dim_output = std::span(reinterpret_cast<uint8_t *>(&indices_dim), 4);
-        m_edge_features->read(data_offset + 4, indices_dim_output.size(), std::begin(indices_dim_output), file_ptr);
-        out_dimensions[feature_index] = int64_t(indices_dim);
-
-        assert(indices_size % indices_dim == 0);
-        size_t num_values = indices_size / indices_dim;
-        const auto old_len = out_indices[feature_index].size();
-        out_indices[feature_index].resize(old_len + indices_size + num_values, prefix);
-        auto output = std::span(reinterpret_cast<uint8_t *>(out_indices[feature_index].data()) + old_len * 8,
-                                (indices_size + num_values) * 8);
-
-        // Read expected feature_dim indices in bytes
-        size_t indices_offset = data_offset + 8;
-        auto curr = std::begin(output);
-        for (size_t i = 0; i < num_values; ++i)
-        {
-            curr += 8;
-            curr = m_edge_features->read(indices_offset, indices_dim * 8, curr, file_ptr);
-            indices_offset += 8 * indices_dim;
-        }
-
-        // Read values
-        const auto values_length = stored_size - indices_size * 8 - 8;
-        const auto old_values_length = out_values[feature_index].size();
-        out_values[feature_index].resize(old_values_length + values_length);
-        auto out_values_span = std::span(out_values[feature_index]).subspan(old_values_length);
-        m_edge_features->read(indices_offset, values_length, std::begin(out_values_span), file_ptr);
-    }
-
-    return true;
-}
-
-bool Partition::GetEdgeStringFeature(uint64_t internal_src_node_id, NodeId input_edge_dst, Type input_edge_type,
-                                     std::span<const snark::FeatureId> features, std::span<int64_t> out_dimensions,
-                                     std::vector<uint8_t> &out_values) const
-{
-    assert(features.size() == out_dimensions.size());
-
-    auto file_ptr = m_edge_features->start();
-    const auto offset = m_neighbors_index[internal_src_node_id];
-    const auto nb_count = m_neighbors_index[internal_src_node_id + 1] - offset;
-
-    // Check if node doesn't have any neighbors
-    if (nb_count == 0)
-    {
-        return false;
-    }
-
-    auto type_offset = std::numeric_limits<size_t>::max();
-    for (size_t i = offset; i < offset + nb_count; ++i)
-    {
-        if (m_edge_types[i] == input_edge_type)
-        {
-            type_offset = i;
-            break;
-        }
-    }
-    if (type_offset == std::numeric_limits<size_t>::max())
-    {
-        return false;
-    }
-    const auto tp_count = m_edge_type_offset[type_offset + 1] - m_edge_type_offset[type_offset];
-    auto fst = std::begin(m_edge_destination) + m_edge_type_offset[type_offset];
-    auto lst = fst + tp_count;
-    auto it = std::lower_bound(fst, lst, input_edge_dst);
-    if (it == lst)
-    {
-        // Edge was not found in this partition.
-        return false;
-    }
-    if (m_edge_feature_offset.empty() || m_edge_feature_index.empty())
-    {
-        return true;
-    }
-
-    auto edge_offset = it - std::begin(m_edge_destination);
-    auto feature_index_offset = m_edge_feature_offset[edge_offset];
-    auto next_offset = m_edge_feature_offset[edge_offset + 1];
-
-    for (size_t feature_index = 0; feature_index < features.size(); ++feature_index)
-    {
-        const auto feature = features[feature_index];
-        // Requested feature_id is larger than known features, fill with 0s.
-        if (next_offset - feature_index_offset <= uint64_t(feature))
-        {
-            continue;
-        }
-
-        const auto data_offset = m_edge_feature_index[feature_index_offset + feature];
-        const auto stored_size = m_edge_feature_index[feature_index_offset + feature + 1] - data_offset;
-
-        // Check if the feature is empty
-        if (stored_size == 0)
-        {
-            continue;
-        }
-
-        out_dimensions[feature_index] = stored_size;
-        const auto old_values_length = out_values.size();
-        out_values.resize(old_values_length + stored_size);
-        auto out_values_span = std::span(out_values).subspan(old_values_length);
-        m_edge_features->read(data_offset, stored_size, std::begin(out_values_span), file_ptr);
-    }
-
-    return true;
-}
-
-void Partition::SampleNeighbor(int64_t seed, uint64_t internal_node_id, std::span<const Type> in_edge_types,
-                               uint64_t count, std::span<NodeId> out_nodes, std::span<Type> out_types,
-                               std::span<float> out_weights, float &out_partition, NodeId default_node_id,
-                               float default_weight, Type default_edge_type) const
-{
-    auto pos = 0;
-    snark::Xoroshiro128PlusGenerator gen(seed);
-    boost::random::uniform_real_distribution<float> real(0, 1.0f);
-
-    const auto offset = m_neighbors_index[internal_node_id];
-    const auto nb_count = m_neighbors_index[internal_node_id + 1] - offset;
-
-    // Check if node doesn't have any neighbors
-    if (nb_count == 0)
-    {
-        if (out_partition == 0)
-        {
-            std::fill_n(std::begin(out_nodes) + pos, count, default_node_id);
-            std::fill_n(std::begin(out_types) + pos, count, default_edge_type);
-            std::fill_n(std::begin(out_weights) + pos, count, default_weight);
-        }
-
-        pos += count;
-        return;
-    }
-
-    float total_weight = 0;
-    size_t curr_type = 0;
-    const auto last_type = offset + nb_count;
-    for (size_t i = offset; i < last_type; ++i)
-    {
-        for (; curr_type < in_edge_types.size() && in_edge_types[curr_type] < m_edge_types[i]; ++curr_type)
-        {
-        }
-        if (curr_type == in_edge_types.size())
-        {
-            break;
-        }
-        for (; i < last_type && in_edge_types[curr_type] > m_edge_types[i]; ++i)
-        {
-        }
-        if (i == last_type)
-        {
-            break;
-        }
-        if (m_edge_types[i] == in_edge_types[curr_type])
-        {
-            auto last = m_edge_type_offset[i + 1] - 1;
-            total_weight += m_edge_weights[last];
-        }
-    }
-
-    out_partition += total_weight;
-    if (total_weight == 0)
-    {
-        if (out_partition == 0)
-        {
-            std::fill_n(std::begin(out_nodes) + pos, count, default_node_id);
-            std::fill_n(std::begin(out_types) + pos, count, default_edge_type);
-            std::fill_n(std::begin(out_weights) + pos, count, default_weight);
-        }
-
-        pos += count;
-        return;
-    }
-
-    size_t left_over_neighbors = count;
-    curr_type = 0;
-    const auto overwrite_rate = total_weight / out_partition;
-    for (size_t i = offset; i < offset + nb_count; ++i)
-    {
-        for (; curr_type < in_edge_types.size() && in_edge_types[curr_type] < m_edge_types[i]; ++curr_type)
-        {
-        }
-        if (curr_type == in_edge_types.size())
-        {
-            break;
-        }
-        for (; i < last_type && in_edge_types[curr_type] > m_edge_types[i]; ++i)
-        {
-        }
-        if (i == last_type)
-        {
-            break;
-        }
-        if (total_weight == 0 || left_over_neighbors == 0)
-        {
-            break;
-        }
-        if (m_edge_types[i] == in_edge_types[curr_type])
-        {
-            const auto first = m_edge_type_offset[i];
-            const auto last = m_edge_type_offset[i + 1] - 1;
-            const auto type_weight = m_edge_weights[last];
-
-            boost::random::binomial_distribution<int32_t> d(left_over_neighbors, type_weight / total_weight);
-            size_t type_count = type_weight == total_weight ? left_over_neighbors : d(gen);
-            total_weight -= type_weight;
-            for (size_t j = 0; j < type_count; ++j)
-            {
-                if (overwrite_rate < 1.0f && real(gen) > overwrite_rate)
-                {
-                    continue;
-                }
-
-                float rnd = type_weight * real(gen);
-                auto fst_nb = std::begin(m_edge_weights) + first;
-                auto lst_nb =
-                    m_edge_weights.size() == last ? std::end(m_edge_weights) : std::begin(m_edge_weights) + last + 1;
-                auto nb_pos = std::lower_bound(fst_nb, lst_nb, rnd);
-                size_t nb_offset = std::distance(fst_nb, nb_pos);
-                out_nodes[pos] = m_edge_destination[first + nb_offset];
-                out_types[pos] = m_edge_types[i];
-                out_weights[pos] = nb_offset == 0
-                                       ? m_edge_weights[first]
-                                       : m_edge_weights[first + nb_offset] - m_edge_weights[first + nb_offset - 1];
-                ++pos;
-            }
-            left_over_neighbors -= type_count;
-        }
-    }
-}
-
-// in_edge_types has to have types in strictly increasing order.
-void Partition::UniformSampleNeighbor(bool without_replacement, int64_t seed, uint64_t internal_node_id,
-                                      std::span<const Type> in_edge_types, uint64_t count, std::span<NodeId> out_nodes,
-                                      std::span<Type> out_types, uint64_t &out_partition_count, NodeId default_node_id,
-                                      Type default_edge_type) const
-{
-    if (without_replacement)
-    {
-        UniformSampleNeighborWithoutReplacement(seed, internal_node_id, in_edge_types, count, out_nodes, out_types,
-                                                out_partition_count, default_node_id, default_edge_type);
-    }
-    else
-    {
-        UniformSampleNeighborWithReplacement(seed, internal_node_id, in_edge_types, count, out_nodes, out_types,
-                                             out_partition_count, default_node_id, default_edge_type);
-    }
-}
-
-// Advance neighbor_type_index(for edges coming out of the current node) and in_edge_type_index(requested edge
-// types) until underlying types match.
-bool advance_edge_types(size_t &in_edge_type_index, size_t &neighbor_type_index,
-                        const std::span<const Type> &in_edge_types, const std::vector<Type> &neighbor_types,
-                        size_t last_type)
-{
-    for (; in_edge_type_index < in_edge_types.size() &&
-           in_edge_types[in_edge_type_index] < neighbor_types[neighbor_type_index];
-         ++in_edge_type_index)
-    {
-    }
-    if (in_edge_type_index == in_edge_types.size())
-    {
-        return false;
-    }
-    for (; neighbor_type_index < last_type && in_edge_types[in_edge_type_index] > neighbor_types[neighbor_type_index];
-         ++neighbor_type_index)
-    {
-    }
-    if (neighbor_type_index >= last_type)
-    {
-        return false;
-    }
-
-    return neighbor_types[neighbor_type_index] == in_edge_types[in_edge_type_index];
-}
-
-void Partition::UniformSampleNeighborWithReplacement(int64_t seed, uint64_t internal_id,
-                                                     std::span<const Type> in_edge_types, uint64_t count,
-                                                     std::span<NodeId> out_nodes, std::span<Type> out_types,
-                                                     uint64_t &out_partition_count, NodeId default_node_id,
-                                                     Type default_edge_type) const
-{
-    size_t pos = 0;
-    // It is important to use a good generator, because we use it to pick a number and merge results from multiple
-    // partitions. E.g. rand_48 engine will produce correlated samples.
-    snark::Xoroshiro128PlusGenerator gen(seed);
-    boost::random::uniform_real_distribution<float> toss(0, 1);
-
-    const auto offset = m_neighbors_index[internal_id];
-    const auto nb_count = m_neighbors_index[internal_id + 1] - offset;
-
-    size_t in_edge_type_index = 0;
-    const auto last_type = offset + nb_count;
-    for (size_t neighbor_type_index = offset; neighbor_type_index < last_type; ++neighbor_type_index)
-    {
-        if (!advance_edge_types(in_edge_type_index, neighbor_type_index, in_edge_types, m_edge_types, last_type))
-        {
-            continue;
-        }
-
-        const auto curr_weight = m_edge_type_offset[neighbor_type_index + 1] - m_edge_type_offset[neighbor_type_index];
-        out_partition_count += curr_weight;
-        // Probabilities to select correct types will converge to right values:
-        // E.g. we have 3 neighbor types with 5, 9 and 11 elements, then probability
-        // to the first neighbor to have type 0 is 1 *(5/14) *(14/25) = 5/25
-        const auto merge_rate = float(curr_weight) / out_partition_count;
-        for (size_t nb = 0; nb < count; ++nb)
-        {
-            if (merge_rate == 1.0f || toss(gen) < merge_rate)
-            {
-                size_t pick = toss(gen) * curr_weight;
-                out_nodes[pos + nb] = m_edge_destination[m_edge_type_offset[neighbor_type_index] + pick];
-                out_types[pos + nb] = m_edge_types[neighbor_type_index];
-            }
-        }
-    }
-
-    if (out_partition_count == 0)
-    {
-        std::fill_n(std::begin(out_nodes) + pos, count, default_node_id);
-        std::fill_n(std::begin(out_types) + pos, count, default_edge_type);
-    }
-
-    pos += count;
-}
-
-// Sample min(partition_weight, count) neighbors from a range (0..partition_weight) using reservoir sampling
-// and store indices in the `interim_neighbors`.
-void contiguous_uniform_sample_helper(size_t partition_weight, uint64_t count, std::vector<size_t> &interim_neighbors,
-                                      boost::random::uniform_real_distribution<double> &toss,
-                                      snark::Xoroshiro128PlusGenerator &gen)
-{
-    if (partition_weight <= count)
-    {
-        size_t start = 0;
-        std::generate_n(std::back_inserter(interim_neighbors), partition_weight, [&start]() {
-            const auto result = start;
-            ++start;
-            return result;
-        });
-        return;
-    }
-
-    for (size_t node = 0; node < count; ++node)
-    {
-        interim_neighbors.emplace_back(node);
-    }
-
-    float w = std::exp(std::log(toss(gen)) / count);
-    size_t i = count - 1;
-    while (i < partition_weight)
-    {
-        i += std::floor(std::log(toss(gen)) / std::log(1 - w)) + 1;
-        if (i < partition_weight)
-        {
-            const size_t pick = toss(gen) * count;
-            interim_neighbors[pick] = i;
-            w = w * std::exp(std::log(toss(gen)) / count);
-        }
-    }
-}
-
-// We can't use bernoulli sampling here, because the total number of actual neighbors in each list might be less
-// then `count` and we should rather do a direct sampling from both lists and track their overall length.
-// E.g. [1, 2, default, default, default] merged with [3,4, default, default, default] should be [1, 2, 3, 4,
-// default], rather than something like [1, 4, default, default, default].
-// Merge procedure is following:
-// 1. Pick a list with a probability proportional to the length of this list(without default elements).
-// 2. Randomly pick an element from the list and put it in the result.
-// 3. To make sure there are no repeating elements(without replacement), put selected element in the head of the
-// list and track the tail for selection.
-// 4. Assign the result array weight equal to the sum of lengths of original lists to make sure later merge will be
-// proportional. To show this procedure is not biased, lets merge lists [1,2,3, default] and [4, 5, 6, 7] into one
-// list with 4 elements. Probability that element 1 will be selected first is (3/7)*(1/3) = 1/7, same as element 5:
-// (4/7) * (1/4) = 1/7
-void Partition::UniformSampleMergeWithoutReplacement(
-    uint64_t count, std::vector<NodeId> &left_neighbors, std::vector<Type> &left_types, uint64_t left_weight,
-    std::vector<size_t> &interim_neighbors, std::vector<size_t> &type_counts, std::vector<Type> &type_values,
-    std::vector<size_t> &destination_offsets, uint64_t right_weight, std::span<NodeId> out_neighbors,
-    std::span<Type> out_edge_types, NodeId default_node_id, Type default_edge_type,
-    boost::random::uniform_real_distribution<double> &toss, snark::Xoroshiro128PlusGenerator &gen) const
-{
-    size_t left_max = std::min(count, left_weight);
-    size_t left_pos = 0;
-    size_t right_max = std::min(count, right_weight);
-    size_t right_pos = 0;
-
-    size_t out_pos = 0;
-    for (; out_pos < count && (left_weight + right_weight > 0); ++out_pos)
-    {
-        const auto merge_rate = float(left_weight) / (left_weight + right_weight);
-        if (left_pos < left_max && toss(gen) < merge_rate)
-        {
-            size_t pick = size_t(toss(gen) * (left_max - left_pos)) + left_pos;
-            std::swap(left_neighbors[pick], left_neighbors[left_pos]);
-            std::swap(left_types[pick], left_types[left_pos]);
-            out_neighbors[out_pos] = left_neighbors[left_pos];
-            out_edge_types[out_pos] = left_types[left_pos];
-            ++left_pos;
-            --left_weight;
-        }
-        else if (right_pos < right_max)
-        {
-            // It is important to do conversion to size_t first, because if a random generator
-            // produces 0.999994, then result might be equal right_max, because float doesn't have
-            // enough precision(e.g. 0.99994*(24-9)+9 = 24 in floats vs 23 in size_t).
-            size_t pick = size_t(toss(gen) * (right_max - right_pos)) + right_pos;
-            std::swap(interim_neighbors[pick], interim_neighbors[right_pos]);
-
-            // Recover destination id: first determine edge type and then use destination offset to find the
-            // node_id. For example if the total number of neighbors is 5 and number of edge types is 2 and 3. This
-            // means the type counts vector will store accumulated counts [2, 5]. So when we sample indices 1 and 4,
-            // then we'll use std::lower_bound to find the edge types are 0 and 1 respectively. First edge
-            // destination will use offset 1-0=1 in the m_edge_destination array for a given edge type and second
-            // edge offset will be 4-2=2 for type 1.
-            size_t type_offset =
-                std::lower_bound(std::begin(type_counts), std::end(type_counts), interim_neighbors[right_pos] + 1) -
-                std::begin(type_counts);
-            out_edge_types[out_pos] = type_values[type_offset];
-            size_t prev_type = type_offset == 0 ? 0 : type_counts[type_offset - 1];
-            out_neighbors[out_pos] =
-                m_edge_destination[destination_offsets[type_offset] + interim_neighbors[right_pos] - prev_type];
-            ++right_pos;
-            --right_weight;
-        }
-        else
-        {
-            --out_pos;
-        }
-    }
-    for (; out_pos < count; ++out_pos)
-    {
-        out_neighbors[out_pos] = default_node_id;
-        out_edge_types[out_pos] = default_edge_type;
-    }
-}
-
-void Partition::UniformSampleNeighborWithoutReplacement(int64_t seed, uint64_t internal_id,
-                                                        std::span<const Type> in_edge_types, uint64_t count,
-                                                        std::span<NodeId> out_nodes, std::span<Type> out_types,
-                                                        uint64_t &out_partition_count, NodeId default_node_id,
-                                                        Type default_edge_type) const
-{
-    size_t pos = 0;
-    snark::Xoroshiro128PlusGenerator gen(seed);
-    boost::random::uniform_real_distribution<double> toss(0, 1);
-
-    // Temporary variables, allocate memory once and reuse it for every node.
-    std::vector<size_t> type_counts;
-    type_counts.reserve(in_edge_types.size());
-    std::vector<Type> type_values;
-    type_values.reserve(in_edge_types.size());
-    std::vector<size_t> destination_offsets;
-    destination_offsets.reserve(in_edge_types.size());
-    std::vector<size_t> interim_neighbors;
-    interim_neighbors.reserve(count);
-    std::vector<NodeId> prev_nodes;
-    prev_nodes.reserve(count);
-    std::vector<Type> prev_types;
-    prev_types.reserve(count);
-
-    const auto offset = m_neighbors_index[internal_id];
-    const auto nb_count = m_neighbors_index[internal_id + 1] - offset;
-
-    size_t curr_type = 0;
-    const auto last_type = offset + nb_count;
-
-    // In order to avoid storing all node neighbors we'll find the total number of neighbors for given types
-    // and then sample from a continuous range of elements from 1..#neighbors.
-    // We store `type_counts`, `type_values` and `destination_offsets` to recover destination node ids later
-    // by sampled indices with O(log(#edge_types)) complexity.
-    type_counts.clear();
-    type_values.clear();
-    destination_offsets.clear();
-    interim_neighbors.clear();
-    size_t partition_weight = 0;
-    for (size_t i = offset; i < last_type; ++i)
-    {
-        if (!advance_edge_types(curr_type, i, in_edge_types, m_edge_types, last_type))
-        {
-            continue;
-        }
-
-        const auto curr_weight = m_edge_type_offset[i + 1] - m_edge_type_offset[i];
-        partition_weight += curr_weight;
-        type_counts.emplace_back(partition_weight);
-        type_values.emplace_back(m_edge_types[i]);
-        destination_offsets.emplace_back(m_edge_type_offset[i]);
-    }
-
-    contiguous_uniform_sample_helper(partition_weight, count, interim_neighbors, toss, gen);
-
-    size_t prev_max = std::min(count, out_partition_count);
-    prev_nodes.assign(std::begin(out_nodes) + pos, std::begin(out_nodes) + pos + prev_max);
-    prev_types.assign(std::begin(out_types) + pos, std::begin(out_types) + pos + prev_max);
-
-    UniformSampleMergeWithoutReplacement(count, prev_nodes, prev_types, out_partition_count, interim_neighbors,
-                                         type_counts, type_values, destination_offsets, partition_weight,
-                                         out_nodes.subspan(pos, count), out_types.subspan(pos, count), default_node_id,
-                                         default_edge_type, toss, gen);
-
-    pos += count;
-    out_partition_count += partition_weight;
-}
-
-Metadata Partition::GetMetadata() const
-{
-    return m_metadata;
-}
-} // namespace snark
->>>>>>> 8ad4738b
+// Copyright (c) Microsoft Corporation.
+// Licensed under the MIT License.
+#include <algorithm>
+#include <cassert>
+#include <cstdio>
+#include <cstring>
+#include <limits>
+#include <string>
+
+#include "boost/random/binomial_distribution.hpp"
+#include "boost/random/uniform_real_distribution.hpp"
+#include "locator.h"
+#include "partition.h"
+#include "sampler.h"
+#include <glog/logging.h>
+#include <glog/raw_logging.h>
+namespace snark
+{
+namespace
+{
+struct EdgeRecord
+{
+    NodeId m_dst;
+    uint64_t m_feature_offset;
+    Type m_type;
+    float m_weight;
+};
+} // namespace
+Partition::Partition(std::filesystem::path path, std::string suffix, PartitionStorageType storage_type)
+    : m_metadata(path), m_storage_type(storage_type)
+{
+    ReadNodeMap(path, suffix);
+    ReadNodeFeatures(path, suffix);
+    ReadEdges(std::move(path), std::move(suffix));
+}
+void Partition::ReadNodeMap(std::filesystem::path path, std::string suffix)
+{
+    std::shared_ptr<BaseStorage<uint8_t>> node_map;
+    if (!is_hdfs_path(path))
+    {
+        node_map = std::make_shared<DiskStorage<uint8_t>>(std::move(path), std::move(suffix), open_node_map);
+    }
+    else
+    {
+        auto full_path = path / ("node_" + suffix + ".map");
+        node_map = std::make_shared<HDFSStreamStorage<uint8_t>>(full_path.c_str(), m_metadata.m_config_path);
+    }
+    auto node_map_ptr = node_map->start();
+    size_t size = node_map->size() / 20;
+    m_node_types.reserve(size);
+    for (size_t i = 0; i < size; ++i)
+    {
+        uint64_t pair[2];
+        if (node_map->read(pair, 8, 2, node_map_ptr) != 2)
+        {
+            RAW_LOG_FATAL("Failed to read pair in a node maping");
+        }
+        Type node_type;
+        if (node_map->read(&node_type, 4, 1, node_map_ptr) != 1)
+        {
+            RAW_LOG_FATAL("Failed to read node type in a node maping");
+        }
+        m_node_types.emplace_back(node_type);
+    }
+}
+void Partition::ReadEdges(std::filesystem::path path, std::string suffix)
+{
+    ReadNeighborsIndex(path, suffix);
+    ReadEdgeIndex(path, suffix);
+    if (m_metadata.m_edge_feature_count > 0)
+    {
+        ReadEdgeFeaturesIndex(path, suffix);
+        ReadEdgeFeaturesData(std::move(path), std::move(suffix));
+    }
+    else
+    {
+        m_edge_features = std::make_shared<MemoryStorage<uint8_t>>(path, suffix, nullptr);
+    }
+}
+void Partition::ReadNeighborsIndex(std::filesystem::path path, std::string suffix)
+{
+    std::shared_ptr<BaseStorage<uint8_t>> neighbors_index;
+    if (!is_hdfs_path(path))
+    {
+        neighbors_index =
+            std::make_shared<DiskStorage<uint8_t>>(std::move(path), std::move(suffix), open_neighbor_index);
+    }
+    else
+    {
+        auto full_path = path / ("neighbors_" + suffix + ".index");
+        neighbors_index = std::make_shared<HDFSStreamStorage<uint8_t>>(full_path.c_str(), m_metadata.m_config_path);
+    }
+    auto neighbors_index_ptr = neighbors_index->start();
+    size_t size_64 = neighbors_index->size() / 8;
+    m_neighbors_index.resize(size_64);
+    if (size_64 != neighbors_index->read(m_neighbors_index.data(), 8, size_64, neighbors_index_ptr))
+    {
+        RAW_LOG_FATAL("Failed to read neighbor index file");
+    }
+}
+void Partition::ReadEdgeIndex(std::filesystem::path path, std::string suffix)
+{
+    assert(sizeof(EdgeRecord) == (sizeof(NodeId) + sizeof(uint64_t) + sizeof(Type) + sizeof(float)));
+    std::shared_ptr<BaseStorage<uint8_t>> edge_index;
+    if (!is_hdfs_path(path))
+    {
+        edge_index = std::make_shared<DiskStorage<uint8_t>>(std::move(path), std::move(suffix), open_edge_index);
+    }
+    else
+    {
+        auto full_path = path / ("edge_" + suffix + ".index");
+        edge_index = std::make_shared<HDFSStreamStorage<uint8_t>>(full_path.c_str(), m_metadata.m_config_path);
+    }
+    auto edge_index_ptr = edge_index->start();
+    size_t num_edges = edge_index->size() / sizeof(EdgeRecord);
+    m_edge_weights.reserve(num_edges);
+    size_t next = 1;
+    for (size_t curr_src = 0; next < m_neighbors_index.size(); ++curr_src, ++next)
+    {
+        size_t start_offset = m_neighbors_index[curr_src];
+        size_t end_offset = m_neighbors_index[next];
+        m_neighbors_index[curr_src] = m_edge_types.size();
+        size_t nb_count = end_offset - start_offset;
+        if (nb_count == 0)
+        {
+            continue;
+        }
+        Type curr_type = -1;
+        // Accumulate weights for faster binary search in sampling
+        float acc_weight = 0;
+        for (size_t curr = start_offset; curr < end_offset; ++curr)
+        {
+            EdgeRecord edge;
+            if (1 != edge_index->read(&edge, sizeof(EdgeRecord), 1, edge_index_ptr))
+            {
+                RAW_LOG_FATAL("Failed to read edge index file");
+            }
+            if (edge.m_type != curr_type)
+            {
+                curr_type = edge.m_type;
+                m_edge_types.emplace_back(curr_type);
+                m_edge_type_offset.emplace_back(m_edge_destination.size());
+                acc_weight = 0;
+            }
+            m_edge_destination.push_back(edge.m_dst);
+            acc_weight += edge.m_weight;
+            m_edge_weights.push_back(acc_weight);
+            if (m_metadata.m_edge_feature_count > 0)
+            {
+                m_edge_feature_offset.push_back(edge.m_feature_offset);
+            }
+        }
+    }
+    EdgeRecord edge;
+    if (1 != edge_index->read(&edge, sizeof(EdgeRecord), 1, edge_index_ptr))
+    {
+        RAW_LOG_FATAL("Failed to read edge index file");
+    }
+    // Extra padding to simplify edge type count calculations.
+    m_neighbors_index.back() = m_edge_types.size();
+    m_edge_types.push_back(edge.m_type);
+    m_edge_type_offset.push_back(m_edge_destination.size());
+    m_edge_destination.push_back(edge.m_dst);
+    if (m_metadata.m_edge_feature_count > 0)
+    {
+        m_edge_feature_offset.push_back(edge.m_feature_offset);
+    }
+}
+void Partition::ReadNodeFeatures(std::filesystem::path path, std::string suffix)
+{
+    ReadNodeIndex(path, suffix);
+    if (m_metadata.m_node_feature_count == 0)
+    {
+        // It's ok to miss files if there are no features.
+        m_node_features = std::make_shared<MemoryStorage<uint8_t>>(path, suffix, nullptr);
+        return;
+    }
+    ReadNodeFeaturesIndex(path, suffix);
+    ReadNodeFeaturesData(path, suffix);
+}
+void Partition::ReadNodeIndex(std::filesystem::path path, std::string suffix)
+{
+    std::shared_ptr<BaseStorage<uint8_t>> node_index;
+    if (!is_hdfs_path(path))
+    {
+        node_index = std::make_shared<DiskStorage<uint8_t>>(std::move(path), std::move(suffix), open_node_index);
+    }
+    else
+    {
+        auto full_path = path / ("node_" + suffix + ".index");
+        node_index = std::make_shared<HDFSStreamStorage<uint8_t>>(full_path.c_str(), m_metadata.m_config_path);
+    }
+    auto node_index_ptr = node_index->start();
+    size_t size = node_index->size() / 8;
+    m_node_index.resize(size);
+    if (size != node_index->read(m_node_index.data(), 8, size, node_index_ptr))
+    {
+        RAW_LOG_FATAL("Failed to read node index file");
+    }
+}
+void Partition::ReadNodeFeaturesIndex(std::filesystem::path path, std::string suffix)
+{
+    std::shared_ptr<BaseStorage<uint8_t>> node_features_index;
+    if (!is_hdfs_path(path))
+    {
+        node_features_index =
+            std::make_shared<DiskStorage<uint8_t>>(std::move(path), std::move(suffix), open_node_features_index);
+    }
+    else
+    {
+        auto full_path = path / ("node_features_" + suffix + ".index");
+        node_features_index = std::make_shared<HDFSStreamStorage<uint8_t>>(full_path.c_str(), m_metadata.m_config_path);
+    }
+    auto node_features_index_ptr = node_features_index->start();
+    size_t size = node_features_index->size() / 8;
+    m_node_feature_index.resize(size);
+    if (size != node_features_index->read(m_node_feature_index.data(), 8, size, node_features_index_ptr))
+    {
+        RAW_LOG_FATAL("Failed to read node feature index file");
+    }
+}
+void Partition::ReadNodeFeaturesData(std::filesystem::path path, std::string suffix)
+{
+    if (is_hdfs_path(path))
+    {
+        auto full_path = path / ("node_features_" + suffix + ".data");
+        m_node_features = std::make_shared<HDFSStorage<uint8_t>>(full_path.c_str(), m_metadata.m_config_path,
+                                                                 std::move(suffix), &open_node_features_data);
+    }
+    else if (m_storage_type == PartitionStorageType::memory)
+    {
+        m_node_features =
+            std::make_shared<MemoryStorage<uint8_t>>(std::move(path), std::move(suffix), &open_node_features_data);
+    }
+    else if (m_storage_type == PartitionStorageType::disk)
+    {
+        m_node_features =
+            std::make_shared<DiskStorage<uint8_t>>(std::move(path), std::move(suffix), &open_node_features_data);
+    }
+}
+void Partition::ReadEdgeFeaturesIndex(std::filesystem::path path, std::string suffix)
+{
+    std::shared_ptr<BaseStorage<uint8_t>> edge_features_index;
+    if (!is_hdfs_path(path))
+    {
+        edge_features_index =
+            std::make_shared<DiskStorage<uint8_t>>(std::move(path), std::move(suffix), open_edge_features_index);
+    }
+    else
+    {
+        auto full_path = path / ("edge_features_" + suffix + ".index");
+        edge_features_index = std::make_shared<HDFSStreamStorage<uint8_t>>(full_path.c_str(), m_metadata.m_config_path);
+    }
+    auto edge_features_index_ptr = edge_features_index->start();
+    size_t size = edge_features_index->size();
+    size_t size_64 = size / 8;
+    m_edge_feature_index.resize(size_64);
+    if (size != edge_features_index->read(m_edge_feature_index.data(), 1, size, edge_features_index_ptr))
+    {
+        RAW_LOG_FATAL("Failed to read node feature index file");
+    }
+}
+void Partition::ReadEdgeFeaturesData(std::filesystem::path path, std::string suffix)
+{
+    if (is_hdfs_path(path))
+    {
+        auto full_path = path / ("edge_features_" + suffix + ".data");
+        m_edge_features = std::make_shared<HDFSStorage<uint8_t>>(full_path.c_str(), m_metadata.m_config_path,
+                                                                 std::move(suffix), &open_edge_features_data);
+    }
+    else if (m_storage_type == PartitionStorageType::memory)
+    {
+        m_edge_features =
+            std::make_shared<MemoryStorage<uint8_t>>(std::move(path), std::move(suffix), &open_edge_features_data);
+    }
+    else if (m_storage_type == PartitionStorageType::disk)
+    {
+        m_edge_features =
+            std::make_shared<DiskStorage<uint8_t>>(std::move(path), std::move(suffix), &open_edge_features_data);
+    }
+}
+Type Partition::GetNodeType(uint64_t internal_node_id) const
+{
+    return m_node_types[internal_node_id];
+}
+void Partition::GetNodeFeature(uint64_t internal_id, std::span<snark::FeatureMeta> features,
+                               std::span<uint8_t> output) const
+{
+    auto file_ptr = m_node_features->start();
+    auto curr = std::begin(output);
+    auto feature_index_offset = m_node_index[internal_id];
+    auto next_offset = m_node_index[internal_id + 1];
+    for (const auto &feature : features)
+    {
+        const auto feature_id = feature.first;
+        const auto feature_size = feature.second;
+        // Requested feature_id is larger than known features, fill with 0s.
+        if (next_offset - feature_index_offset <= uint64_t(feature_id) || m_node_feature_index.empty())
+        {
+            curr = std::fill_n(curr, feature_size, 0);
+            continue;
+        }
+        const auto data_offset = m_node_feature_index[feature_index_offset + feature_id];
+        const auto stored_size = m_node_feature_index[feature_index_offset + feature_id + 1] - data_offset;
+        curr = m_node_features->read(data_offset, std::min<uint64_t>(feature_size, stored_size), curr, file_ptr);
+        if (stored_size < feature_size)
+        {
+            curr = std::fill_n(curr, feature_size - stored_size, 0);
+        }
+    }
+}
+void Partition::GetNodeSparseFeature(uint64_t internal_node_id, std::span<const snark::FeatureId> features,
+                                     int64_t prefix, std::span<int64_t> out_dimensions,
+                                     std::vector<std::vector<int64_t>> &out_indices,
+                                     std::vector<std::vector<uint8_t>> &out_values) const
+{
+    assert(features.size() == out_dimensions.size());
+    auto file_ptr = m_node_features->start();
+    auto feature_index_offset = m_node_index[internal_node_id];
+    auto next_offset = m_node_index[internal_node_id + 1];
+    for (size_t feature_index = 0; feature_index < features.size(); ++feature_index)
+    {
+        const auto feature = features[feature_index];
+        // Requested feature_id is larger than known features, skip.
+        if (next_offset - feature_index_offset <= uint64_t(feature) || m_node_feature_index.empty())
+        {
+            continue;
+        }
+        const auto data_offset = m_node_feature_index[feature_index_offset + feature];
+        const auto stored_size = m_node_feature_index[feature_index_offset + feature + 1] - data_offset;
+        // Check if the feature is empty
+        if (stored_size == 0)
+        {
+            continue;
+        }
+        if (stored_size <=
+            12) // minimum is 4 bytes to record there is a single index, actual index (8 bytes) and some data(>0 bytes).
+                // Something went wrong in binary converter, we'll log a warning instead of crashing.
+        {
+            // Use std::to_string, since format specifiers vary for different compilers.
+            auto feature_string = std::to_string(feature);
+            auto node_id_string = std::to_string(internal_node_id);
+            RAW_LOG_WARNING("Invalid feature request: sparse feature size is less than 12 bytes for feature %s and "
+                            "node internal id %s",
+                            feature_string.c_str(), node_id_string.c_str());
+            continue;
+        }
+        uint32_t indices_size = 0;
+        auto indices_size_output = std::span(reinterpret_cast<uint8_t *>(&indices_size), 4);
+        m_node_features->read(data_offset, indices_size_output.size(), std::begin(indices_size_output), file_ptr);
+        uint32_t indices_dim = 0;
+        auto indices_dim_output = std::span(reinterpret_cast<uint8_t *>(&indices_dim), 4);
+        m_node_features->read(data_offset + 4, indices_dim_output.size(), std::begin(indices_dim_output), file_ptr);
+        out_dimensions[feature_index] = int64_t(indices_dim);
+        assert(indices_size % indices_dim == 0);
+        size_t num_values = indices_size / indices_dim;
+        const auto old_len = out_indices[feature_index].size();
+        out_indices[feature_index].resize(old_len + indices_size + num_values, prefix);
+        auto output = std::span(reinterpret_cast<uint8_t *>(out_indices[feature_index].data()) + old_len * 8,
+                                (indices_size + num_values) * 8);
+        // Read expected feature_dim indices in bytes
+        size_t indices_offset = data_offset + 8;
+        auto curr = std::begin(output);
+        for (size_t i = 0; i < num_values; ++i)
+        {
+            curr += 8;
+            curr = m_node_features->read(indices_offset, indices_dim * 8, curr, file_ptr);
+            indices_offset += 8 * indices_dim;
+        }
+        // Read values
+        const auto values_length = stored_size - indices_size * 8 - 8;
+        const auto old_values_length = out_values[feature_index].size();
+        out_values[feature_index].resize(old_values_length + values_length);
+        auto out_values_span = std::span(out_values[feature_index]).subspan(old_values_length);
+        m_node_features->read(indices_offset, values_length, std::begin(out_values_span), file_ptr);
+    }
+}
+void Partition::GetNodeStringFeature(uint64_t internal_node_id, std::span<const snark::FeatureId> features,
+                                     std::span<int64_t> out_dimensions, std::vector<uint8_t> &out_values) const
+{
+    assert(features.size() == out_dimensions.size());
+    auto file_ptr = m_node_features->start();
+    auto feature_index_offset = m_node_index[internal_node_id];
+    auto next_offset = m_node_index[internal_node_id + 1];
+    for (size_t feature_index = 0; feature_index < features.size(); ++feature_index)
+    {
+        const auto feature = features[feature_index];
+        // Requested feature_id is larger than known features, skip.
+        if (next_offset - feature_index_offset <= uint64_t(feature) || m_node_feature_index.empty())
+        {
+            continue;
+        }
+        const auto data_offset = m_node_feature_index[feature_index_offset + feature];
+        const auto stored_size = m_node_feature_index[feature_index_offset + feature + 1] - data_offset;
+        // Check if the feature is empty
+        if (stored_size == 0)
+        {
+            continue;
+        }
+
+        out_dimensions[feature_index] = stored_size;
+        const auto old_values_length = out_values.size();
+        out_values.resize(old_values_length + stored_size);
+        auto out_values_span = std::span(out_values).subspan(old_values_length);
+        m_node_features->read(data_offset, stored_size, std::begin(out_values_span), file_ptr);
+    }
+}
+
+template <class F>
+size_t NeighborIndexIterator(uint64_t internal_id, std::span<const Type> edge_types, F func,
+                             const std::vector<uint64_t> &m_neighbors_index, const std::vector<Type> &m_edge_types,
+                             const std::vector<uint64_t> &m_edge_type_offset)
+
+{
+    const auto offset = m_neighbors_index[internal_id];
+    const auto nb_count = m_neighbors_index[internal_id + 1] - offset;
+
+    // Check if node doesn't have any neighbors
+    if (nb_count == 0)
+    {
+        return 0;
+    }
+
+    size_t result = 0;
+    size_t curr_type = 0;
+    for (size_t i = offset; i < offset + nb_count; ++i)
+    {
+        for (; curr_type < edge_types.size() && edge_types[curr_type] < m_edge_types[i]; ++curr_type)
+        {
+        }
+        if (curr_type == edge_types.size())
+        {
+            break;
+        }
+        for (; i < offset + nb_count && edge_types[curr_type] > m_edge_types[i]; ++i)
+        {
+        }
+        if (i == offset + nb_count)
+        {
+            break;
+        }
+        // Find satisfying edge type, if exists
+        if (m_edge_types[i] == edge_types[curr_type])
+        {
+            const auto start = m_edge_type_offset[i];
+            const auto last = m_edge_type_offset[i + 1];
+
+            result += last - start;
+            func(start, last, i);
+        }
+    }
+    return result;
+}
+
+size_t Partition::NeighborCount(uint64_t internal_id, std::span<const Type> edge_types) const
+{
+    auto lambda = [](const auto start, const auto last, const auto i) {};
+
+    return NeighborIndexIterator(internal_id, edge_types, std::move(lambda), m_neighbors_index, m_edge_types,
+                                 m_edge_type_offset);
+}
+
+size_t Partition::FullNeighbor(uint64_t internal_id, std::span<const Type> edge_types,
+                               std::vector<NodeId> &out_neighbors_ids, std::vector<Type> &out_edge_types,
+                               std::vector<float> &out_edge_weights) const
+{
+    auto lambda = [&out_neighbors_ids, &out_edge_types, &out_edge_weights, this](auto start, auto last, int i) {
+        // m_edge_destination[last-1]+1 - take the last element and then advance the pointer
+        // to imitate std::end, otherwise we'll have an out of range exception.
+        out_neighbors_ids.insert(std::end(out_neighbors_ids), &m_edge_destination[start],
+                                 &m_edge_destination[last - 1] + 1);
+        auto original_type_size = out_edge_types.size();
+        out_edge_types.resize(original_type_size + last - start, m_edge_types[i]);
+        out_edge_weights.reserve(out_edge_weights.size() + last - start);
+        for (size_t index = start; index < last; ++index)
+        {
+            out_edge_weights.emplace_back(index > start ? m_edge_weights[index] - m_edge_weights[index - 1]
+                                                        : m_edge_weights[start]);
+        }
+    };
+
+    return NeighborIndexIterator(internal_id, edge_types, std::move(lambda), m_neighbors_index, m_edge_types,
+                                 m_edge_type_offset);
+}
+
+bool Partition::GetEdgeFeature(uint64_t internal_src_node_id, NodeId input_edge_dst, Type input_edge_type,
+                               std::span<snark::FeatureMeta> features, std::span<uint8_t> output) const
+{
+    auto file_ptr = m_edge_features->start();
+    auto curr = std::begin(output);
+
+    const auto offset = m_neighbors_index[internal_src_node_id];
+    const auto nb_count = m_neighbors_index[internal_src_node_id + 1] - offset;
+
+    // Check if node doesn't have any neighbors
+    if (nb_count == 0)
+    {
+        return false;
+    }
+
+    auto type_offset = std::numeric_limits<size_t>::max();
+    for (size_t i = offset; i < offset + nb_count; ++i)
+    {
+        if (m_edge_types[i] == input_edge_type)
+        {
+            type_offset = i;
+            break;
+        }
+    }
+    if (type_offset == std::numeric_limits<size_t>::max())
+    {
+        return false;
+    }
+    const auto tp_count = m_edge_type_offset[type_offset + 1] - m_edge_type_offset[type_offset];
+    auto fst = std::begin(m_edge_destination) + m_edge_type_offset[type_offset];
+    auto lst = fst + tp_count;
+    auto it = std::lower_bound(fst, lst, input_edge_dst);
+    if (it == lst)
+    {
+        // Edge was not found in this partition.
+        return false;
+    }
+    if (m_edge_feature_offset.empty() || m_edge_feature_index.empty())
+    {
+        std::fill(std::begin(output), std::end(output), 0);
+        return true;
+    }
+
+    auto edge_offset = it - std::begin(m_edge_destination);
+    auto feature_index_offset = m_edge_feature_offset[edge_offset];
+    auto next_offset = m_edge_feature_offset[edge_offset + 1];
+
+    for (const auto &feature : features)
+    {
+        const auto f_id = feature.first;
+        const auto f_size = feature.second;
+
+        // Requested feature_id is larger than known features, fill with 0s.
+        if (next_offset - feature_index_offset <= uint64_t(f_id))
+        {
+            curr = std::fill_n(curr, f_size, 0);
+            continue;
+        }
+
+        const auto data_offset = m_edge_feature_index[feature_index_offset + f_id];
+        const auto stored_size = m_edge_feature_index[feature_index_offset + f_id + 1] - data_offset;
+        curr = m_edge_features->read(data_offset, std::min<uint64_t>(f_size, stored_size), curr, file_ptr);
+        if (stored_size < f_size)
+        {
+            const auto f_id = feature.first;
+            const auto f_size = feature.second;
+
+            // Requested feature_id is larger than known features, fill with 0s.
+            if (next_offset - feature_index_offset <= uint64_t(f_id))
+            {
+                curr = std::fill_n(curr, f_size, 0);
+                continue;
+            }
+
+            const auto data_offset = m_edge_feature_index[feature_index_offset + f_id];
+            const auto stored_size = m_edge_feature_index[feature_index_offset + f_id + 1] - data_offset;
+
+            curr = m_edge_features->read(data_offset, std::min<uint64_t>(f_size, stored_size), curr, file_ptr);
+            if (stored_size < f_size)
+            {
+                curr = std::fill_n(curr, f_size - stored_size, 0);
+            }
+        }
+    }
+
+    return true;
+}
+
+bool Partition::GetEdgeSparseFeature(uint64_t internal_src_node_id, NodeId input_edge_dst, Type input_edge_type,
+                                     std::span<const snark::FeatureId> features, int64_t prefix,
+                                     std::span<int64_t> out_dimensions, std::vector<std::vector<int64_t>> &out_indices,
+                                     std::vector<std::vector<uint8_t>> &out_values) const
+{
+    assert(features.size() == out_dimensions.size());
+    auto file_ptr = m_edge_features->start();
+    const auto offset = m_neighbors_index[internal_src_node_id];
+    const auto nb_count = m_neighbors_index[internal_src_node_id + 1] - offset;
+    // Check if node doesn't have any neighbors
+    if (nb_count == 0)
+    {
+        return false;
+    }
+    auto type_offset = std::numeric_limits<size_t>::max();
+    for (size_t i = offset; i < offset + nb_count; ++i)
+    {
+        if (m_edge_types[i] == input_edge_type)
+        {
+            type_offset = i;
+            break;
+        }
+    }
+    if (type_offset == std::numeric_limits<size_t>::max())
+    {
+        return false;
+    }
+    const auto tp_count = m_edge_type_offset[type_offset + 1] - m_edge_type_offset[type_offset];
+    auto fst = std::begin(m_edge_destination) + m_edge_type_offset[type_offset];
+    auto lst = fst + tp_count;
+    auto it = std::lower_bound(fst, lst, input_edge_dst);
+    if (it == lst)
+    {
+        // Edge was not found in this partition.
+        return false;
+    }
+    if (m_edge_feature_offset.empty() || m_edge_feature_index.empty())
+    {
+        return true;
+    }
+    auto edge_offset = it - std::begin(m_edge_destination);
+    auto feature_index_offset = m_edge_feature_offset[edge_offset];
+    auto next_offset = m_edge_feature_offset[edge_offset + 1];
+    for (size_t feature_index = 0; feature_index < features.size(); ++feature_index)
+    {
+        const auto feature = features[feature_index];
+        // Requested feature_id is larger than known features, fill with 0s.
+        if (next_offset - feature_index_offset <= uint64_t(feature))
+        {
+            continue;
+        }
+        const auto data_offset = m_edge_feature_index[feature_index_offset + feature];
+        const auto stored_size = m_edge_feature_index[feature_index_offset + feature + 1] - data_offset;
+        // Check if the feature is empty
+        if (stored_size == 0)
+        {
+            continue;
+        }
+
+        if (stored_size <=
+            12) // minimum is 4 bytes to record there is a single index, actual index (8 bytes) and some data(>0 bytes).
+                // Something went wrong in binary converter, we'll log a warning instead of crashing.
+        {
+            auto feature_string = std::to_string(feature);
+            auto src_id_string = std::to_string(internal_src_node_id);
+            auto type_string = std::to_string(input_edge_type);
+            auto dst_id_str = std::to_string(input_edge_dst);
+            RAW_LOG_WARNING("Invalid feature request: sparse feature size is less than 12 bytes for feature %s and "
+                            "edge internal src id %s, type %s and dst id %s",
+                            feature_string.c_str(), src_id_string.c_str(), type_string.c_str(), dst_id_str.c_str());
+            continue;
+        }
+
+        assert(stored_size > 12); // minimum is 4 bytes to record there is a single index, actual index (8 bytes)
+                                  // and some data(>0 bytes).
+        uint32_t indices_size = 0;
+        auto indices_size_output = std::span(reinterpret_cast<uint8_t *>(&indices_size), 4);
+        m_edge_features->read(data_offset, indices_size_output.size(), std::begin(indices_size_output), file_ptr);
+
+        uint32_t indices_dim = 0;
+        auto indices_dim_output = std::span(reinterpret_cast<uint8_t *>(&indices_dim), 4);
+        m_edge_features->read(data_offset + 4, indices_dim_output.size(), std::begin(indices_dim_output), file_ptr);
+        out_dimensions[feature_index] = int64_t(indices_dim);
+
+        assert(indices_size % indices_dim == 0);
+        size_t num_values = indices_size / indices_dim;
+        const auto old_len = out_indices[feature_index].size();
+        out_indices[feature_index].resize(old_len + indices_size + num_values, prefix);
+        auto output = std::span(reinterpret_cast<uint8_t *>(out_indices[feature_index].data()) + old_len * 8,
+                                (indices_size + num_values) * 8);
+
+        // Read expected feature_dim indices in bytes
+        size_t indices_offset = data_offset + 8;
+        auto curr = std::begin(output);
+        for (size_t i = 0; i < num_values; ++i)
+        {
+            curr += 8;
+            curr = m_edge_features->read(indices_offset, indices_dim * 8, curr, file_ptr);
+            indices_offset += 8 * indices_dim;
+        }
+
+        // Read values
+        const auto values_length = stored_size - indices_size * 8 - 8;
+        const auto old_values_length = out_values[feature_index].size();
+        out_values[feature_index].resize(old_values_length + values_length);
+        auto out_values_span = std::span(out_values[feature_index]).subspan(old_values_length);
+        m_edge_features->read(indices_offset, values_length, std::begin(out_values_span), file_ptr);
+    }
+
+    return true;
+}
+
+bool Partition::GetEdgeStringFeature(uint64_t internal_src_node_id, NodeId input_edge_dst, Type input_edge_type,
+                                     std::span<const snark::FeatureId> features, std::span<int64_t> out_dimensions,
+                                     std::vector<uint8_t> &out_values) const
+{
+    assert(features.size() == out_dimensions.size());
+
+    auto file_ptr = m_edge_features->start();
+    const auto offset = m_neighbors_index[internal_src_node_id];
+    const auto nb_count = m_neighbors_index[internal_src_node_id + 1] - offset;
+
+    // Check if node doesn't have any neighbors
+    if (nb_count == 0)
+    {
+        return false;
+    }
+
+    auto type_offset = std::numeric_limits<size_t>::max();
+    for (size_t i = offset; i < offset + nb_count; ++i)
+    {
+        if (m_edge_types[i] == input_edge_type)
+        {
+            type_offset = i;
+            break;
+        }
+    }
+    if (type_offset == std::numeric_limits<size_t>::max())
+    {
+        return false;
+    }
+    const auto tp_count = m_edge_type_offset[type_offset + 1] - m_edge_type_offset[type_offset];
+    auto fst = std::begin(m_edge_destination) + m_edge_type_offset[type_offset];
+    auto lst = fst + tp_count;
+    auto it = std::lower_bound(fst, lst, input_edge_dst);
+    if (it == lst)
+    {
+        // Edge was not found in this partition.
+        return false;
+    }
+    if (m_edge_feature_offset.empty() || m_edge_feature_index.empty())
+    {
+        return true;
+    }
+
+    auto edge_offset = it - std::begin(m_edge_destination);
+    auto feature_index_offset = m_edge_feature_offset[edge_offset];
+    auto next_offset = m_edge_feature_offset[edge_offset + 1];
+
+    for (size_t feature_index = 0; feature_index < features.size(); ++feature_index)
+    {
+        const auto feature = features[feature_index];
+        // Requested feature_id is larger than known features, fill with 0s.
+        if (next_offset - feature_index_offset <= uint64_t(feature))
+        {
+            continue;
+        }
+
+        const auto data_offset = m_edge_feature_index[feature_index_offset + feature];
+        const auto stored_size = m_edge_feature_index[feature_index_offset + feature + 1] - data_offset;
+
+        // Check if the feature is empty
+        if (stored_size == 0)
+        {
+            continue;
+        }
+
+        out_dimensions[feature_index] = stored_size;
+        const auto old_values_length = out_values.size();
+        out_values.resize(old_values_length + stored_size);
+        auto out_values_span = std::span(out_values).subspan(old_values_length);
+        m_edge_features->read(data_offset, stored_size, std::begin(out_values_span), file_ptr);
+    }
+
+    return true;
+}
+
+void Partition::SampleNeighbor(int64_t seed, uint64_t internal_node_id, std::span<const Type> in_edge_types,
+                               uint64_t count, std::span<NodeId> out_nodes, std::span<Type> out_types,
+                               std::span<float> out_weights, float &out_partition, NodeId default_node_id,
+                               float default_weight, Type default_edge_type) const
+{
+    auto pos = 0;
+    snark::Xoroshiro128PlusGenerator gen(seed);
+    boost::random::uniform_real_distribution<float> real(0, 1.0f);
+
+    const auto offset = m_neighbors_index[internal_node_id];
+    const auto nb_count = m_neighbors_index[internal_node_id + 1] - offset;
+
+    // Check if node doesn't have any neighbors
+    if (nb_count == 0)
+    {
+        if (out_partition == 0)
+        {
+            std::fill_n(std::begin(out_nodes) + pos, count, default_node_id);
+            std::fill_n(std::begin(out_types) + pos, count, default_edge_type);
+            std::fill_n(std::begin(out_weights) + pos, count, default_weight);
+        }
+
+        pos += count;
+        return;
+    }
+
+    float total_weight = 0;
+    size_t curr_type = 0;
+    const auto last_type = offset + nb_count;
+    for (size_t i = offset; i < last_type; ++i)
+    {
+        for (; curr_type < in_edge_types.size() && in_edge_types[curr_type] < m_edge_types[i]; ++curr_type)
+        {
+        }
+        if (curr_type == in_edge_types.size())
+        {
+            break;
+        }
+        for (; i < last_type && in_edge_types[curr_type] > m_edge_types[i]; ++i)
+        {
+        }
+        if (i == last_type)
+        {
+            break;
+        }
+        if (m_edge_types[i] == in_edge_types[curr_type])
+        {
+            auto last = m_edge_type_offset[i + 1] - 1;
+            total_weight += m_edge_weights[last];
+        }
+    }
+
+    out_partition += total_weight;
+    if (total_weight == 0)
+    {
+        if (out_partition == 0)
+        {
+            std::fill_n(std::begin(out_nodes) + pos, count, default_node_id);
+            std::fill_n(std::begin(out_types) + pos, count, default_edge_type);
+            std::fill_n(std::begin(out_weights) + pos, count, default_weight);
+        }
+
+        pos += count;
+        return;
+    }
+
+    size_t left_over_neighbors = count;
+    curr_type = 0;
+    const auto overwrite_rate = total_weight / out_partition;
+    for (size_t i = offset; i < offset + nb_count; ++i)
+    {
+        for (; curr_type < in_edge_types.size() && in_edge_types[curr_type] < m_edge_types[i]; ++curr_type)
+        {
+        }
+        if (curr_type == in_edge_types.size())
+        {
+            break;
+        }
+        for (; i < last_type && in_edge_types[curr_type] > m_edge_types[i]; ++i)
+        {
+        }
+        if (i == last_type)
+        {
+            break;
+        }
+        if (total_weight == 0 || left_over_neighbors == 0)
+        {
+            break;
+        }
+        if (m_edge_types[i] == in_edge_types[curr_type])
+        {
+            const auto first = m_edge_type_offset[i];
+            const auto last = m_edge_type_offset[i + 1] - 1;
+            const auto type_weight = m_edge_weights[last];
+
+            boost::random::binomial_distribution<int32_t> d(left_over_neighbors, type_weight / total_weight);
+            size_t type_count = type_weight == total_weight ? left_over_neighbors : d(gen);
+            total_weight -= type_weight;
+            for (size_t j = 0; j < type_count; ++j)
+            {
+                if (overwrite_rate < 1.0f && real(gen) > overwrite_rate)
+                {
+                    continue;
+                }
+
+                float rnd = type_weight * real(gen);
+                auto fst_nb = std::begin(m_edge_weights) + first;
+                auto lst_nb =
+                    m_edge_weights.size() == last ? std::end(m_edge_weights) : std::begin(m_edge_weights) + last + 1;
+                auto nb_pos = std::lower_bound(fst_nb, lst_nb, rnd);
+                size_t nb_offset = std::distance(fst_nb, nb_pos);
+                out_nodes[pos] = m_edge_destination[first + nb_offset];
+                out_types[pos] = m_edge_types[i];
+                out_weights[pos] = nb_offset == 0
+                                       ? m_edge_weights[first]
+                                       : m_edge_weights[first + nb_offset] - m_edge_weights[first + nb_offset - 1];
+                ++pos;
+            }
+            left_over_neighbors -= type_count;
+        }
+    }
+}
+
+// in_edge_types has to have types in strictly increasing order.
+void Partition::UniformSampleNeighbor(bool without_replacement, int64_t seed, uint64_t internal_node_id,
+                                      std::span<const Type> in_edge_types, uint64_t count, std::span<NodeId> out_nodes,
+                                      std::span<Type> out_types, uint64_t &out_partition_count, NodeId default_node_id,
+                                      Type default_edge_type) const
+{
+    if (without_replacement)
+    {
+        UniformSampleNeighborWithoutReplacement(seed, internal_node_id, in_edge_types, count, out_nodes, out_types,
+                                                out_partition_count, default_node_id, default_edge_type);
+    }
+    else
+    {
+        UniformSampleNeighborWithReplacement(seed, internal_node_id, in_edge_types, count, out_nodes, out_types,
+                                             out_partition_count, default_node_id, default_edge_type);
+    }
+}
+
+// Advance neighbor_type_index(for edges coming out of the current node) and in_edge_type_index(requested edge
+// types) until underlying types match.
+bool advance_edge_types(size_t &in_edge_type_index, size_t &neighbor_type_index,
+                        const std::span<const Type> &in_edge_types, const std::vector<Type> &neighbor_types,
+                        size_t last_type)
+{
+    for (; in_edge_type_index < in_edge_types.size() &&
+           in_edge_types[in_edge_type_index] < neighbor_types[neighbor_type_index];
+         ++in_edge_type_index)
+    {
+    }
+    if (in_edge_type_index == in_edge_types.size())
+    {
+        return false;
+    }
+    for (; neighbor_type_index < last_type && in_edge_types[in_edge_type_index] > neighbor_types[neighbor_type_index];
+         ++neighbor_type_index)
+    {
+    }
+    if (neighbor_type_index >= last_type)
+    {
+        return false;
+    }
+
+    return neighbor_types[neighbor_type_index] == in_edge_types[in_edge_type_index];
+}
+
+void Partition::UniformSampleNeighborWithReplacement(int64_t seed, uint64_t internal_id,
+                                                     std::span<const Type> in_edge_types, uint64_t count,
+                                                     std::span<NodeId> out_nodes, std::span<Type> out_types,
+                                                     uint64_t &out_partition_count, NodeId default_node_id,
+                                                     Type default_edge_type) const
+{
+    size_t pos = 0;
+    // It is important to use a good generator, because we use it to pick a number and merge results from multiple
+    // partitions. E.g. rand_48 engine will produce correlated samples.
+    snark::Xoroshiro128PlusGenerator gen(seed);
+    boost::random::uniform_real_distribution<float> toss(0, 1);
+
+    const auto offset = m_neighbors_index[internal_id];
+    const auto nb_count = m_neighbors_index[internal_id + 1] - offset;
+
+    size_t in_edge_type_index = 0;
+    const auto last_type = offset + nb_count;
+    for (size_t neighbor_type_index = offset; neighbor_type_index < last_type; ++neighbor_type_index)
+    {
+        if (!advance_edge_types(in_edge_type_index, neighbor_type_index, in_edge_types, m_edge_types, last_type))
+        {
+            continue;
+        }
+
+        const auto curr_weight = m_edge_type_offset[neighbor_type_index + 1] - m_edge_type_offset[neighbor_type_index];
+        out_partition_count += curr_weight;
+        // Probabilities to select correct types will converge to right values:
+        // E.g. we have 3 neighbor types with 5, 9 and 11 elements, then probability
+        // to the first neighbor to have type 0 is 1 *(5/14) *(14/25) = 5/25
+        const auto merge_rate = float(curr_weight) / out_partition_count;
+        for (size_t nb = 0; nb < count; ++nb)
+        {
+            if (merge_rate == 1.0f || toss(gen) < merge_rate)
+            {
+                size_t pick = toss(gen) * curr_weight;
+                out_nodes[pos + nb] = m_edge_destination[m_edge_type_offset[neighbor_type_index] + pick];
+                out_types[pos + nb] = m_edge_types[neighbor_type_index];
+            }
+        }
+    }
+
+    if (out_partition_count == 0)
+    {
+        std::fill_n(std::begin(out_nodes) + pos, count, default_node_id);
+        std::fill_n(std::begin(out_types) + pos, count, default_edge_type);
+    }
+
+    pos += count;
+}
+
+// Sample min(partition_weight, count) neighbors from a range (0..partition_weight) using reservoir sampling
+// and store indices in the `interim_neighbors`.
+void contiguous_uniform_sample_helper(size_t partition_weight, uint64_t count, std::vector<size_t> &interim_neighbors,
+                                      boost::random::uniform_real_distribution<double> &toss,
+                                      snark::Xoroshiro128PlusGenerator &gen)
+{
+    if (partition_weight <= count)
+    {
+        size_t start = 0;
+        std::generate_n(std::back_inserter(interim_neighbors), partition_weight, [&start]() {
+            const auto result = start;
+            ++start;
+            return result;
+        });
+        return;
+    }
+
+    for (size_t node = 0; node < count; ++node)
+    {
+        interim_neighbors.emplace_back(node);
+    }
+
+    float w = std::exp(std::log(toss(gen)) / count);
+    size_t i = count - 1;
+    while (i < partition_weight)
+    {
+        i += std::floor(std::log(toss(gen)) / std::log(1 - w)) + 1;
+        if (i < partition_weight)
+        {
+            const size_t pick = toss(gen) * count;
+            interim_neighbors[pick] = i;
+            w = w * std::exp(std::log(toss(gen)) / count);
+        }
+    }
+}
+
+// We can't use bernoulli sampling here, because the total number of actual neighbors in each list might be less
+// then `count` and we should rather do a direct sampling from both lists and track their overall length.
+// E.g. [1, 2, default, default, default] merged with [3,4, default, default, default] should be [1, 2, 3, 4,
+// default], rather than something like [1, 4, default, default, default].
+// Merge procedure is following:
+// 1. Pick a list with a probability proportional to the length of this list(without default elements).
+// 2. Randomly pick an element from the list and put it in the result.
+// 3. To make sure there are no repeating elements(without replacement), put selected element in the head of the
+// list and track the tail for selection.
+// 4. Assign the result array weight equal to the sum of lengths of original lists to make sure later merge will be
+// proportional. To show this procedure is not biased, lets merge lists [1,2,3, default] and [4, 5, 6, 7] into one
+// list with 4 elements. Probability that element 1 will be selected first is (3/7)*(1/3) = 1/7, same as element 5:
+// (4/7) * (1/4) = 1/7
+void Partition::UniformSampleMergeWithoutReplacement(
+    uint64_t count, std::vector<NodeId> &left_neighbors, std::vector<Type> &left_types, uint64_t left_weight,
+    std::vector<size_t> &interim_neighbors, std::vector<size_t> &type_counts, std::vector<Type> &type_values,
+    std::vector<size_t> &destination_offsets, uint64_t right_weight, std::span<NodeId> out_neighbors,
+    std::span<Type> out_edge_types, NodeId default_node_id, Type default_edge_type,
+    boost::random::uniform_real_distribution<double> &toss, snark::Xoroshiro128PlusGenerator &gen) const
+{
+    size_t left_max = std::min(count, left_weight);
+    size_t left_pos = 0;
+    size_t right_max = std::min(count, right_weight);
+    size_t right_pos = 0;
+
+    size_t out_pos = 0;
+    for (; out_pos < count && (left_weight + right_weight > 0); ++out_pos)
+    {
+        const auto merge_rate = float(left_weight) / (left_weight + right_weight);
+        if (left_pos < left_max && toss(gen) < merge_rate)
+        {
+            size_t pick = size_t(toss(gen) * (left_max - left_pos)) + left_pos;
+            std::swap(left_neighbors[pick], left_neighbors[left_pos]);
+            std::swap(left_types[pick], left_types[left_pos]);
+            out_neighbors[out_pos] = left_neighbors[left_pos];
+            out_edge_types[out_pos] = left_types[left_pos];
+            ++left_pos;
+            --left_weight;
+        }
+        else if (right_pos < right_max)
+        {
+            // It is important to do conversion to size_t first, because if a random generator
+            // produces 0.999994, then result might be equal right_max, because float doesn't have
+            // enough precision(e.g. 0.99994*(24-9)+9 = 24 in floats vs 23 in size_t).
+            size_t pick = size_t(toss(gen) * (right_max - right_pos)) + right_pos;
+            std::swap(interim_neighbors[pick], interim_neighbors[right_pos]);
+
+            // Recover destination id: first determine edge type and then use destination offset to find the
+            // node_id. For example if the total number of neighbors is 5 and number of edge types is 2 and 3. This
+            // means the type counts vector will store accumulated counts [2, 5]. So when we sample indices 1 and 4,
+            // then we'll use std::lower_bound to find the edge types are 0 and 1 respectively. First edge
+            // destination will use offset 1-0=1 in the m_edge_destination array for a given edge type and second
+            // edge offset will be 4-2=2 for type 1.
+            size_t type_offset =
+                std::lower_bound(std::begin(type_counts), std::end(type_counts), interim_neighbors[right_pos] + 1) -
+                std::begin(type_counts);
+            out_edge_types[out_pos] = type_values[type_offset];
+            size_t prev_type = type_offset == 0 ? 0 : type_counts[type_offset - 1];
+            out_neighbors[out_pos] =
+                m_edge_destination[destination_offsets[type_offset] + interim_neighbors[right_pos] - prev_type];
+            ++right_pos;
+            --right_weight;
+        }
+        else
+        {
+            --out_pos;
+        }
+    }
+    for (; out_pos < count; ++out_pos)
+    {
+        out_neighbors[out_pos] = default_node_id;
+        out_edge_types[out_pos] = default_edge_type;
+    }
+}
+
+void Partition::UniformSampleNeighborWithoutReplacement(int64_t seed, uint64_t internal_id,
+                                                        std::span<const Type> in_edge_types, uint64_t count,
+                                                        std::span<NodeId> out_nodes, std::span<Type> out_types,
+                                                        uint64_t &out_partition_count, NodeId default_node_id,
+                                                        Type default_edge_type) const
+{
+    size_t pos = 0;
+    snark::Xoroshiro128PlusGenerator gen(seed);
+    boost::random::uniform_real_distribution<double> toss(0, 1);
+
+    // Temporary variables, allocate memory once and reuse it for every node.
+    std::vector<size_t> type_counts;
+    type_counts.reserve(in_edge_types.size());
+    std::vector<Type> type_values;
+    type_values.reserve(in_edge_types.size());
+    std::vector<size_t> destination_offsets;
+    destination_offsets.reserve(in_edge_types.size());
+    std::vector<size_t> interim_neighbors;
+    interim_neighbors.reserve(count);
+    std::vector<NodeId> prev_nodes;
+    prev_nodes.reserve(count);
+    std::vector<Type> prev_types;
+    prev_types.reserve(count);
+
+    const auto offset = m_neighbors_index[internal_id];
+    const auto nb_count = m_neighbors_index[internal_id + 1] - offset;
+
+    size_t curr_type = 0;
+    const auto last_type = offset + nb_count;
+
+    // In order to avoid storing all node neighbors we'll find the total number of neighbors for given types
+    // and then sample from a continuous range of elements from 1..#neighbors.
+    // We store `type_counts`, `type_values` and `destination_offsets` to recover destination node ids later
+    // by sampled indices with O(log(#edge_types)) complexity.
+    type_counts.clear();
+    type_values.clear();
+    destination_offsets.clear();
+    interim_neighbors.clear();
+    size_t partition_weight = 0;
+    for (size_t i = offset; i < last_type; ++i)
+    {
+        if (!advance_edge_types(curr_type, i, in_edge_types, m_edge_types, last_type))
+        {
+            continue;
+        }
+
+        const auto curr_weight = m_edge_type_offset[i + 1] - m_edge_type_offset[i];
+        partition_weight += curr_weight;
+        type_counts.emplace_back(partition_weight);
+        type_values.emplace_back(m_edge_types[i]);
+        destination_offsets.emplace_back(m_edge_type_offset[i]);
+    }
+
+    contiguous_uniform_sample_helper(partition_weight, count, interim_neighbors, toss, gen);
+
+    size_t prev_max = std::min(count, out_partition_count);
+    prev_nodes.assign(std::begin(out_nodes) + pos, std::begin(out_nodes) + pos + prev_max);
+    prev_types.assign(std::begin(out_types) + pos, std::begin(out_types) + pos + prev_max);
+
+    UniformSampleMergeWithoutReplacement(count, prev_nodes, prev_types, out_partition_count, interim_neighbors,
+                                         type_counts, type_values, destination_offsets, partition_weight,
+                                         out_nodes.subspan(pos, count), out_types.subspan(pos, count), default_node_id,
+                                         default_edge_type, toss, gen);
+
+    pos += count;
+    out_partition_count += partition_weight;
+}
+
+Metadata Partition::GetMetadata() const
+{
+    return m_metadata;
+}
+} // namespace snark