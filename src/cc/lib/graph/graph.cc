<<<<<<< HEAD
<<<<<<< HEAD
// Copyright (c) Microsoft Corporation.
// Licensed under the MIT License.

#include "graph.h"

#include <cassert>
#include <filesystem>
#include <numeric>
#include <random>
#include <string>

#include "absl/container/flat_hash_set.h"
#include <glog/logging.h>
#include <glog/raw_logging.h>

#include "locator.h"
#include "types.h"

namespace snark
{
namespace
{
static const std::string neighbors_prefix = "neighbors_";
static const size_t neighbors_prefix_len = neighbors_prefix.size();

bool check_sorted_unique_types(const Type *in_edge_types, size_t count)
{
    for (size_t i = 1; i < count; ++i)
    {
        if (in_edge_types[i - 1] >= in_edge_types[i])
        {
            return false;
        }
    }

    return true;
}

} // namespace

Graph::Graph(std::string path, std::vector<uint32_t> partitions, PartitionStorageType storage_type,
             std::string config_path)
    : m_metadata(path, config_path)
{
    std::vector<std::string> suffixes;
    absl::flat_hash_set<uint32_t> partition_set(std::begin(partitions), std::end(partitions));
    // Go through the path folder with graph binary files.
    // For data generation flexibility we are going to load all files
    // starting with the [file_type(feat/nbs)]_[partition][anything else]
    if (!is_hdfs_path(path))
    {
        for (auto &p : std::filesystem::directory_iterator(path))
        {
            auto full = p.path().stem().string();

            // Use files with neighbor lists to detect eligible suffixes.
            if (full.starts_with(neighbors_prefix) &&
                partition_set.contains(std::stoi(full.substr(neighbors_prefix_len))))
            {
                suffixes.push_back(full.substr(neighbors_prefix_len));
            }
        }
    }
    else
    {
        auto filenames = hdfs_list_directory(path, m_metadata.m_config_path);
        for (auto &full : filenames)
        {
            // Use files with neighbor lists to detect eligible suffixes.
            auto loc = full.find(neighbors_prefix);
            if (loc != std::string::npos && partition_set.contains(std::stoi(full.substr(loc + neighbors_prefix_len))))
            {
                std::filesystem::path full_path = full.substr(loc + neighbors_prefix_len);
                suffixes.push_back(full_path.stem().string());
            }
        }
    }

    // Fix loading order to obtain deterministic results for sampling.
    std::sort(std::begin(suffixes), std::end(suffixes));
    m_partitions.reserve(suffixes.size());
    for (size_t i = 0; i < suffixes.size(); ++i)
    {
        m_partitions.emplace_back(path, suffixes[i], storage_type);
        ReadNodeMap(path, suffixes[i], i);
    }
}

void Graph::GetNodeType(std::span<const NodeId> node_ids, std::span<Type> output, Type default_type) const
{
    assert(output.size() == node_ids.size());
    auto curr_type = std::begin(output);
    for (auto node : node_ids)
    {
        auto internal_id = m_node_map.find(node);
        if (internal_id == std::end(m_node_map))
        {
            *curr_type = default_type;
        }
        else
        {
            const auto index = internal_id->second;
            *curr_type = m_partitions[m_partitions_indices[index]].GetNodeType(m_internal_indices[index]);
        }
        ++curr_type;
    }
}

void Graph::GetNodeFeature(std::span<const NodeId> node_ids, std::span<snark::FeatureMeta> features,
                           std::span<uint8_t> output) const
{
    assert(std::accumulate(std::begin(features), std::end(features), size_t(0),
                           [](size_t val, const auto &f) { return val + f.second; }) *
               node_ids.size() ==
           output.size());

    const size_t feature_size = output.size() / node_ids.size();
    size_t feature_offset = 0;
    for (auto node : node_ids)
    {
        auto internal_id = m_node_map.find(node);
        if (internal_id == std::end(m_node_map))
        {
            std::fill_n(std::begin(output) + feature_offset, feature_size, 0);
        }
        else
        {
            const auto index = internal_id->second;
            m_partitions[m_partitions_indices[index]].GetNodeFeature(m_internal_indices[index], features,
                                                                     output.subspan(feature_offset, feature_size));
        }
        feature_offset += feature_size;
    }
}

void Graph::GetNodeSparseFeature(std::span<const NodeId> node_ids, std::span<const snark::FeatureId> features,
                                 std::span<int64_t> out_dimensions, std::vector<std::vector<int64_t>> &out_indices,
                                 std::vector<std::vector<uint8_t>> &out_data) const
{
    assert(features.size() == out_dimensions.size());
    assert(features.size() == out_indices.size());
    assert(features.size() == out_data.size());

    const int64_t len = node_ids.size();
    for (int64_t node_index = 0; node_index < len; ++node_index)
    {
        auto internal_id = m_node_map.find(node_ids[node_index]);
        if (internal_id == std::end(m_node_map))
        {
            continue;
        }

        const auto partition_index = internal_id->second;
        m_partitions[m_partitions_indices[partition_index]].GetNodeSparseFeature(
            m_internal_indices[partition_index], features, node_index, out_dimensions, out_indices, out_data);
    }
}

void Graph::GetNodeStringFeature(std::span<const NodeId> node_ids, std::span<const snark::FeatureId> features,
                                 std::span<int64_t> out_dimensions, std::vector<uint8_t> &out_data) const
{
    const auto features_size = features.size();
    assert(out_dimensions.size() == features_size * node_ids.size());

    const int64_t len = node_ids.size();
    for (int64_t node_index = 0; node_index < len; ++node_index)
    {
        auto internal_id = m_node_map.find(node_ids[node_index]);
        if (internal_id == std::end(m_node_map))
        {
            continue;
        }

        const auto partition_index = internal_id->second;
        m_partitions[m_partitions_indices[partition_index]].GetNodeStringFeature(
            m_internal_indices[partition_index], features,
            out_dimensions.subspan(features_size * node_index, features_size), out_data);
    }
}

void Graph::GetEdgeFeature(std::span<const NodeId> input_edge_src, std::span<const NodeId> input_edge_dst,
                           std::span<const Type> input_edge_type, std::span<snark::FeatureMeta> features,
                           std::span<uint8_t> output) const
{
    assert(std::accumulate(std::begin(features), std::end(features), size_t(0),
                           [](size_t val, const auto &f) { return val + f.second; }) *
               input_edge_src.size() ==
           output.size());

    const size_t feature_size = output.size() / input_edge_src.size();
    size_t feature_offset = 0;
    size_t edge_offset = 0;
    for (auto src_node : input_edge_src)
    {
        auto internal_id = m_node_map.find(src_node);
        if (internal_id == std::end(m_node_map))
        {
            std::fill_n(std::begin(output) + feature_offset, feature_size, 0);
        }
        else
        {
            auto index = internal_id->second;
            size_t partition_count = m_counts[index];
            for (size_t partition = 0; partition < partition_count; ++partition, ++index)
            {
                auto found = m_partitions[m_partitions_indices[index]].GetEdgeFeature(
                    m_internal_indices[index], input_edge_dst[edge_offset], input_edge_type[edge_offset], features,
                    output.subspan(feature_offset, feature_size));
                if (found)
                {
                    break;
                }
            }
        }

        feature_offset += feature_size;
        ++edge_offset;
    }
}

void Graph::GetEdgeSparseFeature(std::span<const NodeId> input_edge_src, std::span<const NodeId> input_edge_dst,
                                 std::span<const Type> input_edge_type, std::span<const snark::FeatureId> features,
                                 std::span<int64_t> out_dimensions, std::vector<std::vector<int64_t>> &out_indices,
                                 std::vector<std::vector<uint8_t>> &out_values) const
{
    assert(features.size() == out_dimensions.size());
    assert(features.size() == out_indices.size());
    assert(features.size() == out_values.size());

    int64_t edge_offset = 0;
    for (auto src_node : input_edge_src)
    {
        auto internal_id = m_node_map.find(src_node);
        if (internal_id != std::end(m_node_map))
        {
            auto index = internal_id->second;
            size_t partition_count = m_counts[index];
            for (size_t partition = 0; partition < partition_count; ++partition, ++index)
            {
                auto found = m_partitions[m_partitions_indices[index]].GetEdgeSparseFeature(
                    m_internal_indices[index], input_edge_dst[edge_offset], input_edge_type[edge_offset], features,
                    edge_offset, out_dimensions, out_indices, out_values);
                if (found)
                {
                    break;
                }
            }
        }

        ++edge_offset;
    }
}

void Graph::GetEdgeStringFeature(std::span<const NodeId> input_edge_src, std::span<const NodeId> input_edge_dst,
                                 std::span<const Type> input_edge_type, std::span<const snark::FeatureId> features,
                                 std::span<int64_t> out_dimensions, std::vector<uint8_t> &out_values) const
{
    const auto features_size = features.size();
    assert(features_size * input_edge_src.size() == out_dimensions.size());

    int64_t edge_offset = 0;
    for (auto src_node : input_edge_src)
    {
        auto internal_id = m_node_map.find(src_node);
        if (internal_id != std::end(m_node_map))
        {
            auto index = internal_id->second;
            size_t partition_count = m_counts[index];
            for (size_t partition = 0; partition < partition_count; ++partition, ++index)
            {
                auto found = m_partitions[m_partitions_indices[index]].GetEdgeStringFeature(
                    m_internal_indices[index], input_edge_dst[edge_offset], input_edge_type[edge_offset], features,
                    out_dimensions.subspan(edge_offset * features_size, features_size), out_values);
                if (found)
                {
                    break;
                }
            }
        }

        ++edge_offset;
    }
}

void Graph::NeighborCount(std::span<const NodeId> input_node_ids, std::span<const Type> input_edge_types,
                          std::span<uint64_t> output_neighbors_counts) const

{
    for (size_t idx = 0; idx < input_node_ids.size(); ++idx)
    {
        auto internal_id = m_node_map.find(input_node_ids[idx]);

        if (internal_id == std::end(m_node_map))
        {
            continue;
        }
        else
        {
            auto index = internal_id->second;
            size_t partition_count = m_counts[index];

            for (size_t partition = 0; partition < partition_count; ++partition, ++index)
            {
                output_neighbors_counts[idx] += m_partitions[m_partitions_indices[index]].NeighborCount(
                    m_internal_indices[index], input_edge_types);
            }
        }
    }
}

void Graph::FullNeighbor(std::span<const NodeId> input_node_ids, std::span<const Type> input_edge_types,
                         std::vector<NodeId> &output_neighbor_ids, std::vector<Type> &output_neighbor_types,
                         std::vector<float> &output_neighbors_weights,
                         std::span<uint64_t> output_neighbors_counts) const
{
    for (size_t node_index = 0; node_index < input_node_ids.size(); ++node_index)
    {
        auto internal_id = m_node_map.find(input_node_ids[node_index]);
        if (internal_id == std::end(m_node_map))
        {
            continue;
        }
        else
        {
            auto index = internal_id->second;
            size_t partition_count = m_counts[index];
            for (size_t partition = 0; partition < partition_count; ++partition, ++index)
            {
                output_neighbors_counts[node_index] += m_partitions[m_partitions_indices[index]].FullNeighbor(
                    m_internal_indices[index], input_edge_types, output_neighbor_ids, output_neighbor_types,
                    output_neighbors_weights);
            }
        }
    }
}

void Graph::SampleNeighbor(int64_t seed, std::span<const NodeId> input_node_ids, std::span<Type> input_edge_types,
                           size_t count, std::span<NodeId> output_neighbor_ids, std::span<Type> output_neighbor_types,
                           std::span<float> neighbors_weights, std::span<float> neighbors_total_weights,
                           NodeId default_node_id, float default_weight, Type default_edge_type) const
{
    if (!check_sorted_unique_types(input_edge_types.data(), input_edge_types.size()))
    {
        std::sort(std::begin(input_edge_types), std::end(input_edge_types));
        auto last = std::unique(std::begin(input_edge_types), std::end(input_edge_types));
        input_edge_types = input_edge_types.subspan(0, last - std::begin(input_edge_types));
    }

    for (size_t node_index = 0; node_index < input_node_ids.size(); ++node_index)
    {
        auto internal_id = m_node_map.find(input_node_ids[node_index]);
        if (internal_id == std::end(m_node_map))
        {
            std::fill_n(std::begin(output_neighbor_ids) + count * node_index, count, default_node_id);
            std::fill_n(std::begin(output_neighbor_types) + count * node_index, count, default_edge_type);
            std::fill_n(std::begin(neighbors_weights) + count * node_index, count, default_weight);
        }
        else
        {
            const auto index = internal_id->second;
            size_t partition_count = m_counts[index];
            for (size_t partition = 0; partition < partition_count; ++partition)
            {
                m_partitions[m_partitions_indices[index + partition]].SampleNeighbor(
                    seed++, m_internal_indices[index + partition], input_edge_types, count,
                    output_neighbor_ids.subspan(count * node_index, count),
                    output_neighbor_types.subspan(count * node_index, count),
                    neighbors_weights.subspan(count * node_index, count), neighbors_total_weights[node_index],
                    default_node_id, default_weight, default_edge_type);
            }
        }
    }
}

void Graph::UniformSampleNeighbor(bool without_replacement, int64_t seed, std::span<const NodeId> input_node_ids,
                                  std::span<Type> input_edge_types, size_t count, std::span<NodeId> output_neighbor_ids,
                                  std::span<Type> output_neighbor_types, std::span<uint64_t> neighbors_total_count,
                                  NodeId default_node_id, Type default_edge_type) const
{
    if (!check_sorted_unique_types(input_edge_types.data(), input_edge_types.size()))
    {
        std::sort(std::begin(input_edge_types), std::end(input_edge_types));
        auto last = std::unique(std::begin(input_edge_types), std::end(input_edge_types));
        input_edge_types = input_edge_types.subspan(0, last - std::begin(input_edge_types));
    }

    for (size_t node_index = 0; node_index < input_node_ids.size(); ++node_index)
    {
        auto internal_id = m_node_map.find(input_node_ids[node_index]);
        if (internal_id == std::end(m_node_map))
        {
            std::fill_n(std::begin(output_neighbor_ids) + count * node_index, count, default_node_id);
            std::fill_n(std::begin(output_neighbor_types) + count * node_index, count, default_edge_type);
        }
        else
        {
            const auto index = internal_id->second;
            for (size_t partition = 0; partition < m_counts[index]; ++partition)
            {
                m_partitions[m_partitions_indices[index + partition]].UniformSampleNeighbor(
                    without_replacement, seed++, m_internal_indices[index + partition], input_edge_types, count,
                    output_neighbor_ids.subspan(count * node_index, count),
                    output_neighbor_types.subspan(count * node_index, count), neighbors_total_count[node_index],
                    default_node_id, default_edge_type);
            }
        }
    }
}

Metadata Graph::GetMetadata() const
{
    return m_metadata;
}

void Graph::ReadNodeMap(std::filesystem::path path, std::string suffix, uint32_t index)
{
    std::shared_ptr<BaseStorage<uint8_t>> node_map;
    if (!is_hdfs_path(path))
    {
        node_map = std::make_shared<DiskStorage<uint8_t>>(std::move(path), std::move(suffix), open_node_map);
    }
    else
    {
        auto full_path = path / ("node_" + suffix + ".map");
        node_map = std::make_shared<HDFSStreamStorage<uint8_t>>(full_path.c_str(), m_metadata.m_config_path);
    }
    auto node_map_ptr = node_map->start();
    size_t size = node_map->size() / 20; // 20 = 8(node_id) + 8(internal_id) + 4(node_type)
    m_node_map.reserve(size);
    m_partitions_indices.reserve(size);
    m_internal_indices.reserve(size);
    m_counts.reserve(size);
    for (size_t i = 0; i < size; ++i)
    {
        uint64_t pair[2];
        if (node_map->read(pair, 8, 2, node_map_ptr) != 2)
        {
            RAW_LOG_FATAL("Failed to read pair in a node maping");
        }

        auto el = m_node_map.find(pair[0]);
        if (el == std::end(m_node_map))
        {
            m_node_map[pair[0]] = m_internal_indices.size();
            m_internal_indices.emplace_back(pair[1]);
            m_partitions_indices.emplace_back(index);
            m_counts.emplace_back(1);
        }
        else
        {
            auto old_offset = el->second;
            auto old_count = m_counts[old_offset];
            m_node_map[pair[0]] = m_internal_indices.size();

            std::copy_n(std::begin(m_internal_indices) + old_offset, old_count, std::back_inserter(m_internal_indices));
            m_internal_indices.emplace_back(pair[1]);
            std::copy_n(std::begin(m_partitions_indices) + old_offset, old_count,
                        std::back_inserter(m_partitions_indices));
            m_partitions_indices.emplace_back(index);

            std::fill_n(std::back_inserter(m_counts), old_count + 1, old_count + 1);
        }

        assert(pair[1] == i);
        Type node_type;
        if (node_map->read(&node_type, sizeof(Type), 1, node_map_ptr) != 1)
        {
            RAW_LOG_FATAL("Failed to read node type in a node maping");
        }
    }
}

} // namespace snark
=======
// Copyright (c) Microsoft Corporation.
// Licensed under the MIT License.

#include "graph.h"

#include <cassert>
#include <filesystem>
#include <numeric>
#include <random>
#include <string>

#include "absl/container/flat_hash_set.h"
#include <glog/logging.h>
#include <glog/raw_logging.h>

#include "locator.h"
#include "types.h"

namespace snark
{
namespace
{
static const std::string neighbors_prefix = "neighbors_";
static const size_t neighbors_prefix_len = neighbors_prefix.size();

bool check_sorted_unique_types(const Type *in_edge_types, size_t count)
{
    for (size_t i = 1; i < count; ++i)
    {
        if (in_edge_types[i - 1] >= in_edge_types[i])
        {
            return false;
        }
    }

    return true;
}

} // namespace

Graph::Graph(std::string path, std::vector<uint32_t> partitions, PartitionStorageType storage_type,
             std::string config_path)
    : m_metadata(path, config_path)
{
    std::vector<std::string> suffixes;
    absl::flat_hash_set<uint32_t> partition_set(std::begin(partitions), std::end(partitions));
    // Go through the path folder with graph binary files.
    // For data generation flexibility we are going to load all files
    // starting with the [file_type(feat/nbs)]_[partition][anything else]
    if (!is_hdfs_path(path))
    {
        for (auto &p : std::filesystem::directory_iterator(path))
        {
            auto full = p.path().stem().string();

            // Use files with neighbor lists to detect eligible suffixes.
            if (full.starts_with(neighbors_prefix) &&
                partition_set.contains(std::stoi(full.substr(neighbors_prefix_len))))
            {
                suffixes.push_back(full.substr(neighbors_prefix_len));
            }
        }
    }
    else
    {
        auto filenames = hdfs_list_directory(path, m_metadata.m_config_path);
        for (auto &full : filenames)
        {
            // Use files with neighbor lists to detect eligible suffixes.
            auto loc = full.find(neighbors_prefix);
            if (loc != std::string::npos && partition_set.contains(std::stoi(full.substr(loc + neighbors_prefix_len))))
            {
                std::filesystem::path full_path = full.substr(loc + neighbors_prefix_len);
                suffixes.push_back(full_path.stem().string());
            }
        }
    }

    // Fix loading order to obtain deterministic results for sampling.
    std::sort(std::begin(suffixes), std::end(suffixes));
    m_partitions.reserve(suffixes.size());
    for (size_t i = 0; i < suffixes.size(); ++i)
    {
        m_partitions.emplace_back(path, suffixes[i], storage_type);
        ReadNodeMap(path, suffixes[i], i);
    }
}

void Graph::GetNodeType(std::span<const NodeId> node_ids, std::span<Type> output, Type default_type) const
{
    assert(output.size() == node_ids.size());
    auto curr_type = std::begin(output);
    for (auto node : node_ids)
    {
        auto internal_id = m_node_map.find(node);
        if (internal_id == std::end(m_node_map))
        {
            *curr_type = default_type;
        }
        else
        {
            const auto index = internal_id->second;
            *curr_type = m_partitions[m_partitions_indices[index]].GetNodeType(m_internal_indices[index]);
        }
        ++curr_type;
    }
}

void Graph::GetNodeFeature(std::span<const NodeId> node_ids, std::span<snark::FeatureMeta> features,
                           std::span<uint8_t> output) const
{
    assert(std::accumulate(std::begin(features), std::end(features), size_t(0),
                           [](size_t val, const auto &f) { return val + f.second; }) *
               node_ids.size() ==
           output.size());

    const size_t feature_size = output.size() / node_ids.size();
    size_t feature_offset = 0;
    for (auto node : node_ids)
    {
        auto internal_id = m_node_map.find(node);
        if (internal_id == std::end(m_node_map))
        {
            std::fill_n(std::begin(output) + feature_offset, feature_size, 0);
        }
        else
        {
            const auto index = internal_id->second;
            m_partitions[m_partitions_indices[index]].GetNodeFeature(m_internal_indices[index], features,
                                                                     output.subspan(feature_offset, feature_size));
        }
        feature_offset += feature_size;
    }
}

void Graph::GetNodeSparseFeature(std::span<const NodeId> node_ids, std::span<const snark::FeatureId> features,
                                 std::span<int64_t> out_dimensions, std::vector<std::vector<int64_t>> &out_indices,
                                 std::vector<std::vector<uint8_t>> &out_data) const
{
    assert(features.size() == out_dimensions.size());
    assert(features.size() == out_indices.size());
    assert(features.size() == out_data.size());

    // Fill out_dimensions in case nodes don't have some features.
    std::fill(std::begin(out_dimensions), std::end(out_dimensions), 0);
    const int64_t len = node_ids.size();
    for (int64_t node_index = 0; node_index < len; ++node_index)
    {
        auto internal_id = m_node_map.find(node_ids[node_index]);
        if (internal_id == std::end(m_node_map))
        {
            continue;
        }

        const auto partition_index = internal_id->second;
        m_partitions[m_partitions_indices[partition_index]].GetNodeSparseFeature(
            m_internal_indices[partition_index], features, node_index, out_dimensions, out_indices, out_data);
    }
}

void Graph::GetNodeStringFeature(std::span<const NodeId> node_ids, std::span<const snark::FeatureId> features,
                                 std::span<int64_t> out_dimensions, std::vector<uint8_t> &out_data) const
{
    const auto features_size = features.size();
    assert(out_dimensions.size() == features_size * node_ids.size());

    const int64_t len = node_ids.size();
    for (int64_t node_index = 0; node_index < len; ++node_index)
    {
        auto internal_id = m_node_map.find(node_ids[node_index]);
        if (internal_id == std::end(m_node_map))
        {
            continue;
        }

        const auto partition_index = internal_id->second;
        m_partitions[m_partitions_indices[partition_index]].GetNodeStringFeature(
            m_internal_indices[partition_index], features,
            out_dimensions.subspan(features_size * node_index, features_size), out_data);
    }
}

void Graph::GetEdgeFeature(std::span<const NodeId> input_edge_src, std::span<const NodeId> input_edge_dst,
                           std::span<const Type> input_edge_type, std::span<snark::FeatureMeta> features,
                           std::span<uint8_t> output) const
{
    assert(std::accumulate(std::begin(features), std::end(features), size_t(0),
                           [](size_t val, const auto &f) { return val + f.second; }) *
               input_edge_src.size() ==
           output.size());

    const size_t feature_size = output.size() / input_edge_src.size();
    size_t feature_offset = 0;
    size_t edge_offset = 0;
    for (auto src_node : input_edge_src)
    {
        auto internal_id = m_node_map.find(src_node);
        if (internal_id == std::end(m_node_map))
        {
            std::fill_n(std::begin(output) + feature_offset, feature_size, 0);
        }
        else
        {
            auto index = internal_id->second;
            size_t partition_count = m_counts[index];
            for (size_t partition = 0; partition < partition_count; ++partition, ++index)
            {
                auto found = m_partitions[m_partitions_indices[index]].GetEdgeFeature(
                    m_internal_indices[index], input_edge_dst[edge_offset], input_edge_type[edge_offset], features,
                    output.subspan(feature_offset, feature_size));
                if (found)
                {
                    break;
                }
            }
        }

        feature_offset += feature_size;
        ++edge_offset;
    }
}

void Graph::GetEdgeSparseFeature(std::span<const NodeId> input_edge_src, std::span<const NodeId> input_edge_dst,
                                 std::span<const Type> input_edge_type, std::span<const snark::FeatureId> features,
                                 std::span<int64_t> out_dimensions, std::vector<std::vector<int64_t>> &out_indices,
                                 std::vector<std::vector<uint8_t>> &out_values) const
{
    assert(features.size() == out_dimensions.size());
    assert(features.size() == out_indices.size());
    assert(features.size() == out_values.size());

    int64_t edge_offset = 0;
    for (auto src_node : input_edge_src)
    {
        auto internal_id = m_node_map.find(src_node);
        if (internal_id != std::end(m_node_map))
        {
            auto index = internal_id->second;
            size_t partition_count = m_counts[index];
            for (size_t partition = 0; partition < partition_count; ++partition, ++index)
            {
                auto found = m_partitions[m_partitions_indices[index]].GetEdgeSparseFeature(
                    m_internal_indices[index], input_edge_dst[edge_offset], input_edge_type[edge_offset], features,
                    edge_offset, out_dimensions, out_indices, out_values);
                if (found)
                {
                    break;
                }
            }
        }

        ++edge_offset;
    }
}

void Graph::GetEdgeStringFeature(std::span<const NodeId> input_edge_src, std::span<const NodeId> input_edge_dst,
                                 std::span<const Type> input_edge_type, std::span<const snark::FeatureId> features,
                                 std::span<int64_t> out_dimensions, std::vector<uint8_t> &out_values) const
{
    const auto features_size = features.size();
    assert(features_size * input_edge_src.size() == out_dimensions.size());

    int64_t edge_offset = 0;
    for (auto src_node : input_edge_src)
    {
        auto internal_id = m_node_map.find(src_node);
        if (internal_id != std::end(m_node_map))
        {
            auto index = internal_id->second;
            size_t partition_count = m_counts[index];
            for (size_t partition = 0; partition < partition_count; ++partition, ++index)
            {
                auto found = m_partitions[m_partitions_indices[index]].GetEdgeStringFeature(
                    m_internal_indices[index], input_edge_dst[edge_offset], input_edge_type[edge_offset], features,
                    out_dimensions.subspan(edge_offset * features_size, features_size), out_values);
                if (found)
                {
                    break;
                }
            }
        }

        ++edge_offset;
    }
}

void Graph::NeighborCount(std::span<const NodeId> input_node_ids, std::span<const Type> input_edge_types,
                          std::span<uint64_t> output_neighbors_counts) const

{
    for (size_t idx = 0; idx < input_node_ids.size(); ++idx)
    {
        auto internal_id = m_node_map.find(input_node_ids[idx]);

        if (internal_id == std::end(m_node_map))
        {
            continue;
        }
        else
        {
            auto index = internal_id->second;
            size_t partition_count = m_counts[index];

            for (size_t partition = 0; partition < partition_count; ++partition, ++index)
            {
                output_neighbors_counts[idx] += m_partitions[m_partitions_indices[index]].NeighborCount(
                        m_internal_indices[index], input_edge_types);
            }
        }
    }
}

void Graph::FullNeighbor(std::span<const NodeId> input_node_ids, std::span<const Type> input_edge_types,
                         std::vector<NodeId> &output_neighbor_ids, std::vector<Type> &output_neighbor_types,
                         std::vector<float> &output_neighbors_weights,
                         std::span<uint64_t> output_neighbors_counts) const
{
    for (size_t node_index = 0; node_index < input_node_ids.size(); ++node_index)
    {
        auto internal_id = m_node_map.find(input_node_ids[node_index]);
        if (internal_id == std::end(m_node_map))
        {
            continue;
        }
        else
        {
            auto index = internal_id->second;
            size_t partition_count = m_counts[index];
            for (size_t partition = 0; partition < partition_count; ++partition, ++index)
            {
                output_neighbors_counts[node_index] += m_partitions[m_partitions_indices[index]].FullNeighbor(
                    m_internal_indices[index], input_edge_types, output_neighbor_ids, output_neighbor_types,
                    output_neighbors_weights);
            }
        }
    }
}

void Graph::SampleNeighbor(int64_t seed, std::span<const NodeId> input_node_ids, std::span<Type> input_edge_types,
                           size_t count, std::span<NodeId> output_neighbor_ids, std::span<Type> output_neighbor_types,
                           std::span<float> neighbors_weights, std::span<float> neighbors_total_weights,
                           NodeId default_node_id, float default_weight, Type default_edge_type) const
{
    if (!check_sorted_unique_types(input_edge_types.data(), input_edge_types.size()))
    {
        std::sort(std::begin(input_edge_types), std::end(input_edge_types));
        auto last = std::unique(std::begin(input_edge_types), std::end(input_edge_types));
        input_edge_types = input_edge_types.subspan(0, last - std::begin(input_edge_types));
    }

    for (size_t node_index = 0; node_index < input_node_ids.size(); ++node_index)
    {
        auto internal_id = m_node_map.find(input_node_ids[node_index]);
        if (internal_id == std::end(m_node_map))
        {
            std::fill_n(std::begin(output_neighbor_ids) + count * node_index, count, default_node_id);
            std::fill_n(std::begin(output_neighbor_types) + count * node_index, count, default_edge_type);
            std::fill_n(std::begin(neighbors_weights) + count * node_index, count, default_weight);
        }
        else
        {
            const auto index = internal_id->second;
            size_t partition_count = m_counts[index];
            for (size_t partition = 0; partition < partition_count; ++partition)
            {
                m_partitions[m_partitions_indices[index + partition]].SampleNeighbor(
                    seed++, m_internal_indices[index + partition], input_edge_types, count,
                    output_neighbor_ids.subspan(count * node_index, count),
                    output_neighbor_types.subspan(count * node_index, count),
                    neighbors_weights.subspan(count * node_index, count), neighbors_total_weights[node_index],
                    default_node_id, default_weight, default_edge_type);
            }
        }
    }
}

void Graph::UniformSampleNeighbor(bool without_replacement, int64_t seed, std::span<const NodeId> input_node_ids,
                                  std::span<Type> input_edge_types, size_t count, std::span<NodeId> output_neighbor_ids,
                                  std::span<Type> output_neighbor_types, std::span<uint64_t> neighbors_total_count,
                                  NodeId default_node_id, Type default_edge_type) const
{
    if (!check_sorted_unique_types(input_edge_types.data(), input_edge_types.size()))
    {
        std::sort(std::begin(input_edge_types), std::end(input_edge_types));
        auto last = std::unique(std::begin(input_edge_types), std::end(input_edge_types));
        input_edge_types = input_edge_types.subspan(0, last - std::begin(input_edge_types));
    }

    for (size_t node_index = 0; node_index < input_node_ids.size(); ++node_index)
    {
        auto internal_id = m_node_map.find(input_node_ids[node_index]);
        if (internal_id == std::end(m_node_map))
        {
            std::fill_n(std::begin(output_neighbor_ids) + count * node_index, count, default_node_id);
            std::fill_n(std::begin(output_neighbor_types) + count * node_index, count, default_edge_type);
        }
        else
        {
            const auto index = internal_id->second;
            for (size_t partition = 0; partition < m_counts[index]; ++partition)
            {
                m_partitions[m_partitions_indices[index + partition]].UniformSampleNeighbor(
                    without_replacement, seed++, m_internal_indices[index + partition], input_edge_types, count,
                    output_neighbor_ids.subspan(count * node_index, count),
                    output_neighbor_types.subspan(count * node_index, count), neighbors_total_count[node_index],
                    default_node_id, default_edge_type);
            }
        }
    }
}

Metadata Graph::GetMetadata() const
{
    return m_metadata;
}

void Graph::ReadNodeMap(std::filesystem::path path, std::string suffix, uint32_t index)
{
    std::shared_ptr<BaseStorage<uint8_t>> node_map;
    if (!is_hdfs_path(path))
    {
        node_map = std::make_shared<DiskStorage<uint8_t>>(std::move(path), std::move(suffix), open_node_map);
    }
    else
    {
        auto full_path = path / ("node_" + suffix + ".map");
        node_map = std::make_shared<HDFSStreamStorage<uint8_t>>(full_path.c_str(), m_metadata.m_config_path);
    }
    auto node_map_ptr = node_map->start();
    size_t size = node_map->size() / 20; // 20 = 8(node_id) + 8(internal_id) + 4(node_type)
    m_node_map.reserve(size);
    m_partitions_indices.reserve(size);
    m_internal_indices.reserve(size);
    m_counts.reserve(size);
    for (size_t i = 0; i < size; ++i)
    {
        uint64_t pair[2];
        if (node_map->read(pair, 8, 2, node_map_ptr) != 2)
        {
            RAW_LOG_FATAL("Failed to read pair in a node maping");
        }

        auto el = m_node_map.find(pair[0]);
        if (el == std::end(m_node_map))
        {
            m_node_map[pair[0]] = m_internal_indices.size();
            m_internal_indices.emplace_back(pair[1]);
            m_partitions_indices.emplace_back(index);
            m_counts.emplace_back(1);
        }
        else
        {
            auto old_offset = el->second;
            auto old_count = m_counts[old_offset];
            m_node_map[pair[0]] = m_internal_indices.size();

            std::copy_n(std::begin(m_internal_indices) + old_offset, old_count, std::back_inserter(m_internal_indices));
            m_internal_indices.emplace_back(pair[1]);
            std::copy_n(std::begin(m_partitions_indices) + old_offset, old_count,
                        std::back_inserter(m_partitions_indices));
            m_partitions_indices.emplace_back(index);

            std::fill_n(std::back_inserter(m_counts), old_count + 1, old_count + 1);
        }

        assert(pair[1] == i);
        Type node_type;
        if (node_map->read(&node_type, sizeof(Type), 1, node_map_ptr) != 1)
        {
            RAW_LOG_FATAL("Failed to read node type in a node maping");
        }
    }
}

} // namespace snark
>>>>>>> b30762e9d10d2ae19e206c7622f6d10554dc84f0
=======
// Copyright (c) Microsoft Corporation.
// Licensed under the MIT License.

#include "graph.h"

#include <cassert>
#include <filesystem>
#include <numeric>
#include <random>
#include <string>

#include "absl/container/flat_hash_set.h"
#include <glog/logging.h>
#include <glog/raw_logging.h>

#include "locator.h"
#include "types.h"

namespace snark
{
namespace
{
static const std::string neighbors_prefix = "neighbors_";
static const size_t neighbors_prefix_len = neighbors_prefix.size();

bool check_sorted_unique_types(const Type *in_edge_types, size_t count)
{
    for (size_t i = 1; i < count; ++i)
    {
        if (in_edge_types[i - 1] >= in_edge_types[i])
        {
            return false;
        }
    }

    return true;
}

} // namespace

Graph::Graph(std::string path, std::vector<uint32_t> partitions, PartitionStorageType storage_type,
             std::string config_path)
    : m_metadata(path, config_path)
{
    std::vector<std::string> suffixes;
    absl::flat_hash_set<uint32_t> partition_set(std::begin(partitions), std::end(partitions));
    // Go through the path folder with graph binary files.
    // For data generation flexibility we are going to load all files
    // starting with the [file_type(feat/nbs)]_[partition][anything else]
    if (!is_hdfs_path(path))
    {
        for (auto &p : std::filesystem::directory_iterator(path))
        {
            auto full = p.path().stem().string();

            // Use files with neighbor lists to detect eligible suffixes.
            if (full.starts_with(neighbors_prefix) &&
                partition_set.contains(std::stoi(full.substr(neighbors_prefix_len))))
            {
                suffixes.push_back(full.substr(neighbors_prefix_len));
            }
        }
    }
    else
    {
        auto filenames = hdfs_list_directory(path, m_metadata.m_config_path);
        for (auto &full : filenames)
        {
            // Use files with neighbor lists to detect eligible suffixes.
            auto loc = full.find(neighbors_prefix);
            if (loc != std::string::npos && partition_set.contains(std::stoi(full.substr(loc + neighbors_prefix_len))))
            {
                std::filesystem::path full_path = full.substr(loc + neighbors_prefix_len);
                suffixes.push_back(full_path.stem().string());
            }
        }
    }

    // Fix loading order to obtain deterministic results for sampling.
    std::sort(std::begin(suffixes), std::end(suffixes));
    m_partitions.reserve(suffixes.size());
    for (size_t i = 0; i < suffixes.size(); ++i)
    {
        m_partitions.emplace_back(path, suffixes[i], storage_type);
        ReadNodeMap(path, suffixes[i], i);
    }
}

void Graph::GetNodeType(std::span<const NodeId> node_ids, std::span<Type> output, Type default_type) const
{
    assert(output.size() == node_ids.size());
    auto curr_type = std::begin(output);
    for (auto node : node_ids)
    {
        auto internal_id = m_node_map.find(node);
        if (internal_id == std::end(m_node_map))
        {
            *curr_type = default_type;
        }
        else
        {
            const auto index = internal_id->second;
            *curr_type = m_partitions[m_partitions_indices[index]].GetNodeType(m_internal_indices[index]);
        }
        ++curr_type;
    }
}

void Graph::GetNodeFeature(std::span<const NodeId> node_ids, std::span<snark::FeatureMeta> features,
                           std::span<uint8_t> output) const
{
    assert(std::accumulate(std::begin(features), std::end(features), size_t(0),
                           [](size_t val, const auto &f) { return val + f.second; }) *
               node_ids.size() ==
           output.size());

    const size_t feature_size = output.size() / node_ids.size();
    size_t feature_offset = 0;
    for (auto node : node_ids)
    {
        auto internal_id = m_node_map.find(node);
        if (internal_id == std::end(m_node_map))
        {
            std::fill_n(std::begin(output) + feature_offset, feature_size, 0);
        }
        else
        {
            const auto index = internal_id->second;
            m_partitions[m_partitions_indices[index]].GetNodeFeature(m_internal_indices[index], features,
                                                                     output.subspan(feature_offset, feature_size));
        }
        feature_offset += feature_size;
    }
}

void Graph::GetNodeSparseFeature(std::span<const NodeId> node_ids, std::span<const snark::FeatureId> features,
                                 std::span<int64_t> out_dimensions, std::vector<std::vector<int64_t>> &out_indices,
                                 std::vector<std::vector<uint8_t>> &out_data) const
{
    assert(features.size() == out_dimensions.size());
    assert(features.size() == out_indices.size());
    assert(features.size() == out_data.size());

    // Fill out_dimensions in case nodes don't have some features.
    std::fill(std::begin(out_dimensions), std::end(out_dimensions), 0);
    const int64_t len = node_ids.size();
    for (int64_t node_index = 0; node_index < len; ++node_index)
    {
        auto internal_id = m_node_map.find(node_ids[node_index]);
        if (internal_id == std::end(m_node_map))
        {
            continue;
        }

        const auto partition_index = internal_id->second;
        m_partitions[m_partitions_indices[partition_index]].GetNodeSparseFeature(
            m_internal_indices[partition_index], features, node_index, out_dimensions, out_indices, out_data);
    }
}

void Graph::GetNodeStringFeature(std::span<const NodeId> node_ids, std::span<const snark::FeatureId> features,
                                 std::span<int64_t> out_dimensions, std::vector<uint8_t> &out_data) const
{
    const auto features_size = features.size();
    assert(out_dimensions.size() == features_size * node_ids.size());

    const int64_t len = node_ids.size();
    for (int64_t node_index = 0; node_index < len; ++node_index)
    {
        auto internal_id = m_node_map.find(node_ids[node_index]);
        if (internal_id == std::end(m_node_map))
        {
            continue;
        }

        const auto partition_index = internal_id->second;
        m_partitions[m_partitions_indices[partition_index]].GetNodeStringFeature(
            m_internal_indices[partition_index], features,
            out_dimensions.subspan(features_size * node_index, features_size), out_data);
    }
}

void Graph::GetEdgeFeature(std::span<const NodeId> input_edge_src, std::span<const NodeId> input_edge_dst,
                           std::span<const Type> input_edge_type, std::span<snark::FeatureMeta> features,
                           std::span<uint8_t> output) const
{
    assert(std::accumulate(std::begin(features), std::end(features), size_t(0),
                           [](size_t val, const auto &f) { return val + f.second; }) *
               input_edge_src.size() ==
           output.size());

    const size_t feature_size = output.size() / input_edge_src.size();
    size_t feature_offset = 0;
    size_t edge_offset = 0;
    for (auto src_node : input_edge_src)
    {
        auto internal_id = m_node_map.find(src_node);
        if (internal_id == std::end(m_node_map))
        {
            std::fill_n(std::begin(output) + feature_offset, feature_size, 0);
        }
        else
        {
            auto index = internal_id->second;
            size_t partition_count = m_counts[index];
            for (size_t partition = 0; partition < partition_count; ++partition, ++index)
            {
                auto found = m_partitions[m_partitions_indices[index]].GetEdgeFeature(
                    m_internal_indices[index], input_edge_dst[edge_offset], input_edge_type[edge_offset], features,
                    output.subspan(feature_offset, feature_size));
                if (found)
                {
                    break;
                }
            }
        }

        feature_offset += feature_size;
        ++edge_offset;
    }
}

void Graph::GetEdgeSparseFeature(std::span<const NodeId> input_edge_src, std::span<const NodeId> input_edge_dst,
                                 std::span<const Type> input_edge_type, std::span<const snark::FeatureId> features,
                                 std::span<int64_t> out_dimensions, std::vector<std::vector<int64_t>> &out_indices,
                                 std::vector<std::vector<uint8_t>> &out_values) const
{
    assert(features.size() == out_dimensions.size());
    assert(features.size() == out_indices.size());
    assert(features.size() == out_values.size());

    int64_t edge_offset = 0;
    for (auto src_node : input_edge_src)
    {
        auto internal_id = m_node_map.find(src_node);
        if (internal_id != std::end(m_node_map))
        {
            auto index = internal_id->second;
            size_t partition_count = m_counts[index];
            for (size_t partition = 0; partition < partition_count; ++partition, ++index)
            {
                auto found = m_partitions[m_partitions_indices[index]].GetEdgeSparseFeature(
                    m_internal_indices[index], input_edge_dst[edge_offset], input_edge_type[edge_offset], features,
                    edge_offset, out_dimensions, out_indices, out_values);
                if (found)
                {
                    break;
                }
            }
        }

        ++edge_offset;
    }
}

void Graph::GetEdgeStringFeature(std::span<const NodeId> input_edge_src, std::span<const NodeId> input_edge_dst,
                                 std::span<const Type> input_edge_type, std::span<const snark::FeatureId> features,
                                 std::span<int64_t> out_dimensions, std::vector<uint8_t> &out_values) const
{
    const auto features_size = features.size();
    assert(features_size * input_edge_src.size() == out_dimensions.size());

    int64_t edge_offset = 0;
    for (auto src_node : input_edge_src)
    {
        auto internal_id = m_node_map.find(src_node);
        if (internal_id != std::end(m_node_map))
        {
            auto index = internal_id->second;
            size_t partition_count = m_counts[index];
            for (size_t partition = 0; partition < partition_count; ++partition, ++index)
            {
                auto found = m_partitions[m_partitions_indices[index]].GetEdgeStringFeature(
                    m_internal_indices[index], input_edge_dst[edge_offset], input_edge_type[edge_offset], features,
                    out_dimensions.subspan(edge_offset * features_size, features_size), out_values);
                if (found)
                {
                    break;
                }
            }
        }

        ++edge_offset;
    }
}

void Graph::NeighborCount(std::span<const NodeId> input_node_ids, std::span<const Type> input_edge_types,
                          std::span<uint64_t> output_neighbors_counts) const

{
    size_t num_nodes = input_node_ids.size();
    std::fill_n(std::begin(output_neighbors_counts), num_nodes, 0);

    for (size_t idx = 0; idx < num_nodes; ++idx)
    {
        auto internal_id = m_node_map.find(input_node_ids[idx]);

        if (internal_id == std::end(m_node_map))
        {
            continue;
        }
        else
        {
            auto index = internal_id->second;
            size_t partition_count = m_counts[index];

            for (size_t partition = 0; partition < partition_count; ++partition, ++index)
            {
                output_neighbors_counts[idx] += m_partitions[m_partitions_indices[index]].NeighborCount(
                    m_internal_indices[index], input_edge_types);
            }
        }
    }
}

void Graph::FullNeighbor(std::span<const NodeId> input_node_ids, std::span<const Type> input_edge_types,
                         std::vector<NodeId> &output_neighbor_ids, std::vector<Type> &output_neighbor_types,
                         std::vector<float> &output_neighbors_weights,
                         std::span<uint64_t> output_neighbors_counts) const
{
    for (size_t node_index = 0; node_index < input_node_ids.size(); ++node_index)
    {
        auto internal_id = m_node_map.find(input_node_ids[node_index]);
        if (internal_id == std::end(m_node_map))
        {
            continue;
        }
        else
        {
            auto index = internal_id->second;
            size_t partition_count = m_counts[index];
            for (size_t partition = 0; partition < partition_count; ++partition, ++index)
            {
                output_neighbors_counts[node_index] += m_partitions[m_partitions_indices[index]].FullNeighbor(
                    m_internal_indices[index], input_edge_types, output_neighbor_ids, output_neighbor_types,
                    output_neighbors_weights);
            }
        }
    }
}

void Graph::SampleNeighbor(int64_t seed, std::span<const NodeId> input_node_ids, std::span<Type> input_edge_types,
                           size_t count, std::span<NodeId> output_neighbor_ids, std::span<Type> output_neighbor_types,
                           std::span<float> neighbors_weights, std::span<float> neighbors_total_weights,
                           NodeId default_node_id, float default_weight, Type default_edge_type) const
{
    if (!check_sorted_unique_types(input_edge_types.data(), input_edge_types.size()))
    {
        std::sort(std::begin(input_edge_types), std::end(input_edge_types));
        auto last = std::unique(std::begin(input_edge_types), std::end(input_edge_types));
        input_edge_types = input_edge_types.subspan(0, last - std::begin(input_edge_types));
    }

    for (size_t node_index = 0; node_index < input_node_ids.size(); ++node_index)
    {
        auto internal_id = m_node_map.find(input_node_ids[node_index]);
        if (internal_id == std::end(m_node_map))
        {
            std::fill_n(std::begin(output_neighbor_ids) + count * node_index, count, default_node_id);
            std::fill_n(std::begin(output_neighbor_types) + count * node_index, count, default_edge_type);
            std::fill_n(std::begin(neighbors_weights) + count * node_index, count, default_weight);
        }
        else
        {
            const auto index = internal_id->second;
            size_t partition_count = m_counts[index];
            for (size_t partition = 0; partition < partition_count; ++partition)
            {
                m_partitions[m_partitions_indices[index + partition]].SampleNeighbor(
                    seed++, m_internal_indices[index + partition], input_edge_types, count,
                    output_neighbor_ids.subspan(count * node_index, count),
                    output_neighbor_types.subspan(count * node_index, count),
                    neighbors_weights.subspan(count * node_index, count), neighbors_total_weights[node_index],
                    default_node_id, default_weight, default_edge_type);
            }
        }
    }
}

void Graph::UniformSampleNeighbor(bool without_replacement, int64_t seed, std::span<const NodeId> input_node_ids,
                                  std::span<Type> input_edge_types, size_t count, std::span<NodeId> output_neighbor_ids,
                                  std::span<Type> output_neighbor_types, std::span<uint64_t> neighbors_total_count,
                                  NodeId default_node_id, Type default_edge_type) const
{
    if (!check_sorted_unique_types(input_edge_types.data(), input_edge_types.size()))
    {
        std::sort(std::begin(input_edge_types), std::end(input_edge_types));
        auto last = std::unique(std::begin(input_edge_types), std::end(input_edge_types));
        input_edge_types = input_edge_types.subspan(0, last - std::begin(input_edge_types));
    }

    for (size_t node_index = 0; node_index < input_node_ids.size(); ++node_index)
    {
        auto internal_id = m_node_map.find(input_node_ids[node_index]);
        if (internal_id == std::end(m_node_map))
        {
            std::fill_n(std::begin(output_neighbor_ids) + count * node_index, count, default_node_id);
            std::fill_n(std::begin(output_neighbor_types) + count * node_index, count, default_edge_type);
        }
        else
        {
            const auto index = internal_id->second;
            for (size_t partition = 0; partition < m_counts[index]; ++partition)
            {
                m_partitions[m_partitions_indices[index + partition]].UniformSampleNeighbor(
                    without_replacement, seed++, m_internal_indices[index + partition], input_edge_types, count,
                    output_neighbor_ids.subspan(count * node_index, count),
                    output_neighbor_types.subspan(count * node_index, count), neighbors_total_count[node_index],
                    default_node_id, default_edge_type);
            }
        }
    }
}

Metadata Graph::GetMetadata() const
{
    return m_metadata;
}

void Graph::ReadNodeMap(std::filesystem::path path, std::string suffix, uint32_t index)
{
    std::shared_ptr<BaseStorage<uint8_t>> node_map;
    if (!is_hdfs_path(path))
    {
        node_map = std::make_shared<DiskStorage<uint8_t>>(std::move(path), std::move(suffix), open_node_map);
    }
    else
    {
        auto full_path = path / ("node_" + suffix + ".map");
        node_map = std::make_shared<HDFSStreamStorage<uint8_t>>(full_path.c_str(), m_metadata.m_config_path);
    }
    auto node_map_ptr = node_map->start();
    size_t size = node_map->size() / 20; // 20 = 8(node_id) + 8(internal_id) + 4(node_type)
    m_node_map.reserve(size);
    m_partitions_indices.reserve(size);
    m_internal_indices.reserve(size);
    m_counts.reserve(size);
    for (size_t i = 0; i < size; ++i)
    {
        uint64_t pair[2];
        if (node_map->read(pair, 8, 2, node_map_ptr) != 2)
        {
            RAW_LOG_FATAL("Failed to read pair in a node maping");
        }

        auto el = m_node_map.find(pair[0]);
        if (el == std::end(m_node_map))
        {
            m_node_map[pair[0]] = m_internal_indices.size();
            m_internal_indices.emplace_back(pair[1]);
            m_partitions_indices.emplace_back(index);
            m_counts.emplace_back(1);
        }
        else
        {
            auto old_offset = el->second;
            auto old_count = m_counts[old_offset];
            m_node_map[pair[0]] = m_internal_indices.size();

            std::copy_n(std::begin(m_internal_indices) + old_offset, old_count, std::back_inserter(m_internal_indices));
            m_internal_indices.emplace_back(pair[1]);
            std::copy_n(std::begin(m_partitions_indices) + old_offset, old_count,
                        std::back_inserter(m_partitions_indices));
            m_partitions_indices.emplace_back(index);

            std::fill_n(std::back_inserter(m_counts), old_count + 1, old_count + 1);
        }

        assert(pair[1] == i);
        Type node_type;
        if (node_map->read(&node_type, sizeof(Type), 1, node_map_ptr) != 1)
        {
            RAW_LOG_FATAL("Failed to read node type in a node maping");
        }
    }
}

} // namespace snark
>>>>>>> 8ad4738b
<|MERGE_RESOLUTION|>--- conflicted
+++ resolved
@@ -1,1432 +1,478 @@
-<<<<<<< HEAD
-<<<<<<< HEAD
-// Copyright (c) Microsoft Corporation.
-// Licensed under the MIT License.
-
-#include "graph.h"
-
-#include <cassert>
-#include <filesystem>
-#include <numeric>
-#include <random>
-#include <string>
-
-#include "absl/container/flat_hash_set.h"
-#include <glog/logging.h>
-#include <glog/raw_logging.h>
-
-#include "locator.h"
-#include "types.h"
-
-namespace snark
-{
-namespace
-{
-static const std::string neighbors_prefix = "neighbors_";
-static const size_t neighbors_prefix_len = neighbors_prefix.size();
-
-bool check_sorted_unique_types(const Type *in_edge_types, size_t count)
-{
-    for (size_t i = 1; i < count; ++i)
-    {
-        if (in_edge_types[i - 1] >= in_edge_types[i])
-        {
-            return false;
-        }
-    }
-
-    return true;
-}
-
-} // namespace
-
-Graph::Graph(std::string path, std::vector<uint32_t> partitions, PartitionStorageType storage_type,
-             std::string config_path)
-    : m_metadata(path, config_path)
-{
-    std::vector<std::string> suffixes;
-    absl::flat_hash_set<uint32_t> partition_set(std::begin(partitions), std::end(partitions));
-    // Go through the path folder with graph binary files.
-    // For data generation flexibility we are going to load all files
-    // starting with the [file_type(feat/nbs)]_[partition][anything else]
-    if (!is_hdfs_path(path))
-    {
-        for (auto &p : std::filesystem::directory_iterator(path))
-        {
-            auto full = p.path().stem().string();
-
-            // Use files with neighbor lists to detect eligible suffixes.
-            if (full.starts_with(neighbors_prefix) &&
-                partition_set.contains(std::stoi(full.substr(neighbors_prefix_len))))
-            {
-                suffixes.push_back(full.substr(neighbors_prefix_len));
-            }
-        }
-    }
-    else
-    {
-        auto filenames = hdfs_list_directory(path, m_metadata.m_config_path);
-        for (auto &full : filenames)
-        {
-            // Use files with neighbor lists to detect eligible suffixes.
-            auto loc = full.find(neighbors_prefix);
-            if (loc != std::string::npos && partition_set.contains(std::stoi(full.substr(loc + neighbors_prefix_len))))
-            {
-                std::filesystem::path full_path = full.substr(loc + neighbors_prefix_len);
-                suffixes.push_back(full_path.stem().string());
-            }
-        }
-    }
-
-    // Fix loading order to obtain deterministic results for sampling.
-    std::sort(std::begin(suffixes), std::end(suffixes));
-    m_partitions.reserve(suffixes.size());
-    for (size_t i = 0; i < suffixes.size(); ++i)
-    {
-        m_partitions.emplace_back(path, suffixes[i], storage_type);
-        ReadNodeMap(path, suffixes[i], i);
-    }
-}
-
-void Graph::GetNodeType(std::span<const NodeId> node_ids, std::span<Type> output, Type default_type) const
-{
-    assert(output.size() == node_ids.size());
-    auto curr_type = std::begin(output);
-    for (auto node : node_ids)
-    {
-        auto internal_id = m_node_map.find(node);
-        if (internal_id == std::end(m_node_map))
-        {
-            *curr_type = default_type;
-        }
-        else
-        {
-            const auto index = internal_id->second;
-            *curr_type = m_partitions[m_partitions_indices[index]].GetNodeType(m_internal_indices[index]);
-        }
-        ++curr_type;
-    }
-}
-
-void Graph::GetNodeFeature(std::span<const NodeId> node_ids, std::span<snark::FeatureMeta> features,
-                           std::span<uint8_t> output) const
-{
-    assert(std::accumulate(std::begin(features), std::end(features), size_t(0),
-                           [](size_t val, const auto &f) { return val + f.second; }) *
-               node_ids.size() ==
-           output.size());
-
-    const size_t feature_size = output.size() / node_ids.size();
-    size_t feature_offset = 0;
-    for (auto node : node_ids)
-    {
-        auto internal_id = m_node_map.find(node);
-        if (internal_id == std::end(m_node_map))
-        {
-            std::fill_n(std::begin(output) + feature_offset, feature_size, 0);
-        }
-        else
-        {
-            const auto index = internal_id->second;
-            m_partitions[m_partitions_indices[index]].GetNodeFeature(m_internal_indices[index], features,
-                                                                     output.subspan(feature_offset, feature_size));
-        }
-        feature_offset += feature_size;
-    }
-}
-
-void Graph::GetNodeSparseFeature(std::span<const NodeId> node_ids, std::span<const snark::FeatureId> features,
-                                 std::span<int64_t> out_dimensions, std::vector<std::vector<int64_t>> &out_indices,
-                                 std::vector<std::vector<uint8_t>> &out_data) const
-{
-    assert(features.size() == out_dimensions.size());
-    assert(features.size() == out_indices.size());
-    assert(features.size() == out_data.size());
-
-    const int64_t len = node_ids.size();
-    for (int64_t node_index = 0; node_index < len; ++node_index)
-    {
-        auto internal_id = m_node_map.find(node_ids[node_index]);
-        if (internal_id == std::end(m_node_map))
-        {
-            continue;
-        }
-
-        const auto partition_index = internal_id->second;
-        m_partitions[m_partitions_indices[partition_index]].GetNodeSparseFeature(
-            m_internal_indices[partition_index], features, node_index, out_dimensions, out_indices, out_data);
-    }
-}
-
-void Graph::GetNodeStringFeature(std::span<const NodeId> node_ids, std::span<const snark::FeatureId> features,
-                                 std::span<int64_t> out_dimensions, std::vector<uint8_t> &out_data) const
-{
-    const auto features_size = features.size();
-    assert(out_dimensions.size() == features_size * node_ids.size());
-
-    const int64_t len = node_ids.size();
-    for (int64_t node_index = 0; node_index < len; ++node_index)
-    {
-        auto internal_id = m_node_map.find(node_ids[node_index]);
-        if (internal_id == std::end(m_node_map))
-        {
-            continue;
-        }
-
-        const auto partition_index = internal_id->second;
-        m_partitions[m_partitions_indices[partition_index]].GetNodeStringFeature(
-            m_internal_indices[partition_index], features,
-            out_dimensions.subspan(features_size * node_index, features_size), out_data);
-    }
-}
-
-void Graph::GetEdgeFeature(std::span<const NodeId> input_edge_src, std::span<const NodeId> input_edge_dst,
-                           std::span<const Type> input_edge_type, std::span<snark::FeatureMeta> features,
-                           std::span<uint8_t> output) const
-{
-    assert(std::accumulate(std::begin(features), std::end(features), size_t(0),
-                           [](size_t val, const auto &f) { return val + f.second; }) *
-               input_edge_src.size() ==
-           output.size());
-
-    const size_t feature_size = output.size() / input_edge_src.size();
-    size_t feature_offset = 0;
-    size_t edge_offset = 0;
-    for (auto src_node : input_edge_src)
-    {
-        auto internal_id = m_node_map.find(src_node);
-        if (internal_id == std::end(m_node_map))
-        {
-            std::fill_n(std::begin(output) + feature_offset, feature_size, 0);
-        }
-        else
-        {
-            auto index = internal_id->second;
-            size_t partition_count = m_counts[index];
-            for (size_t partition = 0; partition < partition_count; ++partition, ++index)
-            {
-                auto found = m_partitions[m_partitions_indices[index]].GetEdgeFeature(
-                    m_internal_indices[index], input_edge_dst[edge_offset], input_edge_type[edge_offset], features,
-                    output.subspan(feature_offset, feature_size));
-                if (found)
-                {
-                    break;
-                }
-            }
-        }
-
-        feature_offset += feature_size;
-        ++edge_offset;
-    }
-}
-
-void Graph::GetEdgeSparseFeature(std::span<const NodeId> input_edge_src, std::span<const NodeId> input_edge_dst,
-                                 std::span<const Type> input_edge_type, std::span<const snark::FeatureId> features,
-                                 std::span<int64_t> out_dimensions, std::vector<std::vector<int64_t>> &out_indices,
-                                 std::vector<std::vector<uint8_t>> &out_values) const
-{
-    assert(features.size() == out_dimensions.size());
-    assert(features.size() == out_indices.size());
-    assert(features.size() == out_values.size());
-
-    int64_t edge_offset = 0;
-    for (auto src_node : input_edge_src)
-    {
-        auto internal_id = m_node_map.find(src_node);
-        if (internal_id != std::end(m_node_map))
-        {
-            auto index = internal_id->second;
-            size_t partition_count = m_counts[index];
-            for (size_t partition = 0; partition < partition_count; ++partition, ++index)
-            {
-                auto found = m_partitions[m_partitions_indices[index]].GetEdgeSparseFeature(
-                    m_internal_indices[index], input_edge_dst[edge_offset], input_edge_type[edge_offset], features,
-                    edge_offset, out_dimensions, out_indices, out_values);
-                if (found)
-                {
-                    break;
-                }
-            }
-        }
-
-        ++edge_offset;
-    }
-}
-
-void Graph::GetEdgeStringFeature(std::span<const NodeId> input_edge_src, std::span<const NodeId> input_edge_dst,
-                                 std::span<const Type> input_edge_type, std::span<const snark::FeatureId> features,
-                                 std::span<int64_t> out_dimensions, std::vector<uint8_t> &out_values) const
-{
-    const auto features_size = features.size();
-    assert(features_size * input_edge_src.size() == out_dimensions.size());
-
-    int64_t edge_offset = 0;
-    for (auto src_node : input_edge_src)
-    {
-        auto internal_id = m_node_map.find(src_node);
-        if (internal_id != std::end(m_node_map))
-        {
-            auto index = internal_id->second;
-            size_t partition_count = m_counts[index];
-            for (size_t partition = 0; partition < partition_count; ++partition, ++index)
-            {
-                auto found = m_partitions[m_partitions_indices[index]].GetEdgeStringFeature(
-                    m_internal_indices[index], input_edge_dst[edge_offset], input_edge_type[edge_offset], features,
-                    out_dimensions.subspan(edge_offset * features_size, features_size), out_values);
-                if (found)
-                {
-                    break;
-                }
-            }
-        }
-
-        ++edge_offset;
-    }
-}
-
-void Graph::NeighborCount(std::span<const NodeId> input_node_ids, std::span<const Type> input_edge_types,
-                          std::span<uint64_t> output_neighbors_counts) const
-
-{
-    for (size_t idx = 0; idx < input_node_ids.size(); ++idx)
-    {
-        auto internal_id = m_node_map.find(input_node_ids[idx]);
-
-        if (internal_id == std::end(m_node_map))
-        {
-            continue;
-        }
-        else
-        {
-            auto index = internal_id->second;
-            size_t partition_count = m_counts[index];
-
-            for (size_t partition = 0; partition < partition_count; ++partition, ++index)
-            {
-                output_neighbors_counts[idx] += m_partitions[m_partitions_indices[index]].NeighborCount(
-                    m_internal_indices[index], input_edge_types);
-            }
-        }
-    }
-}
-
-void Graph::FullNeighbor(std::span<const NodeId> input_node_ids, std::span<const Type> input_edge_types,
-                         std::vector<NodeId> &output_neighbor_ids, std::vector<Type> &output_neighbor_types,
-                         std::vector<float> &output_neighbors_weights,
-                         std::span<uint64_t> output_neighbors_counts) const
-{
-    for (size_t node_index = 0; node_index < input_node_ids.size(); ++node_index)
-    {
-        auto internal_id = m_node_map.find(input_node_ids[node_index]);
-        if (internal_id == std::end(m_node_map))
-        {
-            continue;
-        }
-        else
-        {
-            auto index = internal_id->second;
-            size_t partition_count = m_counts[index];
-            for (size_t partition = 0; partition < partition_count; ++partition, ++index)
-            {
-                output_neighbors_counts[node_index] += m_partitions[m_partitions_indices[index]].FullNeighbor(
-                    m_internal_indices[index], input_edge_types, output_neighbor_ids, output_neighbor_types,
-                    output_neighbors_weights);
-            }
-        }
-    }
-}
-
-void Graph::SampleNeighbor(int64_t seed, std::span<const NodeId> input_node_ids, std::span<Type> input_edge_types,
-                           size_t count, std::span<NodeId> output_neighbor_ids, std::span<Type> output_neighbor_types,
-                           std::span<float> neighbors_weights, std::span<float> neighbors_total_weights,
-                           NodeId default_node_id, float default_weight, Type default_edge_type) const
-{
-    if (!check_sorted_unique_types(input_edge_types.data(), input_edge_types.size()))
-    {
-        std::sort(std::begin(input_edge_types), std::end(input_edge_types));
-        auto last = std::unique(std::begin(input_edge_types), std::end(input_edge_types));
-        input_edge_types = input_edge_types.subspan(0, last - std::begin(input_edge_types));
-    }
-
-    for (size_t node_index = 0; node_index < input_node_ids.size(); ++node_index)
-    {
-        auto internal_id = m_node_map.find(input_node_ids[node_index]);
-        if (internal_id == std::end(m_node_map))
-        {
-            std::fill_n(std::begin(output_neighbor_ids) + count * node_index, count, default_node_id);
-            std::fill_n(std::begin(output_neighbor_types) + count * node_index, count, default_edge_type);
-            std::fill_n(std::begin(neighbors_weights) + count * node_index, count, default_weight);
-        }
-        else
-        {
-            const auto index = internal_id->second;
-            size_t partition_count = m_counts[index];
-            for (size_t partition = 0; partition < partition_count; ++partition)
-            {
-                m_partitions[m_partitions_indices[index + partition]].SampleNeighbor(
-                    seed++, m_internal_indices[index + partition], input_edge_types, count,
-                    output_neighbor_ids.subspan(count * node_index, count),
-                    output_neighbor_types.subspan(count * node_index, count),
-                    neighbors_weights.subspan(count * node_index, count), neighbors_total_weights[node_index],
-                    default_node_id, default_weight, default_edge_type);
-            }
-        }
-    }
-}
-
-void Graph::UniformSampleNeighbor(bool without_replacement, int64_t seed, std::span<const NodeId> input_node_ids,
-                                  std::span<Type> input_edge_types, size_t count, std::span<NodeId> output_neighbor_ids,
-                                  std::span<Type> output_neighbor_types, std::span<uint64_t> neighbors_total_count,
-                                  NodeId default_node_id, Type default_edge_type) const
-{
-    if (!check_sorted_unique_types(input_edge_types.data(), input_edge_types.size()))
-    {
-        std::sort(std::begin(input_edge_types), std::end(input_edge_types));
-        auto last = std::unique(std::begin(input_edge_types), std::end(input_edge_types));
-        input_edge_types = input_edge_types.subspan(0, last - std::begin(input_edge_types));
-    }
-
-    for (size_t node_index = 0; node_index < input_node_ids.size(); ++node_index)
-    {
-        auto internal_id = m_node_map.find(input_node_ids[node_index]);
-        if (internal_id == std::end(m_node_map))
-        {
-            std::fill_n(std::begin(output_neighbor_ids) + count * node_index, count, default_node_id);
-            std::fill_n(std::begin(output_neighbor_types) + count * node_index, count, default_edge_type);
-        }
-        else
-        {
-            const auto index = internal_id->second;
-            for (size_t partition = 0; partition < m_counts[index]; ++partition)
-            {
-                m_partitions[m_partitions_indices[index + partition]].UniformSampleNeighbor(
-                    without_replacement, seed++, m_internal_indices[index + partition], input_edge_types, count,
-                    output_neighbor_ids.subspan(count * node_index, count),
-                    output_neighbor_types.subspan(count * node_index, count), neighbors_total_count[node_index],
-                    default_node_id, default_edge_type);
-            }
-        }
-    }
-}
-
-Metadata Graph::GetMetadata() const
-{
-    return m_metadata;
-}
-
-void Graph::ReadNodeMap(std::filesystem::path path, std::string suffix, uint32_t index)
-{
-    std::shared_ptr<BaseStorage<uint8_t>> node_map;
-    if (!is_hdfs_path(path))
-    {
-        node_map = std::make_shared<DiskStorage<uint8_t>>(std::move(path), std::move(suffix), open_node_map);
-    }
-    else
-    {
-        auto full_path = path / ("node_" + suffix + ".map");
-        node_map = std::make_shared<HDFSStreamStorage<uint8_t>>(full_path.c_str(), m_metadata.m_config_path);
-    }
-    auto node_map_ptr = node_map->start();
-    size_t size = node_map->size() / 20; // 20 = 8(node_id) + 8(internal_id) + 4(node_type)
-    m_node_map.reserve(size);
-    m_partitions_indices.reserve(size);
-    m_internal_indices.reserve(size);
-    m_counts.reserve(size);
-    for (size_t i = 0; i < size; ++i)
-    {
-        uint64_t pair[2];
-        if (node_map->read(pair, 8, 2, node_map_ptr) != 2)
-        {
-            RAW_LOG_FATAL("Failed to read pair in a node maping");
-        }
-
-        auto el = m_node_map.find(pair[0]);
-        if (el == std::end(m_node_map))
-        {
-            m_node_map[pair[0]] = m_internal_indices.size();
-            m_internal_indices.emplace_back(pair[1]);
-            m_partitions_indices.emplace_back(index);
-            m_counts.emplace_back(1);
-        }
-        else
-        {
-            auto old_offset = el->second;
-            auto old_count = m_counts[old_offset];
-            m_node_map[pair[0]] = m_internal_indices.size();
-
-            std::copy_n(std::begin(m_internal_indices) + old_offset, old_count, std::back_inserter(m_internal_indices));
-            m_internal_indices.emplace_back(pair[1]);
-            std::copy_n(std::begin(m_partitions_indices) + old_offset, old_count,
-                        std::back_inserter(m_partitions_indices));
-            m_partitions_indices.emplace_back(index);
-
-            std::fill_n(std::back_inserter(m_counts), old_count + 1, old_count + 1);
-        }
-
-        assert(pair[1] == i);
-        Type node_type;
-        if (node_map->read(&node_type, sizeof(Type), 1, node_map_ptr) != 1)
-        {
-            RAW_LOG_FATAL("Failed to read node type in a node maping");
-        }
-    }
-}
-
-} // namespace snark
-=======
-// Copyright (c) Microsoft Corporation.
-// Licensed under the MIT License.
-
-#include "graph.h"
-
-#include <cassert>
-#include <filesystem>
-#include <numeric>
-#include <random>
-#include <string>
-
-#include "absl/container/flat_hash_set.h"
-#include <glog/logging.h>
-#include <glog/raw_logging.h>
-
-#include "locator.h"
-#include "types.h"
-
-namespace snark
-{
-namespace
-{
-static const std::string neighbors_prefix = "neighbors_";
-static const size_t neighbors_prefix_len = neighbors_prefix.size();
-
-bool check_sorted_unique_types(const Type *in_edge_types, size_t count)
-{
-    for (size_t i = 1; i < count; ++i)
-    {
-        if (in_edge_types[i - 1] >= in_edge_types[i])
-        {
-            return false;
-        }
-    }
-
-    return true;
-}
-
-} // namespace
-
-Graph::Graph(std::string path, std::vector<uint32_t> partitions, PartitionStorageType storage_type,
-             std::string config_path)
-    : m_metadata(path, config_path)
-{
-    std::vector<std::string> suffixes;
-    absl::flat_hash_set<uint32_t> partition_set(std::begin(partitions), std::end(partitions));
-    // Go through the path folder with graph binary files.
-    // For data generation flexibility we are going to load all files
-    // starting with the [file_type(feat/nbs)]_[partition][anything else]
-    if (!is_hdfs_path(path))
-    {
-        for (auto &p : std::filesystem::directory_iterator(path))
-        {
-            auto full = p.path().stem().string();
-
-            // Use files with neighbor lists to detect eligible suffixes.
-            if (full.starts_with(neighbors_prefix) &&
-                partition_set.contains(std::stoi(full.substr(neighbors_prefix_len))))
-            {
-                suffixes.push_back(full.substr(neighbors_prefix_len));
-            }
-        }
-    }
-    else
-    {
-        auto filenames = hdfs_list_directory(path, m_metadata.m_config_path);
-        for (auto &full : filenames)
-        {
-            // Use files with neighbor lists to detect eligible suffixes.
-            auto loc = full.find(neighbors_prefix);
-            if (loc != std::string::npos && partition_set.contains(std::stoi(full.substr(loc + neighbors_prefix_len))))
-            {
-                std::filesystem::path full_path = full.substr(loc + neighbors_prefix_len);
-                suffixes.push_back(full_path.stem().string());
-            }
-        }
-    }
-
-    // Fix loading order to obtain deterministic results for sampling.
-    std::sort(std::begin(suffixes), std::end(suffixes));
-    m_partitions.reserve(suffixes.size());
-    for (size_t i = 0; i < suffixes.size(); ++i)
-    {
-        m_partitions.emplace_back(path, suffixes[i], storage_type);
-        ReadNodeMap(path, suffixes[i], i);
-    }
-}
-
-void Graph::GetNodeType(std::span<const NodeId> node_ids, std::span<Type> output, Type default_type) const
-{
-    assert(output.size() == node_ids.size());
-    auto curr_type = std::begin(output);
-    for (auto node : node_ids)
-    {
-        auto internal_id = m_node_map.find(node);
-        if (internal_id == std::end(m_node_map))
-        {
-            *curr_type = default_type;
-        }
-        else
-        {
-            const auto index = internal_id->second;
-            *curr_type = m_partitions[m_partitions_indices[index]].GetNodeType(m_internal_indices[index]);
-        }
-        ++curr_type;
-    }
-}
-
-void Graph::GetNodeFeature(std::span<const NodeId> node_ids, std::span<snark::FeatureMeta> features,
-                           std::span<uint8_t> output) const
-{
-    assert(std::accumulate(std::begin(features), std::end(features), size_t(0),
-                           [](size_t val, const auto &f) { return val + f.second; }) *
-               node_ids.size() ==
-           output.size());
-
-    const size_t feature_size = output.size() / node_ids.size();
-    size_t feature_offset = 0;
-    for (auto node : node_ids)
-    {
-        auto internal_id = m_node_map.find(node);
-        if (internal_id == std::end(m_node_map))
-        {
-            std::fill_n(std::begin(output) + feature_offset, feature_size, 0);
-        }
-        else
-        {
-            const auto index = internal_id->second;
-            m_partitions[m_partitions_indices[index]].GetNodeFeature(m_internal_indices[index], features,
-                                                                     output.subspan(feature_offset, feature_size));
-        }
-        feature_offset += feature_size;
-    }
-}
-
-void Graph::GetNodeSparseFeature(std::span<const NodeId> node_ids, std::span<const snark::FeatureId> features,
-                                 std::span<int64_t> out_dimensions, std::vector<std::vector<int64_t>> &out_indices,
-                                 std::vector<std::vector<uint8_t>> &out_data) const
-{
-    assert(features.size() == out_dimensions.size());
-    assert(features.size() == out_indices.size());
-    assert(features.size() == out_data.size());
-
-    // Fill out_dimensions in case nodes don't have some features.
-    std::fill(std::begin(out_dimensions), std::end(out_dimensions), 0);
-    const int64_t len = node_ids.size();
-    for (int64_t node_index = 0; node_index < len; ++node_index)
-    {
-        auto internal_id = m_node_map.find(node_ids[node_index]);
-        if (internal_id == std::end(m_node_map))
-        {
-            continue;
-        }
-
-        const auto partition_index = internal_id->second;
-        m_partitions[m_partitions_indices[partition_index]].GetNodeSparseFeature(
-            m_internal_indices[partition_index], features, node_index, out_dimensions, out_indices, out_data);
-    }
-}
-
-void Graph::GetNodeStringFeature(std::span<const NodeId> node_ids, std::span<const snark::FeatureId> features,
-                                 std::span<int64_t> out_dimensions, std::vector<uint8_t> &out_data) const
-{
-    const auto features_size = features.size();
-    assert(out_dimensions.size() == features_size * node_ids.size());
-
-    const int64_t len = node_ids.size();
-    for (int64_t node_index = 0; node_index < len; ++node_index)
-    {
-        auto internal_id = m_node_map.find(node_ids[node_index]);
-        if (internal_id == std::end(m_node_map))
-        {
-            continue;
-        }
-
-        const auto partition_index = internal_id->second;
-        m_partitions[m_partitions_indices[partition_index]].GetNodeStringFeature(
-            m_internal_indices[partition_index], features,
-            out_dimensions.subspan(features_size * node_index, features_size), out_data);
-    }
-}
-
-void Graph::GetEdgeFeature(std::span<const NodeId> input_edge_src, std::span<const NodeId> input_edge_dst,
-                           std::span<const Type> input_edge_type, std::span<snark::FeatureMeta> features,
-                           std::span<uint8_t> output) const
-{
-    assert(std::accumulate(std::begin(features), std::end(features), size_t(0),
-                           [](size_t val, const auto &f) { return val + f.second; }) *
-               input_edge_src.size() ==
-           output.size());
-
-    const size_t feature_size = output.size() / input_edge_src.size();
-    size_t feature_offset = 0;
-    size_t edge_offset = 0;
-    for (auto src_node : input_edge_src)
-    {
-        auto internal_id = m_node_map.find(src_node);
-        if (internal_id == std::end(m_node_map))
-        {
-            std::fill_n(std::begin(output) + feature_offset, feature_size, 0);
-        }
-        else
-        {
-            auto index = internal_id->second;
-            size_t partition_count = m_counts[index];
-            for (size_t partition = 0; partition < partition_count; ++partition, ++index)
-            {
-                auto found = m_partitions[m_partitions_indices[index]].GetEdgeFeature(
-                    m_internal_indices[index], input_edge_dst[edge_offset], input_edge_type[edge_offset], features,
-                    output.subspan(feature_offset, feature_size));
-                if (found)
-                {
-                    break;
-                }
-            }
-        }
-
-        feature_offset += feature_size;
-        ++edge_offset;
-    }
-}
-
-void Graph::GetEdgeSparseFeature(std::span<const NodeId> input_edge_src, std::span<const NodeId> input_edge_dst,
-                                 std::span<const Type> input_edge_type, std::span<const snark::FeatureId> features,
-                                 std::span<int64_t> out_dimensions, std::vector<std::vector<int64_t>> &out_indices,
-                                 std::vector<std::vector<uint8_t>> &out_values) const
-{
-    assert(features.size() == out_dimensions.size());
-    assert(features.size() == out_indices.size());
-    assert(features.size() == out_values.size());
-
-    int64_t edge_offset = 0;
-    for (auto src_node : input_edge_src)
-    {
-        auto internal_id = m_node_map.find(src_node);
-        if (internal_id != std::end(m_node_map))
-        {
-            auto index = internal_id->second;
-            size_t partition_count = m_counts[index];
-            for (size_t partition = 0; partition < partition_count; ++partition, ++index)
-            {
-                auto found = m_partitions[m_partitions_indices[index]].GetEdgeSparseFeature(
-                    m_internal_indices[index], input_edge_dst[edge_offset], input_edge_type[edge_offset], features,
-                    edge_offset, out_dimensions, out_indices, out_values);
-                if (found)
-                {
-                    break;
-                }
-            }
-        }
-
-        ++edge_offset;
-    }
-}
-
-void Graph::GetEdgeStringFeature(std::span<const NodeId> input_edge_src, std::span<const NodeId> input_edge_dst,
-                                 std::span<const Type> input_edge_type, std::span<const snark::FeatureId> features,
-                                 std::span<int64_t> out_dimensions, std::vector<uint8_t> &out_values) const
-{
-    const auto features_size = features.size();
-    assert(features_size * input_edge_src.size() == out_dimensions.size());
-
-    int64_t edge_offset = 0;
-    for (auto src_node : input_edge_src)
-    {
-        auto internal_id = m_node_map.find(src_node);
-        if (internal_id != std::end(m_node_map))
-        {
-            auto index = internal_id->second;
-            size_t partition_count = m_counts[index];
-            for (size_t partition = 0; partition < partition_count; ++partition, ++index)
-            {
-                auto found = m_partitions[m_partitions_indices[index]].GetEdgeStringFeature(
-                    m_internal_indices[index], input_edge_dst[edge_offset], input_edge_type[edge_offset], features,
-                    out_dimensions.subspan(edge_offset * features_size, features_size), out_values);
-                if (found)
-                {
-                    break;
-                }
-            }
-        }
-
-        ++edge_offset;
-    }
-}
-
-void Graph::NeighborCount(std::span<const NodeId> input_node_ids, std::span<const Type> input_edge_types,
-                          std::span<uint64_t> output_neighbors_counts) const
-
-{
-    for (size_t idx = 0; idx < input_node_ids.size(); ++idx)
-    {
-        auto internal_id = m_node_map.find(input_node_ids[idx]);
-
-        if (internal_id == std::end(m_node_map))
-        {
-            continue;
-        }
-        else
-        {
-            auto index = internal_id->second;
-            size_t partition_count = m_counts[index];
-
-            for (size_t partition = 0; partition < partition_count; ++partition, ++index)
-            {
-                output_neighbors_counts[idx] += m_partitions[m_partitions_indices[index]].NeighborCount(
-                        m_internal_indices[index], input_edge_types);
-            }
-        }
-    }
-}
-
-void Graph::FullNeighbor(std::span<const NodeId> input_node_ids, std::span<const Type> input_edge_types,
-                         std::vector<NodeId> &output_neighbor_ids, std::vector<Type> &output_neighbor_types,
-                         std::vector<float> &output_neighbors_weights,
-                         std::span<uint64_t> output_neighbors_counts) const
-{
-    for (size_t node_index = 0; node_index < input_node_ids.size(); ++node_index)
-    {
-        auto internal_id = m_node_map.find(input_node_ids[node_index]);
-        if (internal_id == std::end(m_node_map))
-        {
-            continue;
-        }
-        else
-        {
-            auto index = internal_id->second;
-            size_t partition_count = m_counts[index];
-            for (size_t partition = 0; partition < partition_count; ++partition, ++index)
-            {
-                output_neighbors_counts[node_index] += m_partitions[m_partitions_indices[index]].FullNeighbor(
-                    m_internal_indices[index], input_edge_types, output_neighbor_ids, output_neighbor_types,
-                    output_neighbors_weights);
-            }
-        }
-    }
-}
-
-void Graph::SampleNeighbor(int64_t seed, std::span<const NodeId> input_node_ids, std::span<Type> input_edge_types,
-                           size_t count, std::span<NodeId> output_neighbor_ids, std::span<Type> output_neighbor_types,
-                           std::span<float> neighbors_weights, std::span<float> neighbors_total_weights,
-                           NodeId default_node_id, float default_weight, Type default_edge_type) const
-{
-    if (!check_sorted_unique_types(input_edge_types.data(), input_edge_types.size()))
-    {
-        std::sort(std::begin(input_edge_types), std::end(input_edge_types));
-        auto last = std::unique(std::begin(input_edge_types), std::end(input_edge_types));
-        input_edge_types = input_edge_types.subspan(0, last - std::begin(input_edge_types));
-    }
-
-    for (size_t node_index = 0; node_index < input_node_ids.size(); ++node_index)
-    {
-        auto internal_id = m_node_map.find(input_node_ids[node_index]);
-        if (internal_id == std::end(m_node_map))
-        {
-            std::fill_n(std::begin(output_neighbor_ids) + count * node_index, count, default_node_id);
-            std::fill_n(std::begin(output_neighbor_types) + count * node_index, count, default_edge_type);
-            std::fill_n(std::begin(neighbors_weights) + count * node_index, count, default_weight);
-        }
-        else
-        {
-            const auto index = internal_id->second;
-            size_t partition_count = m_counts[index];
-            for (size_t partition = 0; partition < partition_count; ++partition)
-            {
-                m_partitions[m_partitions_indices[index + partition]].SampleNeighbor(
-                    seed++, m_internal_indices[index + partition], input_edge_types, count,
-                    output_neighbor_ids.subspan(count * node_index, count),
-                    output_neighbor_types.subspan(count * node_index, count),
-                    neighbors_weights.subspan(count * node_index, count), neighbors_total_weights[node_index],
-                    default_node_id, default_weight, default_edge_type);
-            }
-        }
-    }
-}
-
-void Graph::UniformSampleNeighbor(bool without_replacement, int64_t seed, std::span<const NodeId> input_node_ids,
-                                  std::span<Type> input_edge_types, size_t count, std::span<NodeId> output_neighbor_ids,
-                                  std::span<Type> output_neighbor_types, std::span<uint64_t> neighbors_total_count,
-                                  NodeId default_node_id, Type default_edge_type) const
-{
-    if (!check_sorted_unique_types(input_edge_types.data(), input_edge_types.size()))
-    {
-        std::sort(std::begin(input_edge_types), std::end(input_edge_types));
-        auto last = std::unique(std::begin(input_edge_types), std::end(input_edge_types));
-        input_edge_types = input_edge_types.subspan(0, last - std::begin(input_edge_types));
-    }
-
-    for (size_t node_index = 0; node_index < input_node_ids.size(); ++node_index)
-    {
-        auto internal_id = m_node_map.find(input_node_ids[node_index]);
-        if (internal_id == std::end(m_node_map))
-        {
-            std::fill_n(std::begin(output_neighbor_ids) + count * node_index, count, default_node_id);
-            std::fill_n(std::begin(output_neighbor_types) + count * node_index, count, default_edge_type);
-        }
-        else
-        {
-            const auto index = internal_id->second;
-            for (size_t partition = 0; partition < m_counts[index]; ++partition)
-            {
-                m_partitions[m_partitions_indices[index + partition]].UniformSampleNeighbor(
-                    without_replacement, seed++, m_internal_indices[index + partition], input_edge_types, count,
-                    output_neighbor_ids.subspan(count * node_index, count),
-                    output_neighbor_types.subspan(count * node_index, count), neighbors_total_count[node_index],
-                    default_node_id, default_edge_type);
-            }
-        }
-    }
-}
-
-Metadata Graph::GetMetadata() const
-{
-    return m_metadata;
-}
-
-void Graph::ReadNodeMap(std::filesystem::path path, std::string suffix, uint32_t index)
-{
-    std::shared_ptr<BaseStorage<uint8_t>> node_map;
-    if (!is_hdfs_path(path))
-    {
-        node_map = std::make_shared<DiskStorage<uint8_t>>(std::move(path), std::move(suffix), open_node_map);
-    }
-    else
-    {
-        auto full_path = path / ("node_" + suffix + ".map");
-        node_map = std::make_shared<HDFSStreamStorage<uint8_t>>(full_path.c_str(), m_metadata.m_config_path);
-    }
-    auto node_map_ptr = node_map->start();
-    size_t size = node_map->size() / 20; // 20 = 8(node_id) + 8(internal_id) + 4(node_type)
-    m_node_map.reserve(size);
-    m_partitions_indices.reserve(size);
-    m_internal_indices.reserve(size);
-    m_counts.reserve(size);
-    for (size_t i = 0; i < size; ++i)
-    {
-        uint64_t pair[2];
-        if (node_map->read(pair, 8, 2, node_map_ptr) != 2)
-        {
-            RAW_LOG_FATAL("Failed to read pair in a node maping");
-        }
-
-        auto el = m_node_map.find(pair[0]);
-        if (el == std::end(m_node_map))
-        {
-            m_node_map[pair[0]] = m_internal_indices.size();
-            m_internal_indices.emplace_back(pair[1]);
-            m_partitions_indices.emplace_back(index);
-            m_counts.emplace_back(1);
-        }
-        else
-        {
-            auto old_offset = el->second;
-            auto old_count = m_counts[old_offset];
-            m_node_map[pair[0]] = m_internal_indices.size();
-
-            std::copy_n(std::begin(m_internal_indices) + old_offset, old_count, std::back_inserter(m_internal_indices));
-            m_internal_indices.emplace_back(pair[1]);
-            std::copy_n(std::begin(m_partitions_indices) + old_offset, old_count,
-                        std::back_inserter(m_partitions_indices));
-            m_partitions_indices.emplace_back(index);
-
-            std::fill_n(std::back_inserter(m_counts), old_count + 1, old_count + 1);
-        }
-
-        assert(pair[1] == i);
-        Type node_type;
-        if (node_map->read(&node_type, sizeof(Type), 1, node_map_ptr) != 1)
-        {
-            RAW_LOG_FATAL("Failed to read node type in a node maping");
-        }
-    }
-}
-
-} // namespace snark
->>>>>>> b30762e9d10d2ae19e206c7622f6d10554dc84f0
-=======
-// Copyright (c) Microsoft Corporation.
-// Licensed under the MIT License.
-
-#include "graph.h"
-
-#include <cassert>
-#include <filesystem>
-#include <numeric>
-#include <random>
-#include <string>
-
-#include "absl/container/flat_hash_set.h"
-#include <glog/logging.h>
-#include <glog/raw_logging.h>
-
-#include "locator.h"
-#include "types.h"
-
-namespace snark
-{
-namespace
-{
-static const std::string neighbors_prefix = "neighbors_";
-static const size_t neighbors_prefix_len = neighbors_prefix.size();
-
-bool check_sorted_unique_types(const Type *in_edge_types, size_t count)
-{
-    for (size_t i = 1; i < count; ++i)
-    {
-        if (in_edge_types[i - 1] >= in_edge_types[i])
-        {
-            return false;
-        }
-    }
-
-    return true;
-}
-
-} // namespace
-
-Graph::Graph(std::string path, std::vector<uint32_t> partitions, PartitionStorageType storage_type,
-             std::string config_path)
-    : m_metadata(path, config_path)
-{
-    std::vector<std::string> suffixes;
-    absl::flat_hash_set<uint32_t> partition_set(std::begin(partitions), std::end(partitions));
-    // Go through the path folder with graph binary files.
-    // For data generation flexibility we are going to load all files
-    // starting with the [file_type(feat/nbs)]_[partition][anything else]
-    if (!is_hdfs_path(path))
-    {
-        for (auto &p : std::filesystem::directory_iterator(path))
-        {
-            auto full = p.path().stem().string();
-
-            // Use files with neighbor lists to detect eligible suffixes.
-            if (full.starts_with(neighbors_prefix) &&
-                partition_set.contains(std::stoi(full.substr(neighbors_prefix_len))))
-            {
-                suffixes.push_back(full.substr(neighbors_prefix_len));
-            }
-        }
-    }
-    else
-    {
-        auto filenames = hdfs_list_directory(path, m_metadata.m_config_path);
-        for (auto &full : filenames)
-        {
-            // Use files with neighbor lists to detect eligible suffixes.
-            auto loc = full.find(neighbors_prefix);
-            if (loc != std::string::npos && partition_set.contains(std::stoi(full.substr(loc + neighbors_prefix_len))))
-            {
-                std::filesystem::path full_path = full.substr(loc + neighbors_prefix_len);
-                suffixes.push_back(full_path.stem().string());
-            }
-        }
-    }
-
-    // Fix loading order to obtain deterministic results for sampling.
-    std::sort(std::begin(suffixes), std::end(suffixes));
-    m_partitions.reserve(suffixes.size());
-    for (size_t i = 0; i < suffixes.size(); ++i)
-    {
-        m_partitions.emplace_back(path, suffixes[i], storage_type);
-        ReadNodeMap(path, suffixes[i], i);
-    }
-}
-
-void Graph::GetNodeType(std::span<const NodeId> node_ids, std::span<Type> output, Type default_type) const
-{
-    assert(output.size() == node_ids.size());
-    auto curr_type = std::begin(output);
-    for (auto node : node_ids)
-    {
-        auto internal_id = m_node_map.find(node);
-        if (internal_id == std::end(m_node_map))
-        {
-            *curr_type = default_type;
-        }
-        else
-        {
-            const auto index = internal_id->second;
-            *curr_type = m_partitions[m_partitions_indices[index]].GetNodeType(m_internal_indices[index]);
-        }
-        ++curr_type;
-    }
-}
-
-void Graph::GetNodeFeature(std::span<const NodeId> node_ids, std::span<snark::FeatureMeta> features,
-                           std::span<uint8_t> output) const
-{
-    assert(std::accumulate(std::begin(features), std::end(features), size_t(0),
-                           [](size_t val, const auto &f) { return val + f.second; }) *
-               node_ids.size() ==
-           output.size());
-
-    const size_t feature_size = output.size() / node_ids.size();
-    size_t feature_offset = 0;
-    for (auto node : node_ids)
-    {
-        auto internal_id = m_node_map.find(node);
-        if (internal_id == std::end(m_node_map))
-        {
-            std::fill_n(std::begin(output) + feature_offset, feature_size, 0);
-        }
-        else
-        {
-            const auto index = internal_id->second;
-            m_partitions[m_partitions_indices[index]].GetNodeFeature(m_internal_indices[index], features,
-                                                                     output.subspan(feature_offset, feature_size));
-        }
-        feature_offset += feature_size;
-    }
-}
-
-void Graph::GetNodeSparseFeature(std::span<const NodeId> node_ids, std::span<const snark::FeatureId> features,
-                                 std::span<int64_t> out_dimensions, std::vector<std::vector<int64_t>> &out_indices,
-                                 std::vector<std::vector<uint8_t>> &out_data) const
-{
-    assert(features.size() == out_dimensions.size());
-    assert(features.size() == out_indices.size());
-    assert(features.size() == out_data.size());
-
-    // Fill out_dimensions in case nodes don't have some features.
-    std::fill(std::begin(out_dimensions), std::end(out_dimensions), 0);
-    const int64_t len = node_ids.size();
-    for (int64_t node_index = 0; node_index < len; ++node_index)
-    {
-        auto internal_id = m_node_map.find(node_ids[node_index]);
-        if (internal_id == std::end(m_node_map))
-        {
-            continue;
-        }
-
-        const auto partition_index = internal_id->second;
-        m_partitions[m_partitions_indices[partition_index]].GetNodeSparseFeature(
-            m_internal_indices[partition_index], features, node_index, out_dimensions, out_indices, out_data);
-    }
-}
-
-void Graph::GetNodeStringFeature(std::span<const NodeId> node_ids, std::span<const snark::FeatureId> features,
-                                 std::span<int64_t> out_dimensions, std::vector<uint8_t> &out_data) const
-{
-    const auto features_size = features.size();
-    assert(out_dimensions.size() == features_size * node_ids.size());
-
-    const int64_t len = node_ids.size();
-    for (int64_t node_index = 0; node_index < len; ++node_index)
-    {
-        auto internal_id = m_node_map.find(node_ids[node_index]);
-        if (internal_id == std::end(m_node_map))
-        {
-            continue;
-        }
-
-        const auto partition_index = internal_id->second;
-        m_partitions[m_partitions_indices[partition_index]].GetNodeStringFeature(
-            m_internal_indices[partition_index], features,
-            out_dimensions.subspan(features_size * node_index, features_size), out_data);
-    }
-}
-
-void Graph::GetEdgeFeature(std::span<const NodeId> input_edge_src, std::span<const NodeId> input_edge_dst,
-                           std::span<const Type> input_edge_type, std::span<snark::FeatureMeta> features,
-                           std::span<uint8_t> output) const
-{
-    assert(std::accumulate(std::begin(features), std::end(features), size_t(0),
-                           [](size_t val, const auto &f) { return val + f.second; }) *
-               input_edge_src.size() ==
-           output.size());
-
-    const size_t feature_size = output.size() / input_edge_src.size();
-    size_t feature_offset = 0;
-    size_t edge_offset = 0;
-    for (auto src_node : input_edge_src)
-    {
-        auto internal_id = m_node_map.find(src_node);
-        if (internal_id == std::end(m_node_map))
-        {
-            std::fill_n(std::begin(output) + feature_offset, feature_size, 0);
-        }
-        else
-        {
-            auto index = internal_id->second;
-            size_t partition_count = m_counts[index];
-            for (size_t partition = 0; partition < partition_count; ++partition, ++index)
-            {
-                auto found = m_partitions[m_partitions_indices[index]].GetEdgeFeature(
-                    m_internal_indices[index], input_edge_dst[edge_offset], input_edge_type[edge_offset], features,
-                    output.subspan(feature_offset, feature_size));
-                if (found)
-                {
-                    break;
-                }
-            }
-        }
-
-        feature_offset += feature_size;
-        ++edge_offset;
-    }
-}
-
-void Graph::GetEdgeSparseFeature(std::span<const NodeId> input_edge_src, std::span<const NodeId> input_edge_dst,
-                                 std::span<const Type> input_edge_type, std::span<const snark::FeatureId> features,
-                                 std::span<int64_t> out_dimensions, std::vector<std::vector<int64_t>> &out_indices,
-                                 std::vector<std::vector<uint8_t>> &out_values) const
-{
-    assert(features.size() == out_dimensions.size());
-    assert(features.size() == out_indices.size());
-    assert(features.size() == out_values.size());
-
-    int64_t edge_offset = 0;
-    for (auto src_node : input_edge_src)
-    {
-        auto internal_id = m_node_map.find(src_node);
-        if (internal_id != std::end(m_node_map))
-        {
-            auto index = internal_id->second;
-            size_t partition_count = m_counts[index];
-            for (size_t partition = 0; partition < partition_count; ++partition, ++index)
-            {
-                auto found = m_partitions[m_partitions_indices[index]].GetEdgeSparseFeature(
-                    m_internal_indices[index], input_edge_dst[edge_offset], input_edge_type[edge_offset], features,
-                    edge_offset, out_dimensions, out_indices, out_values);
-                if (found)
-                {
-                    break;
-                }
-            }
-        }
-
-        ++edge_offset;
-    }
-}
-
-void Graph::GetEdgeStringFeature(std::span<const NodeId> input_edge_src, std::span<const NodeId> input_edge_dst,
-                                 std::span<const Type> input_edge_type, std::span<const snark::FeatureId> features,
-                                 std::span<int64_t> out_dimensions, std::vector<uint8_t> &out_values) const
-{
-    const auto features_size = features.size();
-    assert(features_size * input_edge_src.size() == out_dimensions.size());
-
-    int64_t edge_offset = 0;
-    for (auto src_node : input_edge_src)
-    {
-        auto internal_id = m_node_map.find(src_node);
-        if (internal_id != std::end(m_node_map))
-        {
-            auto index = internal_id->second;
-            size_t partition_count = m_counts[index];
-            for (size_t partition = 0; partition < partition_count; ++partition, ++index)
-            {
-                auto found = m_partitions[m_partitions_indices[index]].GetEdgeStringFeature(
-                    m_internal_indices[index], input_edge_dst[edge_offset], input_edge_type[edge_offset], features,
-                    out_dimensions.subspan(edge_offset * features_size, features_size), out_values);
-                if (found)
-                {
-                    break;
-                }
-            }
-        }
-
-        ++edge_offset;
-    }
-}
-
-void Graph::NeighborCount(std::span<const NodeId> input_node_ids, std::span<const Type> input_edge_types,
-                          std::span<uint64_t> output_neighbors_counts) const
-
-{
-    size_t num_nodes = input_node_ids.size();
-    std::fill_n(std::begin(output_neighbors_counts), num_nodes, 0);
-
-    for (size_t idx = 0; idx < num_nodes; ++idx)
-    {
-        auto internal_id = m_node_map.find(input_node_ids[idx]);
-
-        if (internal_id == std::end(m_node_map))
-        {
-            continue;
-        }
-        else
-        {
-            auto index = internal_id->second;
-            size_t partition_count = m_counts[index];
-
-            for (size_t partition = 0; partition < partition_count; ++partition, ++index)
-            {
-                output_neighbors_counts[idx] += m_partitions[m_partitions_indices[index]].NeighborCount(
-                    m_internal_indices[index], input_edge_types);
-            }
-        }
-    }
-}
-
-void Graph::FullNeighbor(std::span<const NodeId> input_node_ids, std::span<const Type> input_edge_types,
-                         std::vector<NodeId> &output_neighbor_ids, std::vector<Type> &output_neighbor_types,
-                         std::vector<float> &output_neighbors_weights,
-                         std::span<uint64_t> output_neighbors_counts) const
-{
-    for (size_t node_index = 0; node_index < input_node_ids.size(); ++node_index)
-    {
-        auto internal_id = m_node_map.find(input_node_ids[node_index]);
-        if (internal_id == std::end(m_node_map))
-        {
-            continue;
-        }
-        else
-        {
-            auto index = internal_id->second;
-            size_t partition_count = m_counts[index];
-            for (size_t partition = 0; partition < partition_count; ++partition, ++index)
-            {
-                output_neighbors_counts[node_index] += m_partitions[m_partitions_indices[index]].FullNeighbor(
-                    m_internal_indices[index], input_edge_types, output_neighbor_ids, output_neighbor_types,
-                    output_neighbors_weights);
-            }
-        }
-    }
-}
-
-void Graph::SampleNeighbor(int64_t seed, std::span<const NodeId> input_node_ids, std::span<Type> input_edge_types,
-                           size_t count, std::span<NodeId> output_neighbor_ids, std::span<Type> output_neighbor_types,
-                           std::span<float> neighbors_weights, std::span<float> neighbors_total_weights,
-                           NodeId default_node_id, float default_weight, Type default_edge_type) const
-{
-    if (!check_sorted_unique_types(input_edge_types.data(), input_edge_types.size()))
-    {
-        std::sort(std::begin(input_edge_types), std::end(input_edge_types));
-        auto last = std::unique(std::begin(input_edge_types), std::end(input_edge_types));
-        input_edge_types = input_edge_types.subspan(0, last - std::begin(input_edge_types));
-    }
-
-    for (size_t node_index = 0; node_index < input_node_ids.size(); ++node_index)
-    {
-        auto internal_id = m_node_map.find(input_node_ids[node_index]);
-        if (internal_id == std::end(m_node_map))
-        {
-            std::fill_n(std::begin(output_neighbor_ids) + count * node_index, count, default_node_id);
-            std::fill_n(std::begin(output_neighbor_types) + count * node_index, count, default_edge_type);
-            std::fill_n(std::begin(neighbors_weights) + count * node_index, count, default_weight);
-        }
-        else
-        {
-            const auto index = internal_id->second;
-            size_t partition_count = m_counts[index];
-            for (size_t partition = 0; partition < partition_count; ++partition)
-            {
-                m_partitions[m_partitions_indices[index + partition]].SampleNeighbor(
-                    seed++, m_internal_indices[index + partition], input_edge_types, count,
-                    output_neighbor_ids.subspan(count * node_index, count),
-                    output_neighbor_types.subspan(count * node_index, count),
-                    neighbors_weights.subspan(count * node_index, count), neighbors_total_weights[node_index],
-                    default_node_id, default_weight, default_edge_type);
-            }
-        }
-    }
-}
-
-void Graph::UniformSampleNeighbor(bool without_replacement, int64_t seed, std::span<const NodeId> input_node_ids,
-                                  std::span<Type> input_edge_types, size_t count, std::span<NodeId> output_neighbor_ids,
-                                  std::span<Type> output_neighbor_types, std::span<uint64_t> neighbors_total_count,
-                                  NodeId default_node_id, Type default_edge_type) const
-{
-    if (!check_sorted_unique_types(input_edge_types.data(), input_edge_types.size()))
-    {
-        std::sort(std::begin(input_edge_types), std::end(input_edge_types));
-        auto last = std::unique(std::begin(input_edge_types), std::end(input_edge_types));
-        input_edge_types = input_edge_types.subspan(0, last - std::begin(input_edge_types));
-    }
-
-    for (size_t node_index = 0; node_index < input_node_ids.size(); ++node_index)
-    {
-        auto internal_id = m_node_map.find(input_node_ids[node_index]);
-        if (internal_id == std::end(m_node_map))
-        {
-            std::fill_n(std::begin(output_neighbor_ids) + count * node_index, count, default_node_id);
-            std::fill_n(std::begin(output_neighbor_types) + count * node_index, count, default_edge_type);
-        }
-        else
-        {
-            const auto index = internal_id->second;
-            for (size_t partition = 0; partition < m_counts[index]; ++partition)
-            {
-                m_partitions[m_partitions_indices[index + partition]].UniformSampleNeighbor(
-                    without_replacement, seed++, m_internal_indices[index + partition], input_edge_types, count,
-                    output_neighbor_ids.subspan(count * node_index, count),
-                    output_neighbor_types.subspan(count * node_index, count), neighbors_total_count[node_index],
-                    default_node_id, default_edge_type);
-            }
-        }
-    }
-}
-
-Metadata Graph::GetMetadata() const
-{
-    return m_metadata;
-}
-
-void Graph::ReadNodeMap(std::filesystem::path path, std::string suffix, uint32_t index)
-{
-    std::shared_ptr<BaseStorage<uint8_t>> node_map;
-    if (!is_hdfs_path(path))
-    {
-        node_map = std::make_shared<DiskStorage<uint8_t>>(std::move(path), std::move(suffix), open_node_map);
-    }
-    else
-    {
-        auto full_path = path / ("node_" + suffix + ".map");
-        node_map = std::make_shared<HDFSStreamStorage<uint8_t>>(full_path.c_str(), m_metadata.m_config_path);
-    }
-    auto node_map_ptr = node_map->start();
-    size_t size = node_map->size() / 20; // 20 = 8(node_id) + 8(internal_id) + 4(node_type)
-    m_node_map.reserve(size);
-    m_partitions_indices.reserve(size);
-    m_internal_indices.reserve(size);
-    m_counts.reserve(size);
-    for (size_t i = 0; i < size; ++i)
-    {
-        uint64_t pair[2];
-        if (node_map->read(pair, 8, 2, node_map_ptr) != 2)
-        {
-            RAW_LOG_FATAL("Failed to read pair in a node maping");
-        }
-
-        auto el = m_node_map.find(pair[0]);
-        if (el == std::end(m_node_map))
-        {
-            m_node_map[pair[0]] = m_internal_indices.size();
-            m_internal_indices.emplace_back(pair[1]);
-            m_partitions_indices.emplace_back(index);
-            m_counts.emplace_back(1);
-        }
-        else
-        {
-            auto old_offset = el->second;
-            auto old_count = m_counts[old_offset];
-            m_node_map[pair[0]] = m_internal_indices.size();
-
-            std::copy_n(std::begin(m_internal_indices) + old_offset, old_count, std::back_inserter(m_internal_indices));
-            m_internal_indices.emplace_back(pair[1]);
-            std::copy_n(std::begin(m_partitions_indices) + old_offset, old_count,
-                        std::back_inserter(m_partitions_indices));
-            m_partitions_indices.emplace_back(index);
-
-            std::fill_n(std::back_inserter(m_counts), old_count + 1, old_count + 1);
-        }
-
-        assert(pair[1] == i);
-        Type node_type;
-        if (node_map->read(&node_type, sizeof(Type), 1, node_map_ptr) != 1)
-        {
-            RAW_LOG_FATAL("Failed to read node type in a node maping");
-        }
-    }
-}
-
-} // namespace snark
->>>>>>> 8ad4738b
+// Copyright (c) Microsoft Corporation.
+// Licensed under the MIT License.
+
+#include "graph.h"
+
+#include <cassert>
+#include <filesystem>
+#include <numeric>
+#include <random>
+#include <string>
+
+#include "absl/container/flat_hash_set.h"
+#include <glog/logging.h>
+#include <glog/raw_logging.h>
+
+#include "locator.h"
+#include "types.h"
+
+namespace snark
+{
+namespace
+{
+static const std::string neighbors_prefix = "neighbors_";
+static const size_t neighbors_prefix_len = neighbors_prefix.size();
+
+bool check_sorted_unique_types(const Type *in_edge_types, size_t count)
+{
+    for (size_t i = 1; i < count; ++i)
+    {
+        if (in_edge_types[i - 1] >= in_edge_types[i])
+        {
+            return false;
+        }
+    }
+
+    return true;
+}
+
+} // namespace
+
+Graph::Graph(std::string path, std::vector<uint32_t> partitions, PartitionStorageType storage_type,
+             std::string config_path)
+    : m_metadata(path, config_path)
+{
+    std::vector<std::string> suffixes;
+    absl::flat_hash_set<uint32_t> partition_set(std::begin(partitions), std::end(partitions));
+    // Go through the path folder with graph binary files.
+    // For data generation flexibility we are going to load all files
+    // starting with the [file_type(feat/nbs)]_[partition][anything else]
+    if (!is_hdfs_path(path))
+    {
+        for (auto &p : std::filesystem::directory_iterator(path))
+        {
+            auto full = p.path().stem().string();
+
+            // Use files with neighbor lists to detect eligible suffixes.
+            if (full.starts_with(neighbors_prefix) &&
+                partition_set.contains(std::stoi(full.substr(neighbors_prefix_len))))
+            {
+                suffixes.push_back(full.substr(neighbors_prefix_len));
+            }
+        }
+    }
+    else
+    {
+        auto filenames = hdfs_list_directory(path, m_metadata.m_config_path);
+        for (auto &full : filenames)
+        {
+            // Use files with neighbor lists to detect eligible suffixes.
+            auto loc = full.find(neighbors_prefix);
+            if (loc != std::string::npos && partition_set.contains(std::stoi(full.substr(loc + neighbors_prefix_len))))
+            {
+                std::filesystem::path full_path = full.substr(loc + neighbors_prefix_len);
+                suffixes.push_back(full_path.stem().string());
+            }
+        }
+    }
+
+    // Fix loading order to obtain deterministic results for sampling.
+    std::sort(std::begin(suffixes), std::end(suffixes));
+    m_partitions.reserve(suffixes.size());
+    for (size_t i = 0; i < suffixes.size(); ++i)
+    {
+        m_partitions.emplace_back(path, suffixes[i], storage_type);
+        ReadNodeMap(path, suffixes[i], i);
+    }
+}
+
+void Graph::GetNodeType(std::span<const NodeId> node_ids, std::span<Type> output, Type default_type) const
+{
+    assert(output.size() == node_ids.size());
+    auto curr_type = std::begin(output);
+    for (auto node : node_ids)
+    {
+        auto internal_id = m_node_map.find(node);
+        if (internal_id == std::end(m_node_map))
+        {
+            *curr_type = default_type;
+        }
+        else
+        {
+            const auto index = internal_id->second;
+            *curr_type = m_partitions[m_partitions_indices[index]].GetNodeType(m_internal_indices[index]);
+        }
+        ++curr_type;
+    }
+}
+
+void Graph::GetNodeFeature(std::span<const NodeId> node_ids, std::span<snark::FeatureMeta> features,
+                           std::span<uint8_t> output) const
+{
+    assert(std::accumulate(std::begin(features), std::end(features), size_t(0),
+                           [](size_t val, const auto &f) { return val + f.second; }) *
+               node_ids.size() ==
+           output.size());
+
+    const size_t feature_size = output.size() / node_ids.size();
+    size_t feature_offset = 0;
+    for (auto node : node_ids)
+    {
+        auto internal_id = m_node_map.find(node);
+        if (internal_id == std::end(m_node_map))
+        {
+            std::fill_n(std::begin(output) + feature_offset, feature_size, 0);
+        }
+        else
+        {
+            const auto index = internal_id->second;
+            m_partitions[m_partitions_indices[index]].GetNodeFeature(m_internal_indices[index], features,
+                                                                     output.subspan(feature_offset, feature_size));
+        }
+        feature_offset += feature_size;
+    }
+}
+
+void Graph::GetNodeSparseFeature(std::span<const NodeId> node_ids, std::span<const snark::FeatureId> features,
+                                 std::span<int64_t> out_dimensions, std::vector<std::vector<int64_t>> &out_indices,
+                                 std::vector<std::vector<uint8_t>> &out_data) const
+{
+    assert(features.size() == out_dimensions.size());
+    assert(features.size() == out_indices.size());
+    assert(features.size() == out_data.size());
+
+    // Fill out_dimensions in case nodes don't have some features.
+    std::fill(std::begin(out_dimensions), std::end(out_dimensions), 0);
+    const int64_t len = node_ids.size();
+    for (int64_t node_index = 0; node_index < len; ++node_index)
+    {
+        auto internal_id = m_node_map.find(node_ids[node_index]);
+        if (internal_id == std::end(m_node_map))
+        {
+            continue;
+        }
+
+        const auto partition_index = internal_id->second;
+        m_partitions[m_partitions_indices[partition_index]].GetNodeSparseFeature(
+            m_internal_indices[partition_index], features, node_index, out_dimensions, out_indices, out_data);
+    }
+}
+
+void Graph::GetNodeStringFeature(std::span<const NodeId> node_ids, std::span<const snark::FeatureId> features,
+                                 std::span<int64_t> out_dimensions, std::vector<uint8_t> &out_data) const
+{
+    const auto features_size = features.size();
+    assert(out_dimensions.size() == features_size * node_ids.size());
+
+    const int64_t len = node_ids.size();
+    for (int64_t node_index = 0; node_index < len; ++node_index)
+    {
+        auto internal_id = m_node_map.find(node_ids[node_index]);
+        if (internal_id == std::end(m_node_map))
+        {
+            continue;
+        }
+
+        const auto partition_index = internal_id->second;
+        m_partitions[m_partitions_indices[partition_index]].GetNodeStringFeature(
+            m_internal_indices[partition_index], features,
+            out_dimensions.subspan(features_size * node_index, features_size), out_data);
+    }
+}
+
+void Graph::GetEdgeFeature(std::span<const NodeId> input_edge_src, std::span<const NodeId> input_edge_dst,
+                           std::span<const Type> input_edge_type, std::span<snark::FeatureMeta> features,
+                           std::span<uint8_t> output) const
+{
+    assert(std::accumulate(std::begin(features), std::end(features), size_t(0),
+                           [](size_t val, const auto &f) { return val + f.second; }) *
+               input_edge_src.size() ==
+           output.size());
+
+    const size_t feature_size = output.size() / input_edge_src.size();
+    size_t feature_offset = 0;
+    size_t edge_offset = 0;
+    for (auto src_node : input_edge_src)
+    {
+        auto internal_id = m_node_map.find(src_node);
+        if (internal_id == std::end(m_node_map))
+        {
+            std::fill_n(std::begin(output) + feature_offset, feature_size, 0);
+        }
+        else
+        {
+            auto index = internal_id->second;
+            size_t partition_count = m_counts[index];
+            for (size_t partition = 0; partition < partition_count; ++partition, ++index)
+            {
+                auto found = m_partitions[m_partitions_indices[index]].GetEdgeFeature(
+                    m_internal_indices[index], input_edge_dst[edge_offset], input_edge_type[edge_offset], features,
+                    output.subspan(feature_offset, feature_size));
+                if (found)
+                {
+                    break;
+                }
+            }
+        }
+
+        feature_offset += feature_size;
+        ++edge_offset;
+    }
+}
+
+void Graph::GetEdgeSparseFeature(std::span<const NodeId> input_edge_src, std::span<const NodeId> input_edge_dst,
+                                 std::span<const Type> input_edge_type, std::span<const snark::FeatureId> features,
+                                 std::span<int64_t> out_dimensions, std::vector<std::vector<int64_t>> &out_indices,
+                                 std::vector<std::vector<uint8_t>> &out_values) const
+{
+    assert(features.size() == out_dimensions.size());
+    assert(features.size() == out_indices.size());
+    assert(features.size() == out_values.size());
+
+    int64_t edge_offset = 0;
+    for (auto src_node : input_edge_src)
+    {
+        auto internal_id = m_node_map.find(src_node);
+        if (internal_id != std::end(m_node_map))
+        {
+            auto index = internal_id->second;
+            size_t partition_count = m_counts[index];
+            for (size_t partition = 0; partition < partition_count; ++partition, ++index)
+            {
+                auto found = m_partitions[m_partitions_indices[index]].GetEdgeSparseFeature(
+                    m_internal_indices[index], input_edge_dst[edge_offset], input_edge_type[edge_offset], features,
+                    edge_offset, out_dimensions, out_indices, out_values);
+                if (found)
+                {
+                    break;
+                }
+            }
+        }
+
+        ++edge_offset;
+    }
+}
+
+void Graph::GetEdgeStringFeature(std::span<const NodeId> input_edge_src, std::span<const NodeId> input_edge_dst,
+                                 std::span<const Type> input_edge_type, std::span<const snark::FeatureId> features,
+                                 std::span<int64_t> out_dimensions, std::vector<uint8_t> &out_values) const
+{
+    const auto features_size = features.size();
+    assert(features_size * input_edge_src.size() == out_dimensions.size());
+
+    int64_t edge_offset = 0;
+    for (auto src_node : input_edge_src)
+    {
+        auto internal_id = m_node_map.find(src_node);
+        if (internal_id != std::end(m_node_map))
+        {
+            auto index = internal_id->second;
+            size_t partition_count = m_counts[index];
+            for (size_t partition = 0; partition < partition_count; ++partition, ++index)
+            {
+                auto found = m_partitions[m_partitions_indices[index]].GetEdgeStringFeature(
+                    m_internal_indices[index], input_edge_dst[edge_offset], input_edge_type[edge_offset], features,
+                    out_dimensions.subspan(edge_offset * features_size, features_size), out_values);
+                if (found)
+                {
+                    break;
+                }
+            }
+        }
+
+        ++edge_offset;
+    }
+}
+
+void Graph::NeighborCount(std::span<const NodeId> input_node_ids, std::span<const Type> input_edge_types,
+                          std::span<uint64_t> output_neighbors_counts) const
+
+{
+    size_t num_nodes = input_node_ids.size();
+    std::fill_n(std::begin(output_neighbors_counts), num_nodes, 0);
+
+    for (size_t idx = 0; idx < num_nodes; ++idx)
+    {
+        auto internal_id = m_node_map.find(input_node_ids[idx]);
+
+        if (internal_id == std::end(m_node_map))
+        {
+            continue;
+        }
+        else
+        {
+            auto index = internal_id->second;
+            size_t partition_count = m_counts[index];
+
+            for (size_t partition = 0; partition < partition_count; ++partition, ++index)
+            {
+                output_neighbors_counts[idx] += m_partitions[m_partitions_indices[index]].NeighborCount(
+                    m_internal_indices[index], input_edge_types);
+            }
+        }
+    }
+}
+
+void Graph::FullNeighbor(std::span<const NodeId> input_node_ids, std::span<const Type> input_edge_types,
+                         std::vector<NodeId> &output_neighbor_ids, std::vector<Type> &output_neighbor_types,
+                         std::vector<float> &output_neighbors_weights,
+                         std::span<uint64_t> output_neighbors_counts) const
+{
+    for (size_t node_index = 0; node_index < input_node_ids.size(); ++node_index)
+    {
+        auto internal_id = m_node_map.find(input_node_ids[node_index]);
+        if (internal_id == std::end(m_node_map))
+        {
+            continue;
+        }
+        else
+        {
+            auto index = internal_id->second;
+            size_t partition_count = m_counts[index];
+            for (size_t partition = 0; partition < partition_count; ++partition, ++index)
+            {
+                output_neighbors_counts[node_index] += m_partitions[m_partitions_indices[index]].FullNeighbor(
+                    m_internal_indices[index], input_edge_types, output_neighbor_ids, output_neighbor_types,
+                    output_neighbors_weights);
+            }
+        }
+    }
+}
+
+void Graph::SampleNeighbor(int64_t seed, std::span<const NodeId> input_node_ids, std::span<Type> input_edge_types,
+                           size_t count, std::span<NodeId> output_neighbor_ids, std::span<Type> output_neighbor_types,
+                           std::span<float> neighbors_weights, std::span<float> neighbors_total_weights,
+                           NodeId default_node_id, float default_weight, Type default_edge_type) const
+{
+    if (!check_sorted_unique_types(input_edge_types.data(), input_edge_types.size()))
+    {
+        std::sort(std::begin(input_edge_types), std::end(input_edge_types));
+        auto last = std::unique(std::begin(input_edge_types), std::end(input_edge_types));
+        input_edge_types = input_edge_types.subspan(0, last - std::begin(input_edge_types));
+    }
+
+    for (size_t node_index = 0; node_index < input_node_ids.size(); ++node_index)
+    {
+        auto internal_id = m_node_map.find(input_node_ids[node_index]);
+        if (internal_id == std::end(m_node_map))
+        {
+            std::fill_n(std::begin(output_neighbor_ids) + count * node_index, count, default_node_id);
+            std::fill_n(std::begin(output_neighbor_types) + count * node_index, count, default_edge_type);
+            std::fill_n(std::begin(neighbors_weights) + count * node_index, count, default_weight);
+        }
+        else
+        {
+            const auto index = internal_id->second;
+            size_t partition_count = m_counts[index];
+            for (size_t partition = 0; partition < partition_count; ++partition)
+            {
+                m_partitions[m_partitions_indices[index + partition]].SampleNeighbor(
+                    seed++, m_internal_indices[index + partition], input_edge_types, count,
+                    output_neighbor_ids.subspan(count * node_index, count),
+                    output_neighbor_types.subspan(count * node_index, count),
+                    neighbors_weights.subspan(count * node_index, count), neighbors_total_weights[node_index],
+                    default_node_id, default_weight, default_edge_type);
+            }
+        }
+    }
+}
+
+void Graph::UniformSampleNeighbor(bool without_replacement, int64_t seed, std::span<const NodeId> input_node_ids,
+                                  std::span<Type> input_edge_types, size_t count, std::span<NodeId> output_neighbor_ids,
+                                  std::span<Type> output_neighbor_types, std::span<uint64_t> neighbors_total_count,
+                                  NodeId default_node_id, Type default_edge_type) const
+{
+    if (!check_sorted_unique_types(input_edge_types.data(), input_edge_types.size()))
+    {
+        std::sort(std::begin(input_edge_types), std::end(input_edge_types));
+        auto last = std::unique(std::begin(input_edge_types), std::end(input_edge_types));
+        input_edge_types = input_edge_types.subspan(0, last - std::begin(input_edge_types));
+    }
+
+    for (size_t node_index = 0; node_index < input_node_ids.size(); ++node_index)
+    {
+        auto internal_id = m_node_map.find(input_node_ids[node_index]);
+        if (internal_id == std::end(m_node_map))
+        {
+            std::fill_n(std::begin(output_neighbor_ids) + count * node_index, count, default_node_id);
+            std::fill_n(std::begin(output_neighbor_types) + count * node_index, count, default_edge_type);
+        }
+        else
+        {
+            const auto index = internal_id->second;
+            for (size_t partition = 0; partition < m_counts[index]; ++partition)
+            {
+                m_partitions[m_partitions_indices[index + partition]].UniformSampleNeighbor(
+                    without_replacement, seed++, m_internal_indices[index + partition], input_edge_types, count,
+                    output_neighbor_ids.subspan(count * node_index, count),
+                    output_neighbor_types.subspan(count * node_index, count), neighbors_total_count[node_index],
+                    default_node_id, default_edge_type);
+            }
+        }
+    }
+}
+
+Metadata Graph::GetMetadata() const
+{
+    return m_metadata;
+}
+
+void Graph::ReadNodeMap(std::filesystem::path path, std::string suffix, uint32_t index)
+{
+    std::shared_ptr<BaseStorage<uint8_t>> node_map;
+    if (!is_hdfs_path(path))
+    {
+        node_map = std::make_shared<DiskStorage<uint8_t>>(std::move(path), std::move(suffix), open_node_map);
+    }
+    else
+    {
+        auto full_path = path / ("node_" + suffix + ".map");
+        node_map = std::make_shared<HDFSStreamStorage<uint8_t>>(full_path.c_str(), m_metadata.m_config_path);
+    }
+    auto node_map_ptr = node_map->start();
+    size_t size = node_map->size() / 20; // 20 = 8(node_id) + 8(internal_id) + 4(node_type)
+    m_node_map.reserve(size);
+    m_partitions_indices.reserve(size);
+    m_internal_indices.reserve(size);
+    m_counts.reserve(size);
+    for (size_t i = 0; i < size; ++i)
+    {
+        uint64_t pair[2];
+        if (node_map->read(pair, 8, 2, node_map_ptr) != 2)
+        {
+            RAW_LOG_FATAL("Failed to read pair in a node maping");
+        }
+
+        auto el = m_node_map.find(pair[0]);
+        if (el == std::end(m_node_map))
+        {
+            m_node_map[pair[0]] = m_internal_indices.size();
+            m_internal_indices.emplace_back(pair[1]);
+            m_partitions_indices.emplace_back(index);
+            m_counts.emplace_back(1);
+        }
+        else
+        {
+            auto old_offset = el->second;
+            auto old_count = m_counts[old_offset];
+            m_node_map[pair[0]] = m_internal_indices.size();
+
+            std::copy_n(std::begin(m_internal_indices) + old_offset, old_count, std::back_inserter(m_internal_indices));
+            m_internal_indices.emplace_back(pair[1]);
+            std::copy_n(std::begin(m_partitions_indices) + old_offset, old_count,
+                        std::back_inserter(m_partitions_indices));
+            m_partitions_indices.emplace_back(index);
+
+            std::fill_n(std::back_inserter(m_counts), old_count + 1, old_count + 1);
+        }
+
+        assert(pair[1] == i);
+        Type node_type;
+        if (node_map->read(&node_type, sizeof(Type), 1, node_map_ptr) != 1)
+        {
+            RAW_LOG_FATAL("Failed to read node type in a node maping");
+        }
+    }
+}
+
+} // namespace snark