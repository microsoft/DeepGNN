--- conflicted
+++ resolved
@@ -118,13 +118,8 @@
             size_t partition_count = m_counts[index];
             for (size_t partition = 0; partition < partition_count; ++partition, ++index)
             {
-<<<<<<< HEAD
                 *curr_type = m_partitions[m_partitions_indices[index]]->GetNodeType(m_internal_indices[index]);
-                if (*curr_type != snark::DEFAULT_NODE_TYPE)
-=======
-                *curr_type = m_partitions[m_partitions_indices[index]].GetNodeType(m_internal_indices[index]);
                 if (*curr_type != snark::PLACEHOLDER_NODE_TYPE)
->>>>>>> bfafaadc
                     break;
             }
         }
