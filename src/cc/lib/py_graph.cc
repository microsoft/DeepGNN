<<<<<<< HEAD
// Copyright (c) Microsoft Corporation.
// Licensed under the MIT License.

#include "py_graph.h"

#include <algorithm>
#include <cstdint>
#include <exception>
#include <functional>
#include <future>
#include <memory>
#include <random>
#include <set>
#include <span>
#include <stdexcept>
#include <string>
#include <vector>

#ifdef SNARK_PLATFORM_LINUX
// We need to include this file exactly once to override all malloc references in other files.
#include <mimalloc-override.h>
#endif

#include "absl/container/flat_hash_map.h"
#include "boost/random/uniform_real_distribution.hpp"

#include <grpcpp/create_channel.h>
// Use raw log to avoid possible initialization conflicts with glog from other libraries.
#include <glog/logging.h>
#include <glog/raw_logging.h>

#include "distributed/client.h"
#include "distributed/graph_engine.h"
#include "distributed/graph_sampler.h"
#include "graph/graph.h"
#include "graph/xoroshiro.h"

namespace deep_graph
{
namespace python
{

enum SamplerType
{
    Weighted,
    Uniform,
    UniformWithoutReplacement,

    Last
};

namespace
{
absl::flat_hash_map<SamplerType, snark::CreateSamplerRequest_Category> localToRemoteSamplerType = {
    {Weighted, snark::CreateSamplerRequest_Category::CreateSamplerRequest_Category_WEIGHTED},
    {Uniform, snark::CreateSamplerRequest_Category::CreateSamplerRequest_Category_UNIFORM_WITH_REPLACEMENT},
    {UniformWithoutReplacement,
     snark::CreateSamplerRequest_Category::CreateSamplerRequest_Category_UNIFORM_WITHOUT_REPLACEMENT},
};
} // namespace

struct GraphInternal
{
    std::unique_ptr<snark::Graph> graph;
    std::set<size_t> partitions;
    absl::flat_hash_map<SamplerType, std::shared_ptr<snark::SamplerFactory>> node_sampler_factory;
    absl::flat_hash_map<SamplerType, std::shared_ptr<snark::SamplerFactory>> edge_sampler_factory;
    std::shared_ptr<snark::GRPCClient> client;
};

template <bool is_node> class RemoteSampler final : public snark::Sampler
{
  public:
    RemoteSampler(SamplerType samplerType, size_t count, int32_t *types, std::shared_ptr<snark::GRPCClient> client);
    void Sample(int64_t seed, std::span<snark::Type> out_types, std::span<snark::NodeId> out_nodes, ...) const override;
    float Weight() const override;

  private:
    std::shared_ptr<snark::GRPCClient> m_client;
    uint64_t m_sampler_id;
};

template <bool is_node>
RemoteSampler<is_node>::RemoteSampler(SamplerType samplerType, size_t count, int32_t *types,
                                      std::shared_ptr<snark::GRPCClient> client)
    : m_client(std::move(client))
{
    m_sampler_id = m_client->CreateSampler(!is_node, localToRemoteSamplerType[samplerType],
                                           std::span<snark::Type>(types, types + count));
}

template <>
void RemoteSampler<false>::Sample(int64_t seed, std::span<snark::Type> out_types, std::span<snark::NodeId> out_nodes,
                                  ...) const
{
    va_list args;
    va_start(args, out_nodes);
    auto out_dst = va_arg(args, std::span<snark::NodeId>);
    m_client->SampleEdges(seed, m_sampler_id, out_nodes, out_types, out_dst);
    va_end(args);
}

template <>
void RemoteSampler<true>::Sample(int64_t seed, std::span<snark::Type> out_types, std::span<snark::NodeId> out_nodes,
                                 ...) const
{
    m_client->SampleNodes(seed, m_sampler_id, out_nodes, out_types);
}

template <bool is_node> float RemoteSampler<is_node>::Weight() const
{
    // We are sampling from the whole graph, so it doesn't really matter what weight is it in the interface.
    // If we start to use multiple clients, then we'll need to calculate an aggregate weight of all nodes/edges in the
    // graph per client.
    return 1.0f;
}

template <SamplerType samplerType, bool is_node>
int create_sampler(PyGraph *py_graph, PySampler *py_sampler, size_t count, int32_t *types)
{
    // We don't need to check python pointers because client wrapper always
    // create new objects and never explicitly deletes them(which happens with GC)
    auto &internal_graph = py_graph->graph;
    if (internal_graph == nullptr)
    {
        RAW_LOG_ERROR("Python graph is not initialized");
        return 1;
    }

    if (py_graph->graph->client)
    {
        try
        {
            py_sampler->sampler =
                std::make_unique<RemoteSampler<is_node>>(samplerType, count, types, py_graph->graph->client);
            return 0;
        }
        catch (const std::exception &e)
        {
            RAW_LOG_ERROR("Exception while creating sampler: %s", e.what());
            return 1;
        }
    }

    auto &factory = is_node ? internal_graph->node_sampler_factory : internal_graph->edge_sampler_factory;
    py_sampler->sampler =
        factory[samplerType]->Create(std::set<snark::Type>(types, types + count), py_graph->graph->partitions);
    if (py_sampler->sampler == nullptr)
    {
        RAW_LOG_ERROR("Failed to create %s: sampler", (is_node ? "node" : "edge"));
        return 1;
    }

    return 0;
}

int32_t CreateWeightedNodeSampler(PyGraph *py_graph, PySampler *node_sampler, size_t count, int32_t *types)
{
    return create_sampler<SamplerType::Weighted, true>(py_graph, node_sampler, count, types);
}

int32_t CreateUniformNodeSampler(PyGraph *py_graph, PySampler *node_sampler, size_t count, int32_t *types)
{
    return create_sampler<SamplerType::Uniform, true>(py_graph, node_sampler, count, types);
}

int32_t CreateUniformNodeSamplerWithoutReplacement(PyGraph *py_graph, PySampler *node_sampler, size_t count,
                                                   int32_t *types)
{
    return create_sampler<SamplerType::UniformWithoutReplacement, true>(py_graph, node_sampler, count, types);
}

int32_t SampleNodes(PySampler *py_sampler, int64_t seed, size_t count, NodeID *out_nodes, Type *out_types)
{
    if (py_sampler->sampler == nullptr)
    {
        RAW_LOG_ERROR("Internal node sampler is not initialized");
        return 1;
    }

    try
    {
        py_sampler->sampler->Sample(seed, std::span(reinterpret_cast<snark::Type *>(out_types), count),
                                    std::span(reinterpret_cast<snark::NodeId *>(out_nodes), count));

        return 0;
    }
    catch (const std::exception &e)
    {
        RAW_LOG_ERROR("Exception while fetching features: %s", e.what());
        return 1;
    }
}

int32_t CreateWeightedEdgeSampler(PyGraph *py_graph, PySampler *edge_sampler, size_t count, int32_t *types)
{
    return create_sampler<SamplerType::Weighted, false>(py_graph, edge_sampler, count, types);
}

int32_t CreateUniformEdgeSampler(PyGraph *py_graph, PySampler *edge_sampler, size_t count, int32_t *types)
{
    return create_sampler<SamplerType::Uniform, false>(py_graph, edge_sampler, count, types);
}

int32_t CreateUniformEdgeSamplerWithoutReplacement(PyGraph *py_graph, PySampler *edge_sampler, size_t count,
                                                   int32_t *types)
{
    return create_sampler<SamplerType::UniformWithoutReplacement, false>(py_graph, edge_sampler, count, types);
}

int32_t SampleEdges(PySampler *py_sampler, int64_t seed, size_t count, NodeID *out_src_id, NodeID *out_dst_id,
                    Type *out_type)
{
    if (py_sampler->sampler == nullptr)
    {
        RAW_LOG_ERROR("Internal edge sampler is not initialized");
        return 1;
    }
    try
    {
        py_sampler->sampler->Sample(seed, std::span(reinterpret_cast<snark::Type *>(out_type), count),
                                    std::span(reinterpret_cast<snark::NodeId *>(out_src_id), count),
                                    std::span(reinterpret_cast<snark::NodeId *>(out_dst_id), count));
        return 0;
    }
    catch (const std::exception &e)
    {
        RAW_LOG_ERROR("Exception while sampling edges: %s", e.what());
        return 1;
    }
}

int32_t CreateLocalGraph(PyGraph *py_graph, size_t count, uint32_t *partitions, const char *filename,
                         PyPartitionStorageType storage_type_, const char *config_path)
{
    snark::PartitionStorageType storage_type = static_cast<snark::PartitionStorageType>(storage_type_);
    py_graph->graph = std::make_unique<GraphInternal>();
    py_graph->graph->partitions = std::set<size_t>(partitions, partitions + count);
    py_graph->graph->graph =
        std::make_unique<snark::Graph>(std::string(filename), std::vector<uint32_t>(partitions, partitions + count),
                                       storage_type, std::string(config_path));
    py_graph->graph->node_sampler_factory[SamplerType::Weighted] =
        std::make_shared<snark::WeightedNodeSamplerFactory>(filename);
    py_graph->graph->node_sampler_factory[SamplerType::Uniform] =
        std::make_shared<snark::UniformNodeSamplerFactory>(filename);
    py_graph->graph->node_sampler_factory[SamplerType::UniformWithoutReplacement] =
        std::make_shared<snark::UniformNodeSamplerFactoryWithoutReplacement>(filename);

    py_graph->graph->edge_sampler_factory[SamplerType::Weighted] =
        std::make_shared<snark::WeightedEdgeSamplerFactory>(filename);
    py_graph->graph->edge_sampler_factory[SamplerType::Uniform] =
        std::make_shared<snark::UniformEdgeSamplerFactory>(filename);
    py_graph->graph->edge_sampler_factory[SamplerType::UniformWithoutReplacement] =
        std::make_shared<snark::UniformEdgeSamplerFactoryWithoutReplacement>(filename);
    if (py_graph->graph == nullptr)
    {
        RAW_LOG_ERROR("Internal graph wasn't initialized");
        return 1;
    }

    return 0;
}

int32_t CreateRemoteClient(PyGraph *py_graph, const char *output_folder, const char **connection,
                           size_t connection_count, const char *ssl_cert, size_t num_threads, size_t num_threads_per_cq)
{
    py_graph->graph = std::make_unique<GraphInternal>();
    std::vector<std::shared_ptr<grpc::Channel>> channels;
    auto creds = grpc::InsecureChannelCredentials();
    if (ssl_cert != nullptr && strlen(ssl_cert) > 0)
    {
        grpc::SslCredentialsOptions ssl_opts;
        ssl_opts.pem_root_certs = ssl_cert;
        creds = grpc::SslCredentials(ssl_opts);
    }
    grpc::ChannelArguments args;
    args.SetMaxReceiveMessageSize(-1);
    for (size_t i = 0; i < connection_count; ++i)
    {
        channels.emplace_back(grpc::CreateCustomChannel(connection[i], creds, args));
    }

    py_graph->graph->client =
        std::make_unique<snark::GRPCClient>(std::move(channels), uint32_t(num_threads), uint32_t(num_threads_per_cq));
    py_graph->graph->client->WriteMetadata(output_folder);
    return 0;
}

std::vector<snark::FeatureMeta> ExtractFeatureInfo(Feature *features, size_t features_size)
{
    std::vector<snark::FeatureMeta> features_info;
    features_info.reserve(features_size);
    for (size_t index = 0; index < features_size; ++index)
    {
        snark::FeatureId id = *features;
        ++features;
        snark::FeatureSize dim = *features;
        ++features;
        features_info.emplace_back(id, dim);
    }

    return features_info;
}

int32_t GetNodeType(PyGraph *py_graph, NodeID *node_ids, size_t node_ids_size, Type *output, Type default_type)
{
    if (py_graph->graph == nullptr)
    {
        RAW_LOG_ERROR("Internal graph is not initialized");
        return 1;
    }
    if (py_graph->graph->graph)
    {
        py_graph->graph->graph->GetNodeType(std::span(reinterpret_cast<snark::NodeId *>(node_ids), node_ids_size),
                                            std::span(reinterpret_cast<snark::Type *>(output), node_ids_size),
                                            default_type);
        return 0;
    }

    try
    {
        py_graph->graph->client->GetNodeType(std::span(reinterpret_cast<snark::NodeId *>(node_ids), node_ids_size),
                                             std::span(reinterpret_cast<snark::Type *>(output), node_ids_size),
                                             default_type);
        return 0;
    }
    catch (const std::exception &e)
    {
        RAW_LOG_ERROR("Exception while fetching node features: %s", e.what());
        return 1;
    }
}

int32_t GetNodeFeature(PyGraph *py_graph, NodeID *node_ids, size_t node_ids_size, Feature *features,
                       size_t features_size, uint8_t *output, size_t output_size)
{
    if (py_graph->graph == nullptr)
    {
        RAW_LOG_ERROR("Internal graph is not initialized");
        return 1;
    }

    auto features_info = ExtractFeatureInfo(features, features_size);
    if (py_graph->graph->graph)
    {
        py_graph->graph->graph->GetNodeFeature(std::span(reinterpret_cast<snark::NodeId *>(node_ids), node_ids_size),
                                               std::span(features_info), std::span(output, output_size));
        return 0;
    }

    try
    {
        py_graph->graph->client->GetNodeFeature(std::span(reinterpret_cast<snark::NodeId *>(node_ids), node_ids_size),
                                                std::span(features_info),
                                                std::span(reinterpret_cast<uint8_t *>(output), output_size));
        return 0;
    }
    catch (const std::exception &e)
    {
        RAW_LOG_ERROR("Exception while fetching node features: %s", e.what());
        return 1;
    }
}

int32_t GetNodeSparseFeature(PyGraph *py_graph, NodeID *node_ids, size_t node_ids_size, Feature *features,
                             size_t features_size, GetSparseFeaturesCallback callback)
{
    if (py_graph->graph == nullptr)
    {
        RAW_LOG_ERROR("Internal graph is not initialized");
        return 1;
    }

    std::vector<std::vector<int64_t>> indices(features_size);
    std::vector<std::vector<uint8_t>> data(features_size);
    std::vector<int64_t> dimensions(features_size);

    if (py_graph->graph->graph)
    {
        py_graph->graph->graph->GetNodeSparseFeature(
            std::span(reinterpret_cast<snark::NodeId *>(node_ids), node_ids_size), std::span(features, features_size),
            std::span(dimensions), indices, data);
    }
    else
    {
        try
        {
            py_graph->graph->client->GetNodeSparseFeature(
                std::span(reinterpret_cast<snark::NodeId *>(node_ids), node_ids_size),
                std::span(features, features_size), std::span(dimensions), indices, data);
        }
        catch (const std::exception &e)
        {
            RAW_LOG_ERROR("Exception while fetching node features: %s", e.what());
            return 1;
        }
    }

    // Pointers for python to copy data from C++.
    std::vector<const int64_t *> indices_ptrs;
    std::vector<size_t> indices_sizes;
    std::vector<const uint8_t *> data_ptrs;
    std::vector<size_t> data_sizes;

    for (size_t i = 0; i < features_size; ++i)
    {
        indices_ptrs.emplace_back(indices[i].data());
        indices_sizes.emplace_back(indices[i].size());
        data_ptrs.emplace_back(data[i].data());
        data_sizes.emplace_back(data[i].size());
    }

    callback(indices_ptrs.data(), indices_sizes.data(), data_ptrs.data(), data_sizes.data(), dimensions.data());
    return 0;
}

int32_t GetNodeStringFeature(PyGraph *py_graph, NodeID *node_ids, size_t node_ids_size, Feature *features,
                             size_t features_size, int64_t *dimensions, GetStringFeaturesCallback callback)
{
    if (py_graph->graph == nullptr)
    {
        RAW_LOG_ERROR("Internal graph is not initialized");
        return 1;
    }

    std::vector<uint8_t> data;
    if (py_graph->graph->graph)
    {
        py_graph->graph->graph->GetNodeStringFeature(
            std::span(reinterpret_cast<snark::NodeId *>(node_ids), node_ids_size), std::span(features, features_size),
            std::span(dimensions, node_ids_size * features_size), data);
    }
    else
    {
        try
        {
            py_graph->graph->client->GetNodeStringFeature(
                std::span(reinterpret_cast<snark::NodeId *>(node_ids), node_ids_size),
                std::span(features, features_size), std::span(dimensions, node_ids_size * features_size), data);
        }
        catch (const std::exception &e)
        {
            RAW_LOG_ERROR("Exception while fetching node features: %s", e.what());
            return 1;
        }
    }

    callback(data.size(), data.data());
    return 0;
}

int32_t GetEdgeFeature(PyGraph *py_graph, NodeID *edge_src_ids, NodeID *edge_dst_ids, Type *edge_types,
                       size_t edges_size, Feature *features, size_t features_size, uint8_t *output, size_t output_size)
{
    if (py_graph->graph == nullptr)
    {
        RAW_LOG_ERROR("Internal graph is not initialized");
        return 1;
    }

    auto features_info = ExtractFeatureInfo(features, features_size);
    if (py_graph->graph->graph)
    {
        py_graph->graph->graph->GetEdgeFeature(std::span(reinterpret_cast<snark::NodeId *>(edge_src_ids), edges_size),
                                               std::span(reinterpret_cast<snark::NodeId *>(edge_dst_ids), edges_size),
                                               std::span(reinterpret_cast<snark::Type *>(edge_types), edges_size),
                                               std::span(features_info), std::span(output, output_size));
        return 0;
    }

    try
    {
        py_graph->graph->client->GetEdgeFeature(std::span(reinterpret_cast<snark::NodeId *>(edge_src_ids), edges_size),
                                                std::span(reinterpret_cast<snark::NodeId *>(edge_dst_ids), edges_size),
                                                std::span(reinterpret_cast<snark::Type *>(edge_types), edges_size),
                                                std::span(features_info), std::span(output, output_size));
        return 0;
    }
    catch (const std::exception &e)
    {
        RAW_LOG_ERROR("Exception while fetching edge features: %s", e.what());
        return 1;
    }
}

int32_t GetEdgeSparseFeature(PyGraph *py_graph, NodeID *edge_src_ids, NodeID *edge_dst_ids, Type *edge_types,
                             size_t edges_size, Feature *features, size_t features_size,
                             GetSparseFeaturesCallback callback)
{
    if (py_graph->graph == nullptr)
    {
        RAW_LOG_ERROR("Internal graph is not initialized");
        return 1;
    }

    std::vector<std::vector<int64_t>> indices(features_size);
    std::vector<std::vector<uint8_t>> data(features_size);
    std::vector<int64_t> dimensions(features_size);

    // Pointers for python to copy data from C++.
    std::vector<const int64_t *> indices_ptrs;
    std::vector<size_t> indices_sizes;
    std::vector<const uint8_t *> data_ptrs;
    std::vector<size_t> data_sizes;

    if (py_graph->graph->graph)
    {
        py_graph->graph->graph->GetEdgeSparseFeature(
            std::span(reinterpret_cast<snark::NodeId *>(edge_src_ids), edges_size),
            std::span(reinterpret_cast<snark::NodeId *>(edge_dst_ids), edges_size),
            std::span(reinterpret_cast<snark::Type *>(edge_types), edges_size), std::span(features, features_size),
            std::span(dimensions), indices, data);
    }

    else
    {
        try
        {
            py_graph->graph->client->GetEdgeSparseFeature(
                std::span(reinterpret_cast<snark::NodeId *>(edge_src_ids), edges_size),
                std::span(reinterpret_cast<snark::NodeId *>(edge_dst_ids), edges_size),
                std::span(reinterpret_cast<snark::Type *>(edge_types), edges_size), std::span(features, features_size),
                std::span(dimensions), indices, data);
        }
        catch (const std::exception &e)
        {
            RAW_LOG_ERROR("Exception while fetching node features: %s", e.what());
            return 1;
        }
    }

    for (size_t i = 0; i < features_size; ++i)
    {
        indices_ptrs.emplace_back(indices[i].data());
        indices_sizes.emplace_back(indices[i].size());
        data_ptrs.emplace_back(data[i].data());
        data_sizes.emplace_back(data[i].size());
    }

    callback(indices_ptrs.data(), indices_sizes.data(), data_ptrs.data(), data_sizes.data(), dimensions.data());
    return 0;
}

int32_t GetEdgeStringFeature(PyGraph *py_graph, NodeID *edge_src_ids, NodeID *edge_dst_ids, Type *edge_types,
                             size_t edge_size, Feature *features, size_t features_size, int64_t *dimensions,
                             GetStringFeaturesCallback callback)
{
    if (py_graph->graph == nullptr)
    {
        RAW_LOG_ERROR("Internal graph is not initialized");
        return 1;
    }

    std::vector<uint8_t> data;
    if (py_graph->graph->graph)
    {
        py_graph->graph->graph->GetEdgeStringFeature(
            std::span(reinterpret_cast<snark::NodeId *>(edge_src_ids), edge_size),
            std::span(reinterpret_cast<snark::NodeId *>(edge_dst_ids), edge_size),
            std::span(reinterpret_cast<snark::Type *>(edge_types), edge_size), std::span(features, features_size),
            std::span(dimensions, features_size * edge_size), data);
    }

    else
    {
        try
        {
            py_graph->graph->client->GetEdgeStringFeature(
                std::span(reinterpret_cast<snark::NodeId *>(edge_src_ids), edge_size),
                std::span(reinterpret_cast<snark::NodeId *>(edge_dst_ids), edge_size),
                std::span(reinterpret_cast<snark::Type *>(edge_types), edge_size), std::span(features, features_size),
                std::span(dimensions, features_size * edge_size), data);
        }
        catch (const std::exception &e)
        {
            RAW_LOG_ERROR("Exception while fetching node features: %s", e.what());
            return 1;
        }
    }

    callback(data.size(), data.data());
    return 0;
}

int32_t GetNeighborsInternal(PyGraph *py_graph, NodeID *in_node_ids, size_t in_node_ids_size, Type *in_edge_types,
                             size_t in_edge_types_size, uint64_t *out_neighbor_counts,
                             std::vector<NodeID> &out_neighbor_ids, std::vector<Type> &out_edge_types,
                             std::vector<float> &out_edge_weights)
{
    if (py_graph->graph == nullptr)
    {
        RAW_LOG_ERROR("Internal graph is not initialized");
        return 1;
    }

    std::fill_n(out_neighbor_counts, in_node_ids_size, 0);
    if (py_graph->graph->graph)
    {
        py_graph->graph->graph->FullNeighbor(
            std::span(reinterpret_cast<snark::NodeId *>(in_node_ids), in_node_ids_size),
            std::span(reinterpret_cast<snark::Type *>(in_edge_types), in_edge_types_size), out_neighbor_ids,
            out_edge_types, out_edge_weights, std::span(out_neighbor_counts, in_node_ids_size));
        return 0;
    }

    try
    {
        py_graph->graph->client->FullNeighbor(
            std::span(reinterpret_cast<snark::NodeId *>(in_node_ids), in_node_ids_size),
            std::span(reinterpret_cast<snark::Type *>(in_edge_types), in_edge_types_size), out_neighbor_ids,
            out_edge_types, out_edge_weights, std::span(out_neighbor_counts, in_node_ids_size));

        return 0;
    }
    catch (const std::exception &e)
    {
        RAW_LOG_ERROR("Exception while sampling neighbors: %s", e.what());
        return 1;
    }

    return 0;
}

int32_t NeighborCount(PyGraph *py_graph, NodeID *in_node_ids, size_t in_node_ids_size, Type *in_edge_types,
                      size_t in_edge_types_size, uint64_t *out_neighbor_counts)
{
    if (py_graph->graph == nullptr)
    {
        RAW_LOG_ERROR("Internal graph is not initialized");
        return 1;
    }
    std::fill_n(out_neighbor_counts, in_node_ids_size, 0);
    if (py_graph->graph->graph)
    {
        py_graph->graph->graph->NeighborCount(
            std::span(reinterpret_cast<snark::NodeId *>(in_node_ids), in_node_ids_size),
            std::span(reinterpret_cast<snark::Type *>(in_edge_types), in_edge_types_size),
            std::span(out_neighbor_counts, in_node_ids_size));
        return 0;
    }

    try
    {
        py_graph->graph->client->NeighborCount(
            std::span(reinterpret_cast<snark::NodeId *>(in_node_ids), in_node_ids_size),
            std::span(reinterpret_cast<snark::Type *>(in_edge_types), in_edge_types_size),
            std::span(out_neighbor_counts, in_node_ids_size));
        return 0;
    }
    catch (const std::exception &e)
    {
        RAW_LOG_ERROR("Exception while fetching neighbor count: %s", e.what());
        return 1;
    }

    return 0;
}

int32_t GetNeighbors(PyGraph *py_graph, NodeID *in_node_ids, size_t in_node_ids_size, Type *in_edge_types,
                     size_t in_edge_types_size, uint64_t *out_neighbor_counts, GetNeighborsCallback callback)
{
    std::vector<snark::NodeId> neighbor_ids;
    std::vector<snark::Type> edge_types;
    std::vector<float> edge_weights;
    std::fill_n(out_neighbor_counts, in_node_ids_size, 0);
    const auto res = GetNeighborsInternal(py_graph, in_node_ids, in_node_ids_size, in_edge_types, in_edge_types_size,
                                          out_neighbor_counts, neighbor_ids, edge_types, edge_weights);
    if (res != 0)
    {
        return res;
    }

    callback(neighbor_ids.data(), edge_weights.data(), edge_types.data(), neighbor_ids.size());
    return 0;
}

int32_t WeightedSampleNeighbor(PyGraph *py_graph, int64_t seed, NodeID *in_node_ids, size_t in_node_ids_size,
                               Type *in_edge_types, size_t in_edge_types_size, size_t count, NodeID *out_neighbor_ids,
                               Type *out_types, float *out_weights, NodeID default_node_id, float default_weight,
                               Type default_edge_type)
{
    if (py_graph->graph == nullptr)
    {
        RAW_LOG_ERROR("Internal graph is not initialized");
        return 1;
    }

    const auto out_size = count * in_node_ids_size;
    std::vector<float> total_neighbor_weights(in_node_ids_size);
    if (py_graph->graph->graph)
    {
        py_graph->graph->graph->SampleNeighbor(
            seed, std::span(reinterpret_cast<snark::NodeId *>(in_node_ids), in_node_ids_size),
            std::span(reinterpret_cast<snark::Type *>(in_edge_types), in_edge_types_size), count,
            std::span(reinterpret_cast<snark::NodeId *>(out_neighbor_ids), out_size),
            std::span(reinterpret_cast<snark::Type *>(out_types), out_size),
            std::span(reinterpret_cast<float *>(out_weights), out_size), std::span(total_neighbor_weights),
            default_node_id, default_weight, default_edge_type);

        return 0;
    }

    try
    {
        py_graph->graph->client->WeightedSampleNeighbor(
            seed, std::span(reinterpret_cast<snark::NodeId *>(in_node_ids), in_node_ids_size),
            std::span(reinterpret_cast<snark::Type *>(in_edge_types), in_edge_types_size), count,
            std::span(reinterpret_cast<snark::NodeId *>(out_neighbor_ids), out_size),
            std::span(reinterpret_cast<snark::Type *>(out_types), out_size),
            std::span(reinterpret_cast<float *>(out_weights), out_size), default_node_id, default_weight,
            default_edge_type);

        return 0;
    }
    catch (const std::exception &e)
    {
        RAW_LOG_ERROR("Exception while sampling neighbors: %s", e.what());
        return 1;
    }
}

int32_t UniformSampleNeighbor(PyGraph *py_graph, bool without_replacement, int64_t seed, NodeID *in_node_ids,
                              size_t in_node_ids_size, Type *in_edge_types, size_t in_edge_types_size, size_t count,
                              NodeID *out_neighbor_ids, Type *out_types, NodeID default_node_id, Type default_edge_type)
{
    if (py_graph->graph == nullptr)
    {
        RAW_LOG_ERROR("Internal graph is not initialized");
        return 1;
    }

    const auto out_size = count * in_node_ids_size;
    if (py_graph->graph->graph)
    {
        std::vector<uint64_t> total_neighbor_counts(in_node_ids_size);
        py_graph->graph->graph->UniformSampleNeighbor(
            without_replacement, seed, std::span(reinterpret_cast<snark::NodeId *>(in_node_ids), in_node_ids_size),
            std::span(reinterpret_cast<snark::Type *>(in_edge_types), in_edge_types_size), count,
            std::span(reinterpret_cast<snark::NodeId *>(out_neighbor_ids), out_size),
            std::span(reinterpret_cast<snark::Type *>(out_types), out_size), std::span(total_neighbor_counts),
            default_node_id, default_edge_type);

        return 0;
    }

    try
    {
        py_graph->graph->client->UniformSampleNeighbor(
            without_replacement, seed, std::span(reinterpret_cast<snark::NodeId *>(in_node_ids), in_node_ids_size),
            std::span(reinterpret_cast<snark::Type *>(in_edge_types), in_edge_types_size), count,
            std::span(reinterpret_cast<snark::NodeId *>(out_neighbor_ids), out_size),
            std::span(reinterpret_cast<snark::Type *>(out_types), out_size), default_node_id, default_edge_type);

        return 0;
    }
    catch (const std::exception &e)
    {
        RAW_LOG_ERROR("Exception while sampling neighbors: %s", e.what());
        return 1;
    }
}

// Expected length of out_node_ids buffer is (walk_length + 1) * in_node_ids_size
int32_t RandomWalk(PyGraph *py_graph, int64_t seed, float p, float q, NodeID default_node_id, NodeID *in_node_ids,
                   size_t in_node_ids_size, Type *in_edge_types, size_t in_edge_types_size, size_t walk_length,
                   NodeID *out_node_ids)
{
    if (py_graph->graph == nullptr)
    {
        RAW_LOG_ERROR("Internal graph is not initialized");
        return 1;
    }

    if (walk_length == 0)
    {
        std::copy_n(in_node_ids, in_node_ids_size, out_node_ids);
        return 0;
    }

    const bool distributed_setting = py_graph->graph->client != nullptr;
    snark::Xoroshiro128PlusGenerator gen(seed);

    // We use single precision everywhere, so in case we'll need a better accuracy we can replace float to double
    // everywhere in this function.
    boost::random::uniform_real_distribution<float> d(0, 1);
    std::fill_n(out_node_ids, (walk_length + 1) * in_node_ids_size, default_node_id);
    for (size_t index = 0; index < in_node_ids_size; ++index)
    {
        out_node_ids[index * (walk_length + 1)] = in_node_ids[index];
    }

    // Naming convention follows node2vec paper: t_nbs - neighbors of a parent node. We skip v_nbs
    // for current node neighbors, for performance reasons: use less memory and deterministic traversal.
    // Flat_hash_map iteration is random with the same data, but with different processes.
    std::vector<absl::flat_hash_map<NodeID, float>> t_nbs(in_node_ids_size);

    // Containers for current and pass nodes in the walk.
    std::vector<NodeID> curr_nodes(in_node_ids, in_node_ids + in_node_ids_size);
    std::vector<NodeID> past_nodes(in_node_ids, in_node_ids + in_node_ids_size);
    std::vector<uint64_t> curr_counts(in_node_ids_size);

    // Unnormalized transition probabilities to node x if the parent is t and current node is v:
    //           / 1/p if d_{tx} = 0
    // P[t, x] = |  1  if d_{tx} = 1
    //           \ 1/q if d_{tx} = 2
    std::vector<std::pair<NodeID, float>> transition_node_prob;
    std::vector<NodeID> transition_nodes;
    std::vector<float> transition_probs;
    auto curr_out_nodes = out_node_ids;
    std::vector<NodeID> neighbors;
    std::vector<float> weights;
    std::vector<Type> types;
    for (size_t curr_step = 0; curr_step < walk_length; ++curr_step)
    {
        neighbors.resize(0);
        weights.resize(0);
        types.resize(0);
        GetNeighborsInternal(py_graph, curr_nodes.data(), curr_nodes.size(), in_edge_types, in_edge_types_size,
                             curr_counts.data(), neighbors, types, weights);
        size_t nb_offset = 0;
        for (size_t index = 0; index < in_node_ids_size; ++index)
        {
            // Look up parent transitional probability via map to find edge weight.
            auto parent = t_nbs[index].find(curr_nodes[index]);
            if (parent != std::end(t_nbs[index]))
            {
                transition_node_prob.emplace_back(past_nodes[index], parent->second / p);
            }

            for (size_t nb_index = 0; nb_index < curr_counts[index]; ++nb_index, ++nb_offset)
            {
                const auto node = neighbors[nb_offset];
                const auto weight = weights[nb_offset];
                // Skip parent node, because it was added above.
                if (node == past_nodes[index])
                {
                    continue;
                }

                // Found current neighbor in parents neighbors.
                else if (t_nbs[index].find(node) != std::end(t_nbs[index]))
                {
                    transition_node_prob.emplace_back(node, weight);
                }
                // Explore current node neighborhood.
                else
                {
                    transition_node_prob.emplace_back(node, weight / q);
                }
            }

            if (transition_node_prob.empty())
            {
                past_nodes[index] = curr_nodes[index];
                curr_nodes[index] = default_node_id;
                curr_out_nodes[index * (walk_length + 1) + curr_step + 1] = default_node_id;
                continue;
            }

            // We need to sort the final neighbors list to get deterministic results, because in distributed setting
            // shards can return results in random order.
            if (distributed_setting)
            {
                std::sort(std::begin(transition_node_prob), std::end(transition_node_prob));
            }
            transition_nodes.reserve(transition_node_prob.size());
            transition_probs.reserve(transition_node_prob.size());

            // Unfortunatelly we can't use distributions from the standard library here:
            // 1. piecewise_constant_distribution uses real numbers to return as items,
            // which might be not accurate for int64_t.
            // 2. discrete_distribution is using integer weights, but we need floats here.
            float total_weight = 0;
            for (const auto &p : transition_node_prob)
            {
                transition_nodes.emplace_back(p.first);
                total_weight += p.second;
                transition_probs.emplace_back(total_weight);
            }

            const auto random_number = total_weight * d(gen);
            auto offset = std::lower_bound(std::begin(transition_probs), std::end(transition_probs), random_number);
            NodeID next_node = transition_nodes[offset - std::begin(transition_probs)];
            past_nodes[index] = curr_nodes[index];
            curr_nodes[index] = next_node;
            curr_out_nodes[index * (walk_length + 1) + curr_step + 1] = next_node;
            transition_nodes.resize(0);
            transition_probs.resize(0);
            transition_node_prob.resize(0);
            t_nbs[index].clear();
            t_nbs[index].reserve(curr_counts[index]);

            // Return global index back to replace parent nodes.
            nb_offset -= curr_counts[index];
            for (size_t nb_index = 0; nb_index < curr_counts[index]; ++nb_index, ++nb_offset)
            {
                t_nbs[index].emplace(neighbors[nb_offset], weights[nb_offset]);
            }
        }
    }
    return 0;
}

int32_t ResetSampler(PySampler *py_sampler)
{
    py_sampler->sampler.reset();
    return 0;
}

int32_t ResetGraph(PyGraph *py_graph)
{
    py_graph->graph.reset();
    return 0;
}

int32_t HDFSMoveMeta(const char *filename_src, const char *filename_dst, const char *config_path)
{
    auto data = read_hdfs<char>(filename_src, config_path);
    if (data.size() > 100000) // 100kB defined as max size of meta
    {
        RAW_LOG_ERROR("HDFSReadMeta meta.txt too large, %li > 100kB!", data.size());
        return 1;
    }

    auto file = fopen(filename_dst, "w");
    if (file == nullptr)
    {
        RAW_LOG_ERROR("Failed to open meta.txt for writing at '%s'!", filename_dst);
        return 1;
    }
    fwrite(data.data(), sizeof(char), data.size(), file);
    fclose(file);

    return 0;
}

} // namespace python
} // namespace deep_graph
=======
// Copyright (c) Microsoft Corporation.
// Licensed under the MIT License.

#include "py_graph.h"

#include <algorithm>
#include <cstdint>
#include <exception>
#include <functional>
#include <future>
#include <memory>
#include <random>
#include <set>
#include <span>
#include <stdexcept>
#include <string>
#include <vector>

#ifdef SNARK_PLATFORM_LINUX
// We need to include this file exactly once to override all malloc references in other files.
#include <mimalloc-override.h>
#endif

#include "absl/container/flat_hash_map.h"
#include "boost/random/uniform_real_distribution.hpp"

#include <grpcpp/create_channel.h>
// Use raw log to avoid possible initialization conflicts with glog from other libraries.
#include <glog/logging.h>
#include <glog/raw_logging.h>

#include "distributed/client.h"
#include "distributed/graph_engine.h"
#include "distributed/graph_sampler.h"
#include "graph/graph.h"
#include "graph/xoroshiro.h"

namespace deep_graph
{
namespace python
{

enum SamplerType
{
    Weighted,
    Uniform,
    UniformWithoutReplacement,

    Last
};

namespace
{
absl::flat_hash_map<SamplerType, snark::CreateSamplerRequest_Category> localToRemoteSamplerType = {
    {Weighted, snark::CreateSamplerRequest_Category::CreateSamplerRequest_Category_WEIGHTED},
    {Uniform, snark::CreateSamplerRequest_Category::CreateSamplerRequest_Category_UNIFORM_WITH_REPLACEMENT},
    {UniformWithoutReplacement,
     snark::CreateSamplerRequest_Category::CreateSamplerRequest_Category_UNIFORM_WITHOUT_REPLACEMENT},
};
} // namespace

struct GraphInternal
{
    std::unique_ptr<snark::Graph> graph;
    std::set<size_t> partitions;
    absl::flat_hash_map<SamplerType, std::shared_ptr<snark::SamplerFactory>> node_sampler_factory;
    absl::flat_hash_map<SamplerType, std::shared_ptr<snark::SamplerFactory>> edge_sampler_factory;
    std::shared_ptr<snark::GRPCClient> client;
};

template <bool is_node> class RemoteSampler final : public snark::Sampler
{
  public:
    RemoteSampler(SamplerType samplerType, size_t count, int32_t *types, std::shared_ptr<snark::GRPCClient> client);
    void Sample(int64_t seed, std::span<snark::Type> out_types, std::span<snark::NodeId> out_nodes, ...) const override;
    float Weight() const override;

  private:
    std::shared_ptr<snark::GRPCClient> m_client;
    uint64_t m_sampler_id;
};

template <bool is_node>
RemoteSampler<is_node>::RemoteSampler(SamplerType samplerType, size_t count, int32_t *types,
                                      std::shared_ptr<snark::GRPCClient> client)
    : m_client(std::move(client))
{
    m_sampler_id = m_client->CreateSampler(!is_node, localToRemoteSamplerType[samplerType],
                                           std::span<snark::Type>(types, types + count));
}

template <>
void RemoteSampler<false>::Sample(int64_t seed, std::span<snark::Type> out_types, std::span<snark::NodeId> out_nodes,
                                  ...) const
{
    va_list args;
    va_start(args, out_nodes);
    auto out_dst = va_arg(args, std::span<snark::NodeId>);
    m_client->SampleEdges(seed, m_sampler_id, out_nodes, out_types, out_dst);
    va_end(args);
}

template <>
void RemoteSampler<true>::Sample(int64_t seed, std::span<snark::Type> out_types, std::span<snark::NodeId> out_nodes,
                                 ...) const
{
    m_client->SampleNodes(seed, m_sampler_id, out_nodes, out_types);
}

template <bool is_node> float RemoteSampler<is_node>::Weight() const
{
    // We are sampling from the whole graph, so it doesn't really matter what weight is it in the interface.
    // If we start to use multiple clients, then we'll need to calculate an aggregate weight of all nodes/edges in the
    // graph per client.
    return 1.0f;
}

template <SamplerType samplerType, bool is_node>
int create_sampler(PyGraph *py_graph, PySampler *py_sampler, size_t count, int32_t *types)
{
    // We don't need to check python pointers because client wrapper always
    // create new objects and never explicitly deletes them(which happens with GC)
    auto &internal_graph = py_graph->graph;
    if (internal_graph == nullptr)
    {
        RAW_LOG_ERROR("Python graph is not initialized");
        return 1;
    }

    if (py_graph->graph->client)
    {
        try
        {
            py_sampler->sampler =
                std::make_unique<RemoteSampler<is_node>>(samplerType, count, types, py_graph->graph->client);
            return 0;
        }
        catch (const std::exception &e)
        {
            RAW_LOG_ERROR("Exception while creating sampler: %s", e.what());
            return 1;
        }
    }

    auto &factory = is_node ? internal_graph->node_sampler_factory : internal_graph->edge_sampler_factory;
    py_sampler->sampler =
        factory[samplerType]->Create(std::set<snark::Type>(types, types + count), py_graph->graph->partitions);
    if (py_sampler->sampler == nullptr)
    {
        RAW_LOG_ERROR("Failed to create %s: sampler", (is_node ? "node" : "edge"));
        return 1;
    }

    return 0;
}

int32_t CreateWeightedNodeSampler(PyGraph *py_graph, PySampler *node_sampler, size_t count, int32_t *types)
{
    return create_sampler<SamplerType::Weighted, true>(py_graph, node_sampler, count, types);
}

int32_t CreateUniformNodeSampler(PyGraph *py_graph, PySampler *node_sampler, size_t count, int32_t *types)
{
    return create_sampler<SamplerType::Uniform, true>(py_graph, node_sampler, count, types);
}

int32_t CreateUniformNodeSamplerWithoutReplacement(PyGraph *py_graph, PySampler *node_sampler, size_t count,
                                                   int32_t *types)
{
    return create_sampler<SamplerType::UniformWithoutReplacement, true>(py_graph, node_sampler, count, types);
}

int32_t SampleNodes(PySampler *py_sampler, int64_t seed, size_t count, NodeID *out_nodes, Type *out_types)
{
    if (py_sampler->sampler == nullptr)
    {
        RAW_LOG_ERROR("Internal node sampler is not initialized");
        return 1;
    }

    try
    {
        py_sampler->sampler->Sample(seed, std::span(reinterpret_cast<snark::Type *>(out_types), count),
                                    std::span(reinterpret_cast<snark::NodeId *>(out_nodes), count));

        return 0;
    }
    catch (const std::exception &e)
    {
        RAW_LOG_ERROR("Exception while fetching features: %s", e.what());
        return 1;
    }
}

int32_t CreateWeightedEdgeSampler(PyGraph *py_graph, PySampler *edge_sampler, size_t count, int32_t *types)
{
    return create_sampler<SamplerType::Weighted, false>(py_graph, edge_sampler, count, types);
}

int32_t CreateUniformEdgeSampler(PyGraph *py_graph, PySampler *edge_sampler, size_t count, int32_t *types)
{
    return create_sampler<SamplerType::Uniform, false>(py_graph, edge_sampler, count, types);
}

int32_t CreateUniformEdgeSamplerWithoutReplacement(PyGraph *py_graph, PySampler *edge_sampler, size_t count,
                                                   int32_t *types)
{
    return create_sampler<SamplerType::UniformWithoutReplacement, false>(py_graph, edge_sampler, count, types);
}

int32_t SampleEdges(PySampler *py_sampler, int64_t seed, size_t count, NodeID *out_src_id, NodeID *out_dst_id,
                    Type *out_type)
{
    if (py_sampler->sampler == nullptr)
    {
        RAW_LOG_ERROR("Internal edge sampler is not initialized");
        return 1;
    }
    try
    {
        py_sampler->sampler->Sample(seed, std::span(reinterpret_cast<snark::Type *>(out_type), count),
                                    std::span(reinterpret_cast<snark::NodeId *>(out_src_id), count),
                                    std::span(reinterpret_cast<snark::NodeId *>(out_dst_id), count));
        return 0;
    }
    catch (const std::exception &e)
    {
        RAW_LOG_ERROR("Exception while sampling edges: %s", e.what());
        return 1;
    }
}

int32_t CreateLocalGraph(PyGraph *py_graph, size_t count, uint32_t *partitions, const char *filename,
                         PyPartitionStorageType storage_type_, const char *config_path)
{
    snark::PartitionStorageType storage_type = static_cast<snark::PartitionStorageType>(storage_type_);
    py_graph->graph = std::make_unique<GraphInternal>();
    py_graph->graph->partitions = std::set<size_t>(partitions, partitions + count);
    py_graph->graph->graph =
        std::make_unique<snark::Graph>(std::string(filename), std::vector<uint32_t>(partitions, partitions + count),
                                       storage_type, std::string(config_path));
    py_graph->graph->node_sampler_factory[SamplerType::Weighted] =
        std::make_shared<snark::WeightedNodeSamplerFactory>(filename);
    py_graph->graph->node_sampler_factory[SamplerType::Uniform] =
        std::make_shared<snark::UniformNodeSamplerFactory>(filename);
    py_graph->graph->node_sampler_factory[SamplerType::UniformWithoutReplacement] =
        std::make_shared<snark::UniformNodeSamplerFactoryWithoutReplacement>(filename);

    py_graph->graph->edge_sampler_factory[SamplerType::Weighted] =
        std::make_shared<snark::WeightedEdgeSamplerFactory>(filename);
    py_graph->graph->edge_sampler_factory[SamplerType::Uniform] =
        std::make_shared<snark::UniformEdgeSamplerFactory>(filename);
    py_graph->graph->edge_sampler_factory[SamplerType::UniformWithoutReplacement] =
        std::make_shared<snark::UniformEdgeSamplerFactoryWithoutReplacement>(filename);
    if (py_graph->graph == nullptr)
    {
        RAW_LOG_ERROR("Internal graph wasn't initialized");
        return 1;
    }

    return 0;
}

int32_t CreateRemoteClient(PyGraph *py_graph, const char *output_folder, const char **connection,
                           size_t connection_count, const char *ssl_cert, size_t num_threads, size_t num_threads_per_cq)
{
    py_graph->graph = std::make_unique<GraphInternal>();
    std::vector<std::shared_ptr<grpc::Channel>> channels;
    auto creds = grpc::InsecureChannelCredentials();
    if (ssl_cert != nullptr && strlen(ssl_cert) > 0)
    {
        grpc::SslCredentialsOptions ssl_opts;
        ssl_opts.pem_root_certs = ssl_cert;
        creds = grpc::SslCredentials(ssl_opts);
    }
    grpc::ChannelArguments args;
    args.SetMaxReceiveMessageSize(-1);
    for (size_t i = 0; i < connection_count; ++i)
    {
        channels.emplace_back(grpc::CreateCustomChannel(connection[i], creds, args));
    }

    py_graph->graph->client =
        std::make_unique<snark::GRPCClient>(std::move(channels), uint32_t(num_threads), uint32_t(num_threads_per_cq));
    py_graph->graph->client->WriteMetadata(output_folder);
    return 0;
}

std::vector<snark::FeatureMeta> ExtractFeatureInfo(Feature *features, size_t features_size)
{
    std::vector<snark::FeatureMeta> features_info;
    features_info.reserve(features_size);
    for (size_t index = 0; index < features_size; ++index)
    {
        snark::FeatureId id = *features;
        ++features;
        snark::FeatureSize dim = *features;
        ++features;
        features_info.emplace_back(id, dim);
    }

    return features_info;
}

int32_t GetNodeType(PyGraph *py_graph, NodeID *node_ids, size_t node_ids_size, Type *output, Type default_type)
{
    if (py_graph->graph == nullptr)
    {
        RAW_LOG_ERROR("Internal graph is not initialized");
        return 1;
    }
    if (py_graph->graph->graph)
    {
        py_graph->graph->graph->GetNodeType(std::span(reinterpret_cast<snark::NodeId *>(node_ids), node_ids_size),
                                            std::span(reinterpret_cast<snark::Type *>(output), node_ids_size),
                                            default_type);
        return 0;
    }

    try
    {
        py_graph->graph->client->GetNodeType(std::span(reinterpret_cast<snark::NodeId *>(node_ids), node_ids_size),
                                             std::span(reinterpret_cast<snark::Type *>(output), node_ids_size),
                                             default_type);
        return 0;
    }
    catch (const std::exception &e)
    {
        RAW_LOG_ERROR("Exception while fetching node features: %s", e.what());
        return 1;
    }
}

int32_t GetNodeFeature(PyGraph *py_graph, NodeID *node_ids, size_t node_ids_size, Feature *features,
                       size_t features_size, uint8_t *output, size_t output_size)
{
    if (py_graph->graph == nullptr)
    {
        RAW_LOG_ERROR("Internal graph is not initialized");
        return 1;
    }

    auto features_info = ExtractFeatureInfo(features, features_size);
    if (py_graph->graph->graph)
    {
        py_graph->graph->graph->GetNodeFeature(std::span(reinterpret_cast<snark::NodeId *>(node_ids), node_ids_size),
                                               std::span(features_info), std::span(output, output_size));
        return 0;
    }

    try
    {
        py_graph->graph->client->GetNodeFeature(std::span(reinterpret_cast<snark::NodeId *>(node_ids), node_ids_size),
                                                std::span(features_info),
                                                std::span(reinterpret_cast<uint8_t *>(output), output_size));
        return 0;
    }
    catch (const std::exception &e)
    {
        RAW_LOG_ERROR("Exception while fetching node features: %s", e.what());
        return 1;
    }
}

int32_t GetNodeSparseFeature(PyGraph *py_graph, NodeID *node_ids, size_t node_ids_size, Feature *features,
                             size_t features_size, GetSparseFeaturesCallback callback)
{
    if (py_graph->graph == nullptr)
    {
        RAW_LOG_ERROR("Internal graph is not initialized");
        return 1;
    }

    std::vector<std::vector<int64_t>> indices(features_size);
    std::vector<std::vector<uint8_t>> data(features_size);
    std::vector<int64_t> dimensions(features_size);

    if (py_graph->graph->graph)
    {
        py_graph->graph->graph->GetNodeSparseFeature(
            std::span(reinterpret_cast<snark::NodeId *>(node_ids), node_ids_size), std::span(features, features_size),
            std::span(dimensions), indices, data);
    }
    else
    {
        try
        {
            py_graph->graph->client->GetNodeSparseFeature(
                std::span(reinterpret_cast<snark::NodeId *>(node_ids), node_ids_size),
                std::span(features, features_size), std::span(dimensions), indices, data);
        }
        catch (const std::exception &e)
        {
            RAW_LOG_ERROR("Exception while fetching node features: %s", e.what());
            return 1;
        }
    }

    // Pointers for python to copy data from C++.
    std::vector<const int64_t *> indices_ptrs;
    std::vector<size_t> indices_sizes;
    std::vector<const uint8_t *> data_ptrs;
    std::vector<size_t> data_sizes;

    for (size_t i = 0; i < features_size; ++i)
    {
        indices_ptrs.emplace_back(indices[i].data());
        indices_sizes.emplace_back(indices[i].size());
        data_ptrs.emplace_back(data[i].data());
        data_sizes.emplace_back(data[i].size());
    }

    callback(indices_ptrs.data(), indices_sizes.data(), data_ptrs.data(), data_sizes.data(), dimensions.data());
    return 0;
}

int32_t GetNodeStringFeature(PyGraph *py_graph, NodeID *node_ids, size_t node_ids_size, Feature *features,
                             size_t features_size, int64_t *dimensions, GetStringFeaturesCallback callback)
{
    if (py_graph->graph == nullptr)
    {
        RAW_LOG_ERROR("Internal graph is not initialized");
        return 1;
    }

    std::vector<uint8_t> data;
    if (py_graph->graph->graph)
    {
        py_graph->graph->graph->GetNodeStringFeature(
            std::span(reinterpret_cast<snark::NodeId *>(node_ids), node_ids_size), std::span(features, features_size),
            std::span(dimensions, node_ids_size * features_size), data);
    }
    else
    {
        try
        {
            py_graph->graph->client->GetNodeStringFeature(
                std::span(reinterpret_cast<snark::NodeId *>(node_ids), node_ids_size),
                std::span(features, features_size), std::span(dimensions, node_ids_size * features_size), data);
        }
        catch (const std::exception &e)
        {
            RAW_LOG_ERROR("Exception while fetching node features: %s", e.what());
            return 1;
        }
    }

    callback(data.size(), data.data());
    return 0;
}

int32_t GetEdgeFeature(PyGraph *py_graph, NodeID *edge_src_ids, NodeID *edge_dst_ids, Type *edge_types,
                       size_t edges_size, Feature *features, size_t features_size, uint8_t *output, size_t output_size)
{
    if (py_graph->graph == nullptr)
    {
        RAW_LOG_ERROR("Internal graph is not initialized");
        return 1;
    }

    auto features_info = ExtractFeatureInfo(features, features_size);
    if (py_graph->graph->graph)
    {
        py_graph->graph->graph->GetEdgeFeature(std::span(reinterpret_cast<snark::NodeId *>(edge_src_ids), edges_size),
                                               std::span(reinterpret_cast<snark::NodeId *>(edge_dst_ids), edges_size),
                                               std::span(reinterpret_cast<snark::Type *>(edge_types), edges_size),
                                               std::span(features_info), std::span(output, output_size));
        return 0;
    }

    try
    {
        py_graph->graph->client->GetEdgeFeature(std::span(reinterpret_cast<snark::NodeId *>(edge_src_ids), edges_size),
                                                std::span(reinterpret_cast<snark::NodeId *>(edge_dst_ids), edges_size),
                                                std::span(reinterpret_cast<snark::Type *>(edge_types), edges_size),
                                                std::span(features_info), std::span(output, output_size));
        return 0;
    }
    catch (const std::exception &e)
    {
        RAW_LOG_ERROR("Exception while fetching edge features: %s", e.what());
        return 1;
    }
}

int32_t GetEdgeSparseFeature(PyGraph *py_graph, NodeID *edge_src_ids, NodeID *edge_dst_ids, Type *edge_types,
                             size_t edges_size, Feature *features, size_t features_size,
                             GetSparseFeaturesCallback callback)
{
    if (py_graph->graph == nullptr)
    {
        RAW_LOG_ERROR("Internal graph is not initialized");
        return 1;
    }

    std::vector<std::vector<int64_t>> indices(features_size);
    std::vector<std::vector<uint8_t>> data(features_size);
    std::vector<int64_t> dimensions(features_size);

    // Pointers for python to copy data from C++.
    std::vector<const int64_t *> indices_ptrs;
    std::vector<size_t> indices_sizes;
    std::vector<const uint8_t *> data_ptrs;
    std::vector<size_t> data_sizes;

    if (py_graph->graph->graph)
    {
        py_graph->graph->graph->GetEdgeSparseFeature(
            std::span(reinterpret_cast<snark::NodeId *>(edge_src_ids), edges_size),
            std::span(reinterpret_cast<snark::NodeId *>(edge_dst_ids), edges_size),
            std::span(reinterpret_cast<snark::Type *>(edge_types), edges_size), std::span(features, features_size),
            std::span(dimensions), indices, data);
    }

    else
    {
        try
        {
            py_graph->graph->client->GetEdgeSparseFeature(
                std::span(reinterpret_cast<snark::NodeId *>(edge_src_ids), edges_size),
                std::span(reinterpret_cast<snark::NodeId *>(edge_dst_ids), edges_size),
                std::span(reinterpret_cast<snark::Type *>(edge_types), edges_size), std::span(features, features_size),
                std::span(dimensions), indices, data);
        }
        catch (const std::exception &e)
        {
            RAW_LOG_ERROR("Exception while fetching node features: %s", e.what());
            return 1;
        }
    }

    for (size_t i = 0; i < features_size; ++i)
    {
        indices_ptrs.emplace_back(indices[i].data());
        indices_sizes.emplace_back(indices[i].size());
        data_ptrs.emplace_back(data[i].data());
        data_sizes.emplace_back(data[i].size());
    }

    callback(indices_ptrs.data(), indices_sizes.data(), data_ptrs.data(), data_sizes.data(), dimensions.data());
    return 0;
}

int32_t GetEdgeStringFeature(PyGraph *py_graph, NodeID *edge_src_ids, NodeID *edge_dst_ids, Type *edge_types,
                             size_t edge_size, Feature *features, size_t features_size, int64_t *dimensions,
                             GetStringFeaturesCallback callback)
{
    if (py_graph->graph == nullptr)
    {
        RAW_LOG_ERROR("Internal graph is not initialized");
        return 1;
    }

    std::vector<uint8_t> data;
    if (py_graph->graph->graph)
    {
        py_graph->graph->graph->GetEdgeStringFeature(
            std::span(reinterpret_cast<snark::NodeId *>(edge_src_ids), edge_size),
            std::span(reinterpret_cast<snark::NodeId *>(edge_dst_ids), edge_size),
            std::span(reinterpret_cast<snark::Type *>(edge_types), edge_size), std::span(features, features_size),
            std::span(dimensions, features_size * edge_size), data);
    }

    else
    {
        try
        {
            py_graph->graph->client->GetEdgeStringFeature(
                std::span(reinterpret_cast<snark::NodeId *>(edge_src_ids), edge_size),
                std::span(reinterpret_cast<snark::NodeId *>(edge_dst_ids), edge_size),
                std::span(reinterpret_cast<snark::Type *>(edge_types), edge_size), std::span(features, features_size),
                std::span(dimensions, features_size * edge_size), data);
        }
        catch (const std::exception &e)
        {
            RAW_LOG_ERROR("Exception while fetching node features: %s", e.what());
            return 1;
        }
    }

    callback(data.size(), data.data());
    return 0;
}

int32_t GetNeighborsInternal(PyGraph *py_graph, NodeID *in_node_ids, size_t in_node_ids_size, Type *in_edge_types,
                             size_t in_edge_types_size, uint64_t *out_neighbor_counts,
                             std::vector<NodeID> &out_neighbor_ids, std::vector<Type> &out_edge_types,
                             std::vector<float> &out_edge_weights)
{
    if (py_graph->graph == nullptr)
    {
        RAW_LOG_ERROR("Internal graph is not initialized");
        return 1;
    }

    std::fill_n(out_neighbor_counts, in_node_ids_size, 0);
    if (py_graph->graph->graph)
    {
        py_graph->graph->graph->FullNeighbor(
            std::span(reinterpret_cast<snark::NodeId *>(in_node_ids), in_node_ids_size),
            std::span(reinterpret_cast<snark::Type *>(in_edge_types), in_edge_types_size), out_neighbor_ids,
            out_edge_types, out_edge_weights, std::span(out_neighbor_counts, in_node_ids_size));
        return 0;
    }

    try
    {
        py_graph->graph->client->FullNeighbor(
            std::span(reinterpret_cast<snark::NodeId *>(in_node_ids), in_node_ids_size),
            std::span(reinterpret_cast<snark::Type *>(in_edge_types), in_edge_types_size), out_neighbor_ids,
            out_edge_types, out_edge_weights, std::span(out_neighbor_counts, in_node_ids_size));

        return 0;
    }
    catch (const std::exception &e)
    {
        RAW_LOG_ERROR("Exception while sampling neighbors: %s", e.what());
        return 1;
    }

    return 0;
}

int32_t NeighborCount(PyGraph *py_graph, NodeID *in_node_ids, size_t in_node_ids_size, Type *in_edge_types,
                      size_t in_edge_types_size, uint64_t *out_neighbor_counts)
{
    if (py_graph->graph == nullptr)
    {
        RAW_LOG_ERROR("Internal graph is not initialized");
        return 1;
    }

    if (py_graph->graph->graph)
    {
        py_graph->graph->graph->NeighborCount(
            std::span(reinterpret_cast<snark::NodeId *>(in_node_ids), in_node_ids_size),
            std::span(reinterpret_cast<snark::Type *>(in_edge_types), in_edge_types_size),
            std::span(out_neighbor_counts, in_node_ids_size));
        return 0;
    }

    try
    {
        py_graph->graph->client->NeighborCount(
            std::span(reinterpret_cast<snark::NodeId *>(in_node_ids), in_node_ids_size),
            std::span(reinterpret_cast<snark::Type *>(in_edge_types), in_edge_types_size),
            std::span(out_neighbor_counts, in_node_ids_size));
        return 0;
    }
    catch (const std::exception &e)
    {
        RAW_LOG_ERROR("Exception while fetching neighbor counts: %s", e.what());
        return 1;
    }

    return 0;
}

int32_t GetNeighbors(PyGraph *py_graph, NodeID *in_node_ids, size_t in_node_ids_size, Type *in_edge_types,
                     size_t in_edge_types_size, uint64_t *out_neighbor_counts, GetNeighborsCallback callback)
{
    std::vector<snark::NodeId> neighbor_ids;
    std::vector<snark::Type> edge_types;
    std::vector<float> edge_weights;
    std::fill_n(out_neighbor_counts, in_node_ids_size, 0);
    const auto res = GetNeighborsInternal(py_graph, in_node_ids, in_node_ids_size, in_edge_types, in_edge_types_size,
                                          out_neighbor_counts, neighbor_ids, edge_types, edge_weights);
    if (res != 0)
    {
        return res;
    }

    callback(neighbor_ids.data(), edge_weights.data(), edge_types.data(), neighbor_ids.size());
    return 0;
}

int32_t WeightedSampleNeighbor(PyGraph *py_graph, int64_t seed, NodeID *in_node_ids, size_t in_node_ids_size,
                               Type *in_edge_types, size_t in_edge_types_size, size_t count, NodeID *out_neighbor_ids,
                               Type *out_types, float *out_weights, NodeID default_node_id, float default_weight,
                               Type default_edge_type)
{
    if (py_graph->graph == nullptr)
    {
        RAW_LOG_ERROR("Internal graph is not initialized");
        return 1;
    }

    const auto out_size = count * in_node_ids_size;
    std::vector<float> total_neighbor_weights(in_node_ids_size);
    if (py_graph->graph->graph)
    {
        py_graph->graph->graph->SampleNeighbor(
            seed, std::span(reinterpret_cast<snark::NodeId *>(in_node_ids), in_node_ids_size),
            std::span(reinterpret_cast<snark::Type *>(in_edge_types), in_edge_types_size), count,
            std::span(reinterpret_cast<snark::NodeId *>(out_neighbor_ids), out_size),
            std::span(reinterpret_cast<snark::Type *>(out_types), out_size),
            std::span(reinterpret_cast<float *>(out_weights), out_size), std::span(total_neighbor_weights),
            default_node_id, default_weight, default_edge_type);

        return 0;
    }

    try
    {
        py_graph->graph->client->WeightedSampleNeighbor(
            seed, std::span(reinterpret_cast<snark::NodeId *>(in_node_ids), in_node_ids_size),
            std::span(reinterpret_cast<snark::Type *>(in_edge_types), in_edge_types_size), count,
            std::span(reinterpret_cast<snark::NodeId *>(out_neighbor_ids), out_size),
            std::span(reinterpret_cast<snark::Type *>(out_types), out_size),
            std::span(reinterpret_cast<float *>(out_weights), out_size), default_node_id, default_weight,
            default_edge_type);

        return 0;
    }
    catch (const std::exception &e)
    {
        RAW_LOG_ERROR("Exception while sampling neighbors: %s", e.what());
        return 1;
    }
}

int32_t UniformSampleNeighbor(PyGraph *py_graph, bool without_replacement, int64_t seed, NodeID *in_node_ids,
                              size_t in_node_ids_size, Type *in_edge_types, size_t in_edge_types_size, size_t count,
                              NodeID *out_neighbor_ids, Type *out_types, NodeID default_node_id, Type default_edge_type)
{
    if (py_graph->graph == nullptr)
    {
        RAW_LOG_ERROR("Internal graph is not initialized");
        return 1;
    }

    const auto out_size = count * in_node_ids_size;
    if (py_graph->graph->graph)
    {
        std::vector<uint64_t> total_neighbor_counts(in_node_ids_size);
        py_graph->graph->graph->UniformSampleNeighbor(
            without_replacement, seed, std::span(reinterpret_cast<snark::NodeId *>(in_node_ids), in_node_ids_size),
            std::span(reinterpret_cast<snark::Type *>(in_edge_types), in_edge_types_size), count,
            std::span(reinterpret_cast<snark::NodeId *>(out_neighbor_ids), out_size),
            std::span(reinterpret_cast<snark::Type *>(out_types), out_size), std::span(total_neighbor_counts),
            default_node_id, default_edge_type);

        return 0;
    }

    try
    {
        py_graph->graph->client->UniformSampleNeighbor(
            without_replacement, seed, std::span(reinterpret_cast<snark::NodeId *>(in_node_ids), in_node_ids_size),
            std::span(reinterpret_cast<snark::Type *>(in_edge_types), in_edge_types_size), count,
            std::span(reinterpret_cast<snark::NodeId *>(out_neighbor_ids), out_size),
            std::span(reinterpret_cast<snark::Type *>(out_types), out_size), default_node_id, default_edge_type);

        return 0;
    }
    catch (const std::exception &e)
    {
        RAW_LOG_ERROR("Exception while sampling neighbors: %s", e.what());
        return 1;
    }
}

// Expected length of out_node_ids buffer is (walk_length + 1) * in_node_ids_size
int32_t RandomWalk(PyGraph *py_graph, int64_t seed, float p, float q, NodeID default_node_id, NodeID *in_node_ids,
                   size_t in_node_ids_size, Type *in_edge_types, size_t in_edge_types_size, size_t walk_length,
                   NodeID *out_node_ids)
{
    if (py_graph->graph == nullptr)
    {
        RAW_LOG_ERROR("Internal graph is not initialized");
        return 1;
    }

    if (walk_length == 0)
    {
        std::copy_n(in_node_ids, in_node_ids_size, out_node_ids);
        return 0;
    }

    const bool distributed_setting = py_graph->graph->client != nullptr;
    snark::Xoroshiro128PlusGenerator gen(seed);

    // We use single precision everywhere, so in case we'll need a better accuracy we can replace float to double
    // everywhere in this function.
    boost::random::uniform_real_distribution<float> d(0, 1);
    std::fill_n(out_node_ids, (walk_length + 1) * in_node_ids_size, default_node_id);
    for (size_t index = 0; index < in_node_ids_size; ++index)
    {
        out_node_ids[index * (walk_length + 1)] = in_node_ids[index];
    }

    // Naming convention follows node2vec paper: t_nbs - neighbors of a parent node. We skip v_nbs
    // for current node neighbors, for performance reasons: use less memory and deterministic traversal.
    // Flat_hash_map iteration is random with the same data, but with different processes.
    std::vector<absl::flat_hash_map<NodeID, float>> t_nbs(in_node_ids_size);

    // Containers for current and pass nodes in the walk.
    std::vector<NodeID> curr_nodes(in_node_ids, in_node_ids + in_node_ids_size);
    std::vector<NodeID> past_nodes(in_node_ids, in_node_ids + in_node_ids_size);
    std::vector<uint64_t> curr_counts(in_node_ids_size);

    // Unnormalized transition probabilities to node x if the parent is t and current node is v:
    //           / 1/p if d_{tx} = 0
    // P[t, x] = |  1  if d_{tx} = 1
    //           \ 1/q if d_{tx} = 2
    std::vector<std::pair<NodeID, float>> transition_node_prob;
    std::vector<NodeID> transition_nodes;
    std::vector<float> transition_probs;
    auto curr_out_nodes = out_node_ids;
    std::vector<NodeID> neighbors;
    std::vector<float> weights;
    std::vector<Type> types;
    for (size_t curr_step = 0; curr_step < walk_length; ++curr_step)
    {
        neighbors.resize(0);
        weights.resize(0);
        types.resize(0);
        GetNeighborsInternal(py_graph, curr_nodes.data(), curr_nodes.size(), in_edge_types, in_edge_types_size,
                             curr_counts.data(), neighbors, types, weights);
        size_t nb_offset = 0;
        for (size_t index = 0; index < in_node_ids_size; ++index)
        {
            // Look up parent transitional probability via map to find edge weight.
            auto parent = t_nbs[index].find(curr_nodes[index]);
            if (parent != std::end(t_nbs[index]))
            {
                transition_node_prob.emplace_back(past_nodes[index], parent->second / p);
            }

            for (size_t nb_index = 0; nb_index < curr_counts[index]; ++nb_index, ++nb_offset)
            {
                const auto node = neighbors[nb_offset];
                const auto weight = weights[nb_offset];
                // Skip parent node, because it was added above.
                if (node == past_nodes[index])
                {
                    continue;
                }

                // Found current neighbor in parents neighbors.
                else if (t_nbs[index].find(node) != std::end(t_nbs[index]))
                {
                    transition_node_prob.emplace_back(node, weight);
                }
                // Explore current node neighborhood.
                else
                {
                    transition_node_prob.emplace_back(node, weight / q);
                }
            }

            if (transition_node_prob.empty())
            {
                past_nodes[index] = curr_nodes[index];
                curr_nodes[index] = default_node_id;
                curr_out_nodes[index * (walk_length + 1) + curr_step + 1] = default_node_id;
                continue;
            }

            // We need to sort the final neighbors list to get deterministic results, because in distributed setting
            // shards can return results in random order.
            if (distributed_setting)
            {
                std::sort(std::begin(transition_node_prob), std::end(transition_node_prob));
            }
            transition_nodes.reserve(transition_node_prob.size());
            transition_probs.reserve(transition_node_prob.size());

            // Unfortunatelly we can't use distributions from the standard library here:
            // 1. piecewise_constant_distribution uses real numbers to return as items,
            // which might be not accurate for int64_t.
            // 2. discrete_distribution is using integer weights, but we need floats here.
            float total_weight = 0;
            for (const auto &p : transition_node_prob)
            {
                transition_nodes.emplace_back(p.first);
                total_weight += p.second;
                transition_probs.emplace_back(total_weight);
            }

            const auto random_number = total_weight * d(gen);
            auto offset = std::lower_bound(std::begin(transition_probs), std::end(transition_probs), random_number);
            NodeID next_node = transition_nodes[offset - std::begin(transition_probs)];
            past_nodes[index] = curr_nodes[index];
            curr_nodes[index] = next_node;
            curr_out_nodes[index * (walk_length + 1) + curr_step + 1] = next_node;
            transition_nodes.resize(0);
            transition_probs.resize(0);
            transition_node_prob.resize(0);
            t_nbs[index].clear();
            t_nbs[index].reserve(curr_counts[index]);

            // Return global index back to replace parent nodes.
            nb_offset -= curr_counts[index];
            for (size_t nb_index = 0; nb_index < curr_counts[index]; ++nb_index, ++nb_offset)
            {
                t_nbs[index].emplace(neighbors[nb_offset], weights[nb_offset]);
            }
        }
    }
    return 0;
}

int32_t ResetSampler(PySampler *py_sampler)
{
    py_sampler->sampler.reset();
    return 0;
}

int32_t ResetGraph(PyGraph *py_graph)
{
    py_graph->graph.reset();
    return 0;
}

int32_t HDFSMoveMeta(const char *filename_src, const char *filename_dst, const char *config_path)
{
    auto data = read_hdfs<char>(filename_src, config_path);
    if (data.size() > 100000) // 100kB defined as max size of meta
    {
        RAW_LOG_ERROR("HDFSReadMeta meta.txt too large, %li > 100kB!", data.size());
        return 1;
    }

    auto file = fopen(filename_dst, "w");
    if (file == nullptr)
    {
        RAW_LOG_ERROR("Failed to open meta.txt for writing at '%s'!", filename_dst);
        return 1;
    }
    fwrite(data.data(), sizeof(char), data.size(), file);
    fclose(file);

    return 0;
}

} // namespace python
} // namespace deep_graph
>>>>>>> 8ad4738b
<|MERGE_RESOLUTION|>--- conflicted
+++ resolved
@@ -1,1879 +1,938 @@
-<<<<<<< HEAD
-// Copyright (c) Microsoft Corporation.
-// Licensed under the MIT License.
-
-#include "py_graph.h"
-
-#include <algorithm>
-#include <cstdint>
-#include <exception>
-#include <functional>
-#include <future>
-#include <memory>
-#include <random>
-#include <set>
-#include <span>
-#include <stdexcept>
-#include <string>
-#include <vector>
-
-#ifdef SNARK_PLATFORM_LINUX
-// We need to include this file exactly once to override all malloc references in other files.
-#include <mimalloc-override.h>
-#endif
-
-#include "absl/container/flat_hash_map.h"
-#include "boost/random/uniform_real_distribution.hpp"
-
-#include <grpcpp/create_channel.h>
-// Use raw log to avoid possible initialization conflicts with glog from other libraries.
-#include <glog/logging.h>
-#include <glog/raw_logging.h>
-
-#include "distributed/client.h"
-#include "distributed/graph_engine.h"
-#include "distributed/graph_sampler.h"
-#include "graph/graph.h"
-#include "graph/xoroshiro.h"
-
-namespace deep_graph
-{
-namespace python
-{
-
-enum SamplerType
-{
-    Weighted,
-    Uniform,
-    UniformWithoutReplacement,
-
-    Last
-};
-
-namespace
-{
-absl::flat_hash_map<SamplerType, snark::CreateSamplerRequest_Category> localToRemoteSamplerType = {
-    {Weighted, snark::CreateSamplerRequest_Category::CreateSamplerRequest_Category_WEIGHTED},
-    {Uniform, snark::CreateSamplerRequest_Category::CreateSamplerRequest_Category_UNIFORM_WITH_REPLACEMENT},
-    {UniformWithoutReplacement,
-     snark::CreateSamplerRequest_Category::CreateSamplerRequest_Category_UNIFORM_WITHOUT_REPLACEMENT},
-};
-} // namespace
-
-struct GraphInternal
-{
-    std::unique_ptr<snark::Graph> graph;
-    std::set<size_t> partitions;
-    absl::flat_hash_map<SamplerType, std::shared_ptr<snark::SamplerFactory>> node_sampler_factory;
-    absl::flat_hash_map<SamplerType, std::shared_ptr<snark::SamplerFactory>> edge_sampler_factory;
-    std::shared_ptr<snark::GRPCClient> client;
-};
-
-template <bool is_node> class RemoteSampler final : public snark::Sampler
-{
-  public:
-    RemoteSampler(SamplerType samplerType, size_t count, int32_t *types, std::shared_ptr<snark::GRPCClient> client);
-    void Sample(int64_t seed, std::span<snark::Type> out_types, std::span<snark::NodeId> out_nodes, ...) const override;
-    float Weight() const override;
-
-  private:
-    std::shared_ptr<snark::GRPCClient> m_client;
-    uint64_t m_sampler_id;
-};
-
-template <bool is_node>
-RemoteSampler<is_node>::RemoteSampler(SamplerType samplerType, size_t count, int32_t *types,
-                                      std::shared_ptr<snark::GRPCClient> client)
-    : m_client(std::move(client))
-{
-    m_sampler_id = m_client->CreateSampler(!is_node, localToRemoteSamplerType[samplerType],
-                                           std::span<snark::Type>(types, types + count));
-}
-
-template <>
-void RemoteSampler<false>::Sample(int64_t seed, std::span<snark::Type> out_types, std::span<snark::NodeId> out_nodes,
-                                  ...) const
-{
-    va_list args;
-    va_start(args, out_nodes);
-    auto out_dst = va_arg(args, std::span<snark::NodeId>);
-    m_client->SampleEdges(seed, m_sampler_id, out_nodes, out_types, out_dst);
-    va_end(args);
-}
-
-template <>
-void RemoteSampler<true>::Sample(int64_t seed, std::span<snark::Type> out_types, std::span<snark::NodeId> out_nodes,
-                                 ...) const
-{
-    m_client->SampleNodes(seed, m_sampler_id, out_nodes, out_types);
-}
-
-template <bool is_node> float RemoteSampler<is_node>::Weight() const
-{
-    // We are sampling from the whole graph, so it doesn't really matter what weight is it in the interface.
-    // If we start to use multiple clients, then we'll need to calculate an aggregate weight of all nodes/edges in the
-    // graph per client.
-    return 1.0f;
-}
-
-template <SamplerType samplerType, bool is_node>
-int create_sampler(PyGraph *py_graph, PySampler *py_sampler, size_t count, int32_t *types)
-{
-    // We don't need to check python pointers because client wrapper always
-    // create new objects and never explicitly deletes them(which happens with GC)
-    auto &internal_graph = py_graph->graph;
-    if (internal_graph == nullptr)
-    {
-        RAW_LOG_ERROR("Python graph is not initialized");
-        return 1;
-    }
-
-    if (py_graph->graph->client)
-    {
-        try
-        {
-            py_sampler->sampler =
-                std::make_unique<RemoteSampler<is_node>>(samplerType, count, types, py_graph->graph->client);
-            return 0;
-        }
-        catch (const std::exception &e)
-        {
-            RAW_LOG_ERROR("Exception while creating sampler: %s", e.what());
-            return 1;
-        }
-    }
-
-    auto &factory = is_node ? internal_graph->node_sampler_factory : internal_graph->edge_sampler_factory;
-    py_sampler->sampler =
-        factory[samplerType]->Create(std::set<snark::Type>(types, types + count), py_graph->graph->partitions);
-    if (py_sampler->sampler == nullptr)
-    {
-        RAW_LOG_ERROR("Failed to create %s: sampler", (is_node ? "node" : "edge"));
-        return 1;
-    }
-
-    return 0;
-}
-
-int32_t CreateWeightedNodeSampler(PyGraph *py_graph, PySampler *node_sampler, size_t count, int32_t *types)
-{
-    return create_sampler<SamplerType::Weighted, true>(py_graph, node_sampler, count, types);
-}
-
-int32_t CreateUniformNodeSampler(PyGraph *py_graph, PySampler *node_sampler, size_t count, int32_t *types)
-{
-    return create_sampler<SamplerType::Uniform, true>(py_graph, node_sampler, count, types);
-}
-
-int32_t CreateUniformNodeSamplerWithoutReplacement(PyGraph *py_graph, PySampler *node_sampler, size_t count,
-                                                   int32_t *types)
-{
-    return create_sampler<SamplerType::UniformWithoutReplacement, true>(py_graph, node_sampler, count, types);
-}
-
-int32_t SampleNodes(PySampler *py_sampler, int64_t seed, size_t count, NodeID *out_nodes, Type *out_types)
-{
-    if (py_sampler->sampler == nullptr)
-    {
-        RAW_LOG_ERROR("Internal node sampler is not initialized");
-        return 1;
-    }
-
-    try
-    {
-        py_sampler->sampler->Sample(seed, std::span(reinterpret_cast<snark::Type *>(out_types), count),
-                                    std::span(reinterpret_cast<snark::NodeId *>(out_nodes), count));
-
-        return 0;
-    }
-    catch (const std::exception &e)
-    {
-        RAW_LOG_ERROR("Exception while fetching features: %s", e.what());
-        return 1;
-    }
-}
-
-int32_t CreateWeightedEdgeSampler(PyGraph *py_graph, PySampler *edge_sampler, size_t count, int32_t *types)
-{
-    return create_sampler<SamplerType::Weighted, false>(py_graph, edge_sampler, count, types);
-}
-
-int32_t CreateUniformEdgeSampler(PyGraph *py_graph, PySampler *edge_sampler, size_t count, int32_t *types)
-{
-    return create_sampler<SamplerType::Uniform, false>(py_graph, edge_sampler, count, types);
-}
-
-int32_t CreateUniformEdgeSamplerWithoutReplacement(PyGraph *py_graph, PySampler *edge_sampler, size_t count,
-                                                   int32_t *types)
-{
-    return create_sampler<SamplerType::UniformWithoutReplacement, false>(py_graph, edge_sampler, count, types);
-}
-
-int32_t SampleEdges(PySampler *py_sampler, int64_t seed, size_t count, NodeID *out_src_id, NodeID *out_dst_id,
-                    Type *out_type)
-{
-    if (py_sampler->sampler == nullptr)
-    {
-        RAW_LOG_ERROR("Internal edge sampler is not initialized");
-        return 1;
-    }
-    try
-    {
-        py_sampler->sampler->Sample(seed, std::span(reinterpret_cast<snark::Type *>(out_type), count),
-                                    std::span(reinterpret_cast<snark::NodeId *>(out_src_id), count),
-                                    std::span(reinterpret_cast<snark::NodeId *>(out_dst_id), count));
-        return 0;
-    }
-    catch (const std::exception &e)
-    {
-        RAW_LOG_ERROR("Exception while sampling edges: %s", e.what());
-        return 1;
-    }
-}
-
-int32_t CreateLocalGraph(PyGraph *py_graph, size_t count, uint32_t *partitions, const char *filename,
-                         PyPartitionStorageType storage_type_, const char *config_path)
-{
-    snark::PartitionStorageType storage_type = static_cast<snark::PartitionStorageType>(storage_type_);
-    py_graph->graph = std::make_unique<GraphInternal>();
-    py_graph->graph->partitions = std::set<size_t>(partitions, partitions + count);
-    py_graph->graph->graph =
-        std::make_unique<snark::Graph>(std::string(filename), std::vector<uint32_t>(partitions, partitions + count),
-                                       storage_type, std::string(config_path));
-    py_graph->graph->node_sampler_factory[SamplerType::Weighted] =
-        std::make_shared<snark::WeightedNodeSamplerFactory>(filename);
-    py_graph->graph->node_sampler_factory[SamplerType::Uniform] =
-        std::make_shared<snark::UniformNodeSamplerFactory>(filename);
-    py_graph->graph->node_sampler_factory[SamplerType::UniformWithoutReplacement] =
-        std::make_shared<snark::UniformNodeSamplerFactoryWithoutReplacement>(filename);
-
-    py_graph->graph->edge_sampler_factory[SamplerType::Weighted] =
-        std::make_shared<snark::WeightedEdgeSamplerFactory>(filename);
-    py_graph->graph->edge_sampler_factory[SamplerType::Uniform] =
-        std::make_shared<snark::UniformEdgeSamplerFactory>(filename);
-    py_graph->graph->edge_sampler_factory[SamplerType::UniformWithoutReplacement] =
-        std::make_shared<snark::UniformEdgeSamplerFactoryWithoutReplacement>(filename);
-    if (py_graph->graph == nullptr)
-    {
-        RAW_LOG_ERROR("Internal graph wasn't initialized");
-        return 1;
-    }
-
-    return 0;
-}
-
-int32_t CreateRemoteClient(PyGraph *py_graph, const char *output_folder, const char **connection,
-                           size_t connection_count, const char *ssl_cert, size_t num_threads, size_t num_threads_per_cq)
-{
-    py_graph->graph = std::make_unique<GraphInternal>();
-    std::vector<std::shared_ptr<grpc::Channel>> channels;
-    auto creds = grpc::InsecureChannelCredentials();
-    if (ssl_cert != nullptr && strlen(ssl_cert) > 0)
-    {
-        grpc::SslCredentialsOptions ssl_opts;
-        ssl_opts.pem_root_certs = ssl_cert;
-        creds = grpc::SslCredentials(ssl_opts);
-    }
-    grpc::ChannelArguments args;
-    args.SetMaxReceiveMessageSize(-1);
-    for (size_t i = 0; i < connection_count; ++i)
-    {
-        channels.emplace_back(grpc::CreateCustomChannel(connection[i], creds, args));
-    }
-
-    py_graph->graph->client =
-        std::make_unique<snark::GRPCClient>(std::move(channels), uint32_t(num_threads), uint32_t(num_threads_per_cq));
-    py_graph->graph->client->WriteMetadata(output_folder);
-    return 0;
-}
-
-std::vector<snark::FeatureMeta> ExtractFeatureInfo(Feature *features, size_t features_size)
-{
-    std::vector<snark::FeatureMeta> features_info;
-    features_info.reserve(features_size);
-    for (size_t index = 0; index < features_size; ++index)
-    {
-        snark::FeatureId id = *features;
-        ++features;
-        snark::FeatureSize dim = *features;
-        ++features;
-        features_info.emplace_back(id, dim);
-    }
-
-    return features_info;
-}
-
-int32_t GetNodeType(PyGraph *py_graph, NodeID *node_ids, size_t node_ids_size, Type *output, Type default_type)
-{
-    if (py_graph->graph == nullptr)
-    {
-        RAW_LOG_ERROR("Internal graph is not initialized");
-        return 1;
-    }
-    if (py_graph->graph->graph)
-    {
-        py_graph->graph->graph->GetNodeType(std::span(reinterpret_cast<snark::NodeId *>(node_ids), node_ids_size),
-                                            std::span(reinterpret_cast<snark::Type *>(output), node_ids_size),
-                                            default_type);
-        return 0;
-    }
-
-    try
-    {
-        py_graph->graph->client->GetNodeType(std::span(reinterpret_cast<snark::NodeId *>(node_ids), node_ids_size),
-                                             std::span(reinterpret_cast<snark::Type *>(output), node_ids_size),
-                                             default_type);
-        return 0;
-    }
-    catch (const std::exception &e)
-    {
-        RAW_LOG_ERROR("Exception while fetching node features: %s", e.what());
-        return 1;
-    }
-}
-
-int32_t GetNodeFeature(PyGraph *py_graph, NodeID *node_ids, size_t node_ids_size, Feature *features,
-                       size_t features_size, uint8_t *output, size_t output_size)
-{
-    if (py_graph->graph == nullptr)
-    {
-        RAW_LOG_ERROR("Internal graph is not initialized");
-        return 1;
-    }
-
-    auto features_info = ExtractFeatureInfo(features, features_size);
-    if (py_graph->graph->graph)
-    {
-        py_graph->graph->graph->GetNodeFeature(std::span(reinterpret_cast<snark::NodeId *>(node_ids), node_ids_size),
-                                               std::span(features_info), std::span(output, output_size));
-        return 0;
-    }
-
-    try
-    {
-        py_graph->graph->client->GetNodeFeature(std::span(reinterpret_cast<snark::NodeId *>(node_ids), node_ids_size),
-                                                std::span(features_info),
-                                                std::span(reinterpret_cast<uint8_t *>(output), output_size));
-        return 0;
-    }
-    catch (const std::exception &e)
-    {
-        RAW_LOG_ERROR("Exception while fetching node features: %s", e.what());
-        return 1;
-    }
-}
-
-int32_t GetNodeSparseFeature(PyGraph *py_graph, NodeID *node_ids, size_t node_ids_size, Feature *features,
-                             size_t features_size, GetSparseFeaturesCallback callback)
-{
-    if (py_graph->graph == nullptr)
-    {
-        RAW_LOG_ERROR("Internal graph is not initialized");
-        return 1;
-    }
-
-    std::vector<std::vector<int64_t>> indices(features_size);
-    std::vector<std::vector<uint8_t>> data(features_size);
-    std::vector<int64_t> dimensions(features_size);
-
-    if (py_graph->graph->graph)
-    {
-        py_graph->graph->graph->GetNodeSparseFeature(
-            std::span(reinterpret_cast<snark::NodeId *>(node_ids), node_ids_size), std::span(features, features_size),
-            std::span(dimensions), indices, data);
-    }
-    else
-    {
-        try
-        {
-            py_graph->graph->client->GetNodeSparseFeature(
-                std::span(reinterpret_cast<snark::NodeId *>(node_ids), node_ids_size),
-                std::span(features, features_size), std::span(dimensions), indices, data);
-        }
-        catch (const std::exception &e)
-        {
-            RAW_LOG_ERROR("Exception while fetching node features: %s", e.what());
-            return 1;
-        }
-    }
-
-    // Pointers for python to copy data from C++.
-    std::vector<const int64_t *> indices_ptrs;
-    std::vector<size_t> indices_sizes;
-    std::vector<const uint8_t *> data_ptrs;
-    std::vector<size_t> data_sizes;
-
-    for (size_t i = 0; i < features_size; ++i)
-    {
-        indices_ptrs.emplace_back(indices[i].data());
-        indices_sizes.emplace_back(indices[i].size());
-        data_ptrs.emplace_back(data[i].data());
-        data_sizes.emplace_back(data[i].size());
-    }
-
-    callback(indices_ptrs.data(), indices_sizes.data(), data_ptrs.data(), data_sizes.data(), dimensions.data());
-    return 0;
-}
-
-int32_t GetNodeStringFeature(PyGraph *py_graph, NodeID *node_ids, size_t node_ids_size, Feature *features,
-                             size_t features_size, int64_t *dimensions, GetStringFeaturesCallback callback)
-{
-    if (py_graph->graph == nullptr)
-    {
-        RAW_LOG_ERROR("Internal graph is not initialized");
-        return 1;
-    }
-
-    std::vector<uint8_t> data;
-    if (py_graph->graph->graph)
-    {
-        py_graph->graph->graph->GetNodeStringFeature(
-            std::span(reinterpret_cast<snark::NodeId *>(node_ids), node_ids_size), std::span(features, features_size),
-            std::span(dimensions, node_ids_size * features_size), data);
-    }
-    else
-    {
-        try
-        {
-            py_graph->graph->client->GetNodeStringFeature(
-                std::span(reinterpret_cast<snark::NodeId *>(node_ids), node_ids_size),
-                std::span(features, features_size), std::span(dimensions, node_ids_size * features_size), data);
-        }
-        catch (const std::exception &e)
-        {
-            RAW_LOG_ERROR("Exception while fetching node features: %s", e.what());
-            return 1;
-        }
-    }
-
-    callback(data.size(), data.data());
-    return 0;
-}
-
-int32_t GetEdgeFeature(PyGraph *py_graph, NodeID *edge_src_ids, NodeID *edge_dst_ids, Type *edge_types,
-                       size_t edges_size, Feature *features, size_t features_size, uint8_t *output, size_t output_size)
-{
-    if (py_graph->graph == nullptr)
-    {
-        RAW_LOG_ERROR("Internal graph is not initialized");
-        return 1;
-    }
-
-    auto features_info = ExtractFeatureInfo(features, features_size);
-    if (py_graph->graph->graph)
-    {
-        py_graph->graph->graph->GetEdgeFeature(std::span(reinterpret_cast<snark::NodeId *>(edge_src_ids), edges_size),
-                                               std::span(reinterpret_cast<snark::NodeId *>(edge_dst_ids), edges_size),
-                                               std::span(reinterpret_cast<snark::Type *>(edge_types), edges_size),
-                                               std::span(features_info), std::span(output, output_size));
-        return 0;
-    }
-
-    try
-    {
-        py_graph->graph->client->GetEdgeFeature(std::span(reinterpret_cast<snark::NodeId *>(edge_src_ids), edges_size),
-                                                std::span(reinterpret_cast<snark::NodeId *>(edge_dst_ids), edges_size),
-                                                std::span(reinterpret_cast<snark::Type *>(edge_types), edges_size),
-                                                std::span(features_info), std::span(output, output_size));
-        return 0;
-    }
-    catch (const std::exception &e)
-    {
-        RAW_LOG_ERROR("Exception while fetching edge features: %s", e.what());
-        return 1;
-    }
-}
-
-int32_t GetEdgeSparseFeature(PyGraph *py_graph, NodeID *edge_src_ids, NodeID *edge_dst_ids, Type *edge_types,
-                             size_t edges_size, Feature *features, size_t features_size,
-                             GetSparseFeaturesCallback callback)
-{
-    if (py_graph->graph == nullptr)
-    {
-        RAW_LOG_ERROR("Internal graph is not initialized");
-        return 1;
-    }
-
-    std::vector<std::vector<int64_t>> indices(features_size);
-    std::vector<std::vector<uint8_t>> data(features_size);
-    std::vector<int64_t> dimensions(features_size);
-
-    // Pointers for python to copy data from C++.
-    std::vector<const int64_t *> indices_ptrs;
-    std::vector<size_t> indices_sizes;
-    std::vector<const uint8_t *> data_ptrs;
-    std::vector<size_t> data_sizes;
-
-    if (py_graph->graph->graph)
-    {
-        py_graph->graph->graph->GetEdgeSparseFeature(
-            std::span(reinterpret_cast<snark::NodeId *>(edge_src_ids), edges_size),
-            std::span(reinterpret_cast<snark::NodeId *>(edge_dst_ids), edges_size),
-            std::span(reinterpret_cast<snark::Type *>(edge_types), edges_size), std::span(features, features_size),
-            std::span(dimensions), indices, data);
-    }
-
-    else
-    {
-        try
-        {
-            py_graph->graph->client->GetEdgeSparseFeature(
-                std::span(reinterpret_cast<snark::NodeId *>(edge_src_ids), edges_size),
-                std::span(reinterpret_cast<snark::NodeId *>(edge_dst_ids), edges_size),
-                std::span(reinterpret_cast<snark::Type *>(edge_types), edges_size), std::span(features, features_size),
-                std::span(dimensions), indices, data);
-        }
-        catch (const std::exception &e)
-        {
-            RAW_LOG_ERROR("Exception while fetching node features: %s", e.what());
-            return 1;
-        }
-    }
-
-    for (size_t i = 0; i < features_size; ++i)
-    {
-        indices_ptrs.emplace_back(indices[i].data());
-        indices_sizes.emplace_back(indices[i].size());
-        data_ptrs.emplace_back(data[i].data());
-        data_sizes.emplace_back(data[i].size());
-    }
-
-    callback(indices_ptrs.data(), indices_sizes.data(), data_ptrs.data(), data_sizes.data(), dimensions.data());
-    return 0;
-}
-
-int32_t GetEdgeStringFeature(PyGraph *py_graph, NodeID *edge_src_ids, NodeID *edge_dst_ids, Type *edge_types,
-                             size_t edge_size, Feature *features, size_t features_size, int64_t *dimensions,
-                             GetStringFeaturesCallback callback)
-{
-    if (py_graph->graph == nullptr)
-    {
-        RAW_LOG_ERROR("Internal graph is not initialized");
-        return 1;
-    }
-
-    std::vector<uint8_t> data;
-    if (py_graph->graph->graph)
-    {
-        py_graph->graph->graph->GetEdgeStringFeature(
-            std::span(reinterpret_cast<snark::NodeId *>(edge_src_ids), edge_size),
-            std::span(reinterpret_cast<snark::NodeId *>(edge_dst_ids), edge_size),
-            std::span(reinterpret_cast<snark::Type *>(edge_types), edge_size), std::span(features, features_size),
-            std::span(dimensions, features_size * edge_size), data);
-    }
-
-    else
-    {
-        try
-        {
-            py_graph->graph->client->GetEdgeStringFeature(
-                std::span(reinterpret_cast<snark::NodeId *>(edge_src_ids), edge_size),
-                std::span(reinterpret_cast<snark::NodeId *>(edge_dst_ids), edge_size),
-                std::span(reinterpret_cast<snark::Type *>(edge_types), edge_size), std::span(features, features_size),
-                std::span(dimensions, features_size * edge_size), data);
-        }
-        catch (const std::exception &e)
-        {
-            RAW_LOG_ERROR("Exception while fetching node features: %s", e.what());
-            return 1;
-        }
-    }
-
-    callback(data.size(), data.data());
-    return 0;
-}
-
-int32_t GetNeighborsInternal(PyGraph *py_graph, NodeID *in_node_ids, size_t in_node_ids_size, Type *in_edge_types,
-                             size_t in_edge_types_size, uint64_t *out_neighbor_counts,
-                             std::vector<NodeID> &out_neighbor_ids, std::vector<Type> &out_edge_types,
-                             std::vector<float> &out_edge_weights)
-{
-    if (py_graph->graph == nullptr)
-    {
-        RAW_LOG_ERROR("Internal graph is not initialized");
-        return 1;
-    }
-
-    std::fill_n(out_neighbor_counts, in_node_ids_size, 0);
-    if (py_graph->graph->graph)
-    {
-        py_graph->graph->graph->FullNeighbor(
-            std::span(reinterpret_cast<snark::NodeId *>(in_node_ids), in_node_ids_size),
-            std::span(reinterpret_cast<snark::Type *>(in_edge_types), in_edge_types_size), out_neighbor_ids,
-            out_edge_types, out_edge_weights, std::span(out_neighbor_counts, in_node_ids_size));
-        return 0;
-    }
-
-    try
-    {
-        py_graph->graph->client->FullNeighbor(
-            std::span(reinterpret_cast<snark::NodeId *>(in_node_ids), in_node_ids_size),
-            std::span(reinterpret_cast<snark::Type *>(in_edge_types), in_edge_types_size), out_neighbor_ids,
-            out_edge_types, out_edge_weights, std::span(out_neighbor_counts, in_node_ids_size));
-
-        return 0;
-    }
-    catch (const std::exception &e)
-    {
-        RAW_LOG_ERROR("Exception while sampling neighbors: %s", e.what());
-        return 1;
-    }
-
-    return 0;
-}
-
-int32_t NeighborCount(PyGraph *py_graph, NodeID *in_node_ids, size_t in_node_ids_size, Type *in_edge_types,
-                      size_t in_edge_types_size, uint64_t *out_neighbor_counts)
-{
-    if (py_graph->graph == nullptr)
-    {
-        RAW_LOG_ERROR("Internal graph is not initialized");
-        return 1;
-    }
-    std::fill_n(out_neighbor_counts, in_node_ids_size, 0);
-    if (py_graph->graph->graph)
-    {
-        py_graph->graph->graph->NeighborCount(
-            std::span(reinterpret_cast<snark::NodeId *>(in_node_ids), in_node_ids_size),
-            std::span(reinterpret_cast<snark::Type *>(in_edge_types), in_edge_types_size),
-            std::span(out_neighbor_counts, in_node_ids_size));
-        return 0;
-    }
-
-    try
-    {
-        py_graph->graph->client->NeighborCount(
-            std::span(reinterpret_cast<snark::NodeId *>(in_node_ids), in_node_ids_size),
-            std::span(reinterpret_cast<snark::Type *>(in_edge_types), in_edge_types_size),
-            std::span(out_neighbor_counts, in_node_ids_size));
-        return 0;
-    }
-    catch (const std::exception &e)
-    {
-        RAW_LOG_ERROR("Exception while fetching neighbor count: %s", e.what());
-        return 1;
-    }
-
-    return 0;
-}
-
-int32_t GetNeighbors(PyGraph *py_graph, NodeID *in_node_ids, size_t in_node_ids_size, Type *in_edge_types,
-                     size_t in_edge_types_size, uint64_t *out_neighbor_counts, GetNeighborsCallback callback)
-{
-    std::vector<snark::NodeId> neighbor_ids;
-    std::vector<snark::Type> edge_types;
-    std::vector<float> edge_weights;
-    std::fill_n(out_neighbor_counts, in_node_ids_size, 0);
-    const auto res = GetNeighborsInternal(py_graph, in_node_ids, in_node_ids_size, in_edge_types, in_edge_types_size,
-                                          out_neighbor_counts, neighbor_ids, edge_types, edge_weights);
-    if (res != 0)
-    {
-        return res;
-    }
-
-    callback(neighbor_ids.data(), edge_weights.data(), edge_types.data(), neighbor_ids.size());
-    return 0;
-}
-
-int32_t WeightedSampleNeighbor(PyGraph *py_graph, int64_t seed, NodeID *in_node_ids, size_t in_node_ids_size,
-                               Type *in_edge_types, size_t in_edge_types_size, size_t count, NodeID *out_neighbor_ids,
-                               Type *out_types, float *out_weights, NodeID default_node_id, float default_weight,
-                               Type default_edge_type)
-{
-    if (py_graph->graph == nullptr)
-    {
-        RAW_LOG_ERROR("Internal graph is not initialized");
-        return 1;
-    }
-
-    const auto out_size = count * in_node_ids_size;
-    std::vector<float> total_neighbor_weights(in_node_ids_size);
-    if (py_graph->graph->graph)
-    {
-        py_graph->graph->graph->SampleNeighbor(
-            seed, std::span(reinterpret_cast<snark::NodeId *>(in_node_ids), in_node_ids_size),
-            std::span(reinterpret_cast<snark::Type *>(in_edge_types), in_edge_types_size), count,
-            std::span(reinterpret_cast<snark::NodeId *>(out_neighbor_ids), out_size),
-            std::span(reinterpret_cast<snark::Type *>(out_types), out_size),
-            std::span(reinterpret_cast<float *>(out_weights), out_size), std::span(total_neighbor_weights),
-            default_node_id, default_weight, default_edge_type);
-
-        return 0;
-    }
-
-    try
-    {
-        py_graph->graph->client->WeightedSampleNeighbor(
-            seed, std::span(reinterpret_cast<snark::NodeId *>(in_node_ids), in_node_ids_size),
-            std::span(reinterpret_cast<snark::Type *>(in_edge_types), in_edge_types_size), count,
-            std::span(reinterpret_cast<snark::NodeId *>(out_neighbor_ids), out_size),
-            std::span(reinterpret_cast<snark::Type *>(out_types), out_size),
-            std::span(reinterpret_cast<float *>(out_weights), out_size), default_node_id, default_weight,
-            default_edge_type);
-
-        return 0;
-    }
-    catch (const std::exception &e)
-    {
-        RAW_LOG_ERROR("Exception while sampling neighbors: %s", e.what());
-        return 1;
-    }
-}
-
-int32_t UniformSampleNeighbor(PyGraph *py_graph, bool without_replacement, int64_t seed, NodeID *in_node_ids,
-                              size_t in_node_ids_size, Type *in_edge_types, size_t in_edge_types_size, size_t count,
-                              NodeID *out_neighbor_ids, Type *out_types, NodeID default_node_id, Type default_edge_type)
-{
-    if (py_graph->graph == nullptr)
-    {
-        RAW_LOG_ERROR("Internal graph is not initialized");
-        return 1;
-    }
-
-    const auto out_size = count * in_node_ids_size;
-    if (py_graph->graph->graph)
-    {
-        std::vector<uint64_t> total_neighbor_counts(in_node_ids_size);
-        py_graph->graph->graph->UniformSampleNeighbor(
-            without_replacement, seed, std::span(reinterpret_cast<snark::NodeId *>(in_node_ids), in_node_ids_size),
-            std::span(reinterpret_cast<snark::Type *>(in_edge_types), in_edge_types_size), count,
-            std::span(reinterpret_cast<snark::NodeId *>(out_neighbor_ids), out_size),
-            std::span(reinterpret_cast<snark::Type *>(out_types), out_size), std::span(total_neighbor_counts),
-            default_node_id, default_edge_type);
-
-        return 0;
-    }
-
-    try
-    {
-        py_graph->graph->client->UniformSampleNeighbor(
-            without_replacement, seed, std::span(reinterpret_cast<snark::NodeId *>(in_node_ids), in_node_ids_size),
-            std::span(reinterpret_cast<snark::Type *>(in_edge_types), in_edge_types_size), count,
-            std::span(reinterpret_cast<snark::NodeId *>(out_neighbor_ids), out_size),
-            std::span(reinterpret_cast<snark::Type *>(out_types), out_size), default_node_id, default_edge_type);
-
-        return 0;
-    }
-    catch (const std::exception &e)
-    {
-        RAW_LOG_ERROR("Exception while sampling neighbors: %s", e.what());
-        return 1;
-    }
-}
-
-// Expected length of out_node_ids buffer is (walk_length + 1) * in_node_ids_size
-int32_t RandomWalk(PyGraph *py_graph, int64_t seed, float p, float q, NodeID default_node_id, NodeID *in_node_ids,
-                   size_t in_node_ids_size, Type *in_edge_types, size_t in_edge_types_size, size_t walk_length,
-                   NodeID *out_node_ids)
-{
-    if (py_graph->graph == nullptr)
-    {
-        RAW_LOG_ERROR("Internal graph is not initialized");
-        return 1;
-    }
-
-    if (walk_length == 0)
-    {
-        std::copy_n(in_node_ids, in_node_ids_size, out_node_ids);
-        return 0;
-    }
-
-    const bool distributed_setting = py_graph->graph->client != nullptr;
-    snark::Xoroshiro128PlusGenerator gen(seed);
-
-    // We use single precision everywhere, so in case we'll need a better accuracy we can replace float to double
-    // everywhere in this function.
-    boost::random::uniform_real_distribution<float> d(0, 1);
-    std::fill_n(out_node_ids, (walk_length + 1) * in_node_ids_size, default_node_id);
-    for (size_t index = 0; index < in_node_ids_size; ++index)
-    {
-        out_node_ids[index * (walk_length + 1)] = in_node_ids[index];
-    }
-
-    // Naming convention follows node2vec paper: t_nbs - neighbors of a parent node. We skip v_nbs
-    // for current node neighbors, for performance reasons: use less memory and deterministic traversal.
-    // Flat_hash_map iteration is random with the same data, but with different processes.
-    std::vector<absl::flat_hash_map<NodeID, float>> t_nbs(in_node_ids_size);
-
-    // Containers for current and pass nodes in the walk.
-    std::vector<NodeID> curr_nodes(in_node_ids, in_node_ids + in_node_ids_size);
-    std::vector<NodeID> past_nodes(in_node_ids, in_node_ids + in_node_ids_size);
-    std::vector<uint64_t> curr_counts(in_node_ids_size);
-
-    // Unnormalized transition probabilities to node x if the parent is t and current node is v:
-    //           / 1/p if d_{tx} = 0
-    // P[t, x] = |  1  if d_{tx} = 1
-    //           \ 1/q if d_{tx} = 2
-    std::vector<std::pair<NodeID, float>> transition_node_prob;
-    std::vector<NodeID> transition_nodes;
-    std::vector<float> transition_probs;
-    auto curr_out_nodes = out_node_ids;
-    std::vector<NodeID> neighbors;
-    std::vector<float> weights;
-    std::vector<Type> types;
-    for (size_t curr_step = 0; curr_step < walk_length; ++curr_step)
-    {
-        neighbors.resize(0);
-        weights.resize(0);
-        types.resize(0);
-        GetNeighborsInternal(py_graph, curr_nodes.data(), curr_nodes.size(), in_edge_types, in_edge_types_size,
-                             curr_counts.data(), neighbors, types, weights);
-        size_t nb_offset = 0;
-        for (size_t index = 0; index < in_node_ids_size; ++index)
-        {
-            // Look up parent transitional probability via map to find edge weight.
-            auto parent = t_nbs[index].find(curr_nodes[index]);
-            if (parent != std::end(t_nbs[index]))
-            {
-                transition_node_prob.emplace_back(past_nodes[index], parent->second / p);
-            }
-
-            for (size_t nb_index = 0; nb_index < curr_counts[index]; ++nb_index, ++nb_offset)
-            {
-                const auto node = neighbors[nb_offset];
-                const auto weight = weights[nb_offset];
-                // Skip parent node, because it was added above.
-                if (node == past_nodes[index])
-                {
-                    continue;
-                }
-
-                // Found current neighbor in parents neighbors.
-                else if (t_nbs[index].find(node) != std::end(t_nbs[index]))
-                {
-                    transition_node_prob.emplace_back(node, weight);
-                }
-                // Explore current node neighborhood.
-                else
-                {
-                    transition_node_prob.emplace_back(node, weight / q);
-                }
-            }
-
-            if (transition_node_prob.empty())
-            {
-                past_nodes[index] = curr_nodes[index];
-                curr_nodes[index] = default_node_id;
-                curr_out_nodes[index * (walk_length + 1) + curr_step + 1] = default_node_id;
-                continue;
-            }
-
-            // We need to sort the final neighbors list to get deterministic results, because in distributed setting
-            // shards can return results in random order.
-            if (distributed_setting)
-            {
-                std::sort(std::begin(transition_node_prob), std::end(transition_node_prob));
-            }
-            transition_nodes.reserve(transition_node_prob.size());
-            transition_probs.reserve(transition_node_prob.size());
-
-            // Unfortunatelly we can't use distributions from the standard library here:
-            // 1. piecewise_constant_distribution uses real numbers to return as items,
-            // which might be not accurate for int64_t.
-            // 2. discrete_distribution is using integer weights, but we need floats here.
-            float total_weight = 0;
-            for (const auto &p : transition_node_prob)
-            {
-                transition_nodes.emplace_back(p.first);
-                total_weight += p.second;
-                transition_probs.emplace_back(total_weight);
-            }
-
-            const auto random_number = total_weight * d(gen);
-            auto offset = std::lower_bound(std::begin(transition_probs), std::end(transition_probs), random_number);
-            NodeID next_node = transition_nodes[offset - std::begin(transition_probs)];
-            past_nodes[index] = curr_nodes[index];
-            curr_nodes[index] = next_node;
-            curr_out_nodes[index * (walk_length + 1) + curr_step + 1] = next_node;
-            transition_nodes.resize(0);
-            transition_probs.resize(0);
-            transition_node_prob.resize(0);
-            t_nbs[index].clear();
-            t_nbs[index].reserve(curr_counts[index]);
-
-            // Return global index back to replace parent nodes.
-            nb_offset -= curr_counts[index];
-            for (size_t nb_index = 0; nb_index < curr_counts[index]; ++nb_index, ++nb_offset)
-            {
-                t_nbs[index].emplace(neighbors[nb_offset], weights[nb_offset]);
-            }
-        }
-    }
-    return 0;
-}
-
-int32_t ResetSampler(PySampler *py_sampler)
-{
-    py_sampler->sampler.reset();
-    return 0;
-}
-
-int32_t ResetGraph(PyGraph *py_graph)
-{
-    py_graph->graph.reset();
-    return 0;
-}
-
-int32_t HDFSMoveMeta(const char *filename_src, const char *filename_dst, const char *config_path)
-{
-    auto data = read_hdfs<char>(filename_src, config_path);
-    if (data.size() > 100000) // 100kB defined as max size of meta
-    {
-        RAW_LOG_ERROR("HDFSReadMeta meta.txt too large, %li > 100kB!", data.size());
-        return 1;
-    }
-
-    auto file = fopen(filename_dst, "w");
-    if (file == nullptr)
-    {
-        RAW_LOG_ERROR("Failed to open meta.txt for writing at '%s'!", filename_dst);
-        return 1;
-    }
-    fwrite(data.data(), sizeof(char), data.size(), file);
-    fclose(file);
-
-    return 0;
-}
-
-} // namespace python
-} // namespace deep_graph
-=======
-// Copyright (c) Microsoft Corporation.
-// Licensed under the MIT License.
-
-#include "py_graph.h"
-
-#include <algorithm>
-#include <cstdint>
-#include <exception>
-#include <functional>
-#include <future>
-#include <memory>
-#include <random>
-#include <set>
-#include <span>
-#include <stdexcept>
-#include <string>
-#include <vector>
-
-#ifdef SNARK_PLATFORM_LINUX
-// We need to include this file exactly once to override all malloc references in other files.
-#include <mimalloc-override.h>
-#endif
-
-#include "absl/container/flat_hash_map.h"
-#include "boost/random/uniform_real_distribution.hpp"
-
-#include <grpcpp/create_channel.h>
-// Use raw log to avoid possible initialization conflicts with glog from other libraries.
-#include <glog/logging.h>
-#include <glog/raw_logging.h>
-
-#include "distributed/client.h"
-#include "distributed/graph_engine.h"
-#include "distributed/graph_sampler.h"
-#include "graph/graph.h"
-#include "graph/xoroshiro.h"
-
-namespace deep_graph
-{
-namespace python
-{
-
-enum SamplerType
-{
-    Weighted,
-    Uniform,
-    UniformWithoutReplacement,
-
-    Last
-};
-
-namespace
-{
-absl::flat_hash_map<SamplerType, snark::CreateSamplerRequest_Category> localToRemoteSamplerType = {
-    {Weighted, snark::CreateSamplerRequest_Category::CreateSamplerRequest_Category_WEIGHTED},
-    {Uniform, snark::CreateSamplerRequest_Category::CreateSamplerRequest_Category_UNIFORM_WITH_REPLACEMENT},
-    {UniformWithoutReplacement,
-     snark::CreateSamplerRequest_Category::CreateSamplerRequest_Category_UNIFORM_WITHOUT_REPLACEMENT},
-};
-} // namespace
-
-struct GraphInternal
-{
-    std::unique_ptr<snark::Graph> graph;
-    std::set<size_t> partitions;
-    absl::flat_hash_map<SamplerType, std::shared_ptr<snark::SamplerFactory>> node_sampler_factory;
-    absl::flat_hash_map<SamplerType, std::shared_ptr<snark::SamplerFactory>> edge_sampler_factory;
-    std::shared_ptr<snark::GRPCClient> client;
-};
-
-template <bool is_node> class RemoteSampler final : public snark::Sampler
-{
-  public:
-    RemoteSampler(SamplerType samplerType, size_t count, int32_t *types, std::shared_ptr<snark::GRPCClient> client);
-    void Sample(int64_t seed, std::span<snark::Type> out_types, std::span<snark::NodeId> out_nodes, ...) const override;
-    float Weight() const override;
-
-  private:
-    std::shared_ptr<snark::GRPCClient> m_client;
-    uint64_t m_sampler_id;
-};
-
-template <bool is_node>
-RemoteSampler<is_node>::RemoteSampler(SamplerType samplerType, size_t count, int32_t *types,
-                                      std::shared_ptr<snark::GRPCClient> client)
-    : m_client(std::move(client))
-{
-    m_sampler_id = m_client->CreateSampler(!is_node, localToRemoteSamplerType[samplerType],
-                                           std::span<snark::Type>(types, types + count));
-}
-
-template <>
-void RemoteSampler<false>::Sample(int64_t seed, std::span<snark::Type> out_types, std::span<snark::NodeId> out_nodes,
-                                  ...) const
-{
-    va_list args;
-    va_start(args, out_nodes);
-    auto out_dst = va_arg(args, std::span<snark::NodeId>);
-    m_client->SampleEdges(seed, m_sampler_id, out_nodes, out_types, out_dst);
-    va_end(args);
-}
-
-template <>
-void RemoteSampler<true>::Sample(int64_t seed, std::span<snark::Type> out_types, std::span<snark::NodeId> out_nodes,
-                                 ...) const
-{
-    m_client->SampleNodes(seed, m_sampler_id, out_nodes, out_types);
-}
-
-template <bool is_node> float RemoteSampler<is_node>::Weight() const
-{
-    // We are sampling from the whole graph, so it doesn't really matter what weight is it in the interface.
-    // If we start to use multiple clients, then we'll need to calculate an aggregate weight of all nodes/edges in the
-    // graph per client.
-    return 1.0f;
-}
-
-template <SamplerType samplerType, bool is_node>
-int create_sampler(PyGraph *py_graph, PySampler *py_sampler, size_t count, int32_t *types)
-{
-    // We don't need to check python pointers because client wrapper always
-    // create new objects and never explicitly deletes them(which happens with GC)
-    auto &internal_graph = py_graph->graph;
-    if (internal_graph == nullptr)
-    {
-        RAW_LOG_ERROR("Python graph is not initialized");
-        return 1;
-    }
-
-    if (py_graph->graph->client)
-    {
-        try
-        {
-            py_sampler->sampler =
-                std::make_unique<RemoteSampler<is_node>>(samplerType, count, types, py_graph->graph->client);
-            return 0;
-        }
-        catch (const std::exception &e)
-        {
-            RAW_LOG_ERROR("Exception while creating sampler: %s", e.what());
-            return 1;
-        }
-    }
-
-    auto &factory = is_node ? internal_graph->node_sampler_factory : internal_graph->edge_sampler_factory;
-    py_sampler->sampler =
-        factory[samplerType]->Create(std::set<snark::Type>(types, types + count), py_graph->graph->partitions);
-    if (py_sampler->sampler == nullptr)
-    {
-        RAW_LOG_ERROR("Failed to create %s: sampler", (is_node ? "node" : "edge"));
-        return 1;
-    }
-
-    return 0;
-}
-
-int32_t CreateWeightedNodeSampler(PyGraph *py_graph, PySampler *node_sampler, size_t count, int32_t *types)
-{
-    return create_sampler<SamplerType::Weighted, true>(py_graph, node_sampler, count, types);
-}
-
-int32_t CreateUniformNodeSampler(PyGraph *py_graph, PySampler *node_sampler, size_t count, int32_t *types)
-{
-    return create_sampler<SamplerType::Uniform, true>(py_graph, node_sampler, count, types);
-}
-
-int32_t CreateUniformNodeSamplerWithoutReplacement(PyGraph *py_graph, PySampler *node_sampler, size_t count,
-                                                   int32_t *types)
-{
-    return create_sampler<SamplerType::UniformWithoutReplacement, true>(py_graph, node_sampler, count, types);
-}
-
-int32_t SampleNodes(PySampler *py_sampler, int64_t seed, size_t count, NodeID *out_nodes, Type *out_types)
-{
-    if (py_sampler->sampler == nullptr)
-    {
-        RAW_LOG_ERROR("Internal node sampler is not initialized");
-        return 1;
-    }
-
-    try
-    {
-        py_sampler->sampler->Sample(seed, std::span(reinterpret_cast<snark::Type *>(out_types), count),
-                                    std::span(reinterpret_cast<snark::NodeId *>(out_nodes), count));
-
-        return 0;
-    }
-    catch (const std::exception &e)
-    {
-        RAW_LOG_ERROR("Exception while fetching features: %s", e.what());
-        return 1;
-    }
-}
-
-int32_t CreateWeightedEdgeSampler(PyGraph *py_graph, PySampler *edge_sampler, size_t count, int32_t *types)
-{
-    return create_sampler<SamplerType::Weighted, false>(py_graph, edge_sampler, count, types);
-}
-
-int32_t CreateUniformEdgeSampler(PyGraph *py_graph, PySampler *edge_sampler, size_t count, int32_t *types)
-{
-    return create_sampler<SamplerType::Uniform, false>(py_graph, edge_sampler, count, types);
-}
-
-int32_t CreateUniformEdgeSamplerWithoutReplacement(PyGraph *py_graph, PySampler *edge_sampler, size_t count,
-                                                   int32_t *types)
-{
-    return create_sampler<SamplerType::UniformWithoutReplacement, false>(py_graph, edge_sampler, count, types);
-}
-
-int32_t SampleEdges(PySampler *py_sampler, int64_t seed, size_t count, NodeID *out_src_id, NodeID *out_dst_id,
-                    Type *out_type)
-{
-    if (py_sampler->sampler == nullptr)
-    {
-        RAW_LOG_ERROR("Internal edge sampler is not initialized");
-        return 1;
-    }
-    try
-    {
-        py_sampler->sampler->Sample(seed, std::span(reinterpret_cast<snark::Type *>(out_type), count),
-                                    std::span(reinterpret_cast<snark::NodeId *>(out_src_id), count),
-                                    std::span(reinterpret_cast<snark::NodeId *>(out_dst_id), count));
-        return 0;
-    }
-    catch (const std::exception &e)
-    {
-        RAW_LOG_ERROR("Exception while sampling edges: %s", e.what());
-        return 1;
-    }
-}
-
-int32_t CreateLocalGraph(PyGraph *py_graph, size_t count, uint32_t *partitions, const char *filename,
-                         PyPartitionStorageType storage_type_, const char *config_path)
-{
-    snark::PartitionStorageType storage_type = static_cast<snark::PartitionStorageType>(storage_type_);
-    py_graph->graph = std::make_unique<GraphInternal>();
-    py_graph->graph->partitions = std::set<size_t>(partitions, partitions + count);
-    py_graph->graph->graph =
-        std::make_unique<snark::Graph>(std::string(filename), std::vector<uint32_t>(partitions, partitions + count),
-                                       storage_type, std::string(config_path));
-    py_graph->graph->node_sampler_factory[SamplerType::Weighted] =
-        std::make_shared<snark::WeightedNodeSamplerFactory>(filename);
-    py_graph->graph->node_sampler_factory[SamplerType::Uniform] =
-        std::make_shared<snark::UniformNodeSamplerFactory>(filename);
-    py_graph->graph->node_sampler_factory[SamplerType::UniformWithoutReplacement] =
-        std::make_shared<snark::UniformNodeSamplerFactoryWithoutReplacement>(filename);
-
-    py_graph->graph->edge_sampler_factory[SamplerType::Weighted] =
-        std::make_shared<snark::WeightedEdgeSamplerFactory>(filename);
-    py_graph->graph->edge_sampler_factory[SamplerType::Uniform] =
-        std::make_shared<snark::UniformEdgeSamplerFactory>(filename);
-    py_graph->graph->edge_sampler_factory[SamplerType::UniformWithoutReplacement] =
-        std::make_shared<snark::UniformEdgeSamplerFactoryWithoutReplacement>(filename);
-    if (py_graph->graph == nullptr)
-    {
-        RAW_LOG_ERROR("Internal graph wasn't initialized");
-        return 1;
-    }
-
-    return 0;
-}
-
-int32_t CreateRemoteClient(PyGraph *py_graph, const char *output_folder, const char **connection,
-                           size_t connection_count, const char *ssl_cert, size_t num_threads, size_t num_threads_per_cq)
-{
-    py_graph->graph = std::make_unique<GraphInternal>();
-    std::vector<std::shared_ptr<grpc::Channel>> channels;
-    auto creds = grpc::InsecureChannelCredentials();
-    if (ssl_cert != nullptr && strlen(ssl_cert) > 0)
-    {
-        grpc::SslCredentialsOptions ssl_opts;
-        ssl_opts.pem_root_certs = ssl_cert;
-        creds = grpc::SslCredentials(ssl_opts);
-    }
-    grpc::ChannelArguments args;
-    args.SetMaxReceiveMessageSize(-1);
-    for (size_t i = 0; i < connection_count; ++i)
-    {
-        channels.emplace_back(grpc::CreateCustomChannel(connection[i], creds, args));
-    }
-
-    py_graph->graph->client =
-        std::make_unique<snark::GRPCClient>(std::move(channels), uint32_t(num_threads), uint32_t(num_threads_per_cq));
-    py_graph->graph->client->WriteMetadata(output_folder);
-    return 0;
-}
-
-std::vector<snark::FeatureMeta> ExtractFeatureInfo(Feature *features, size_t features_size)
-{
-    std::vector<snark::FeatureMeta> features_info;
-    features_info.reserve(features_size);
-    for (size_t index = 0; index < features_size; ++index)
-    {
-        snark::FeatureId id = *features;
-        ++features;
-        snark::FeatureSize dim = *features;
-        ++features;
-        features_info.emplace_back(id, dim);
-    }
-
-    return features_info;
-}
-
-int32_t GetNodeType(PyGraph *py_graph, NodeID *node_ids, size_t node_ids_size, Type *output, Type default_type)
-{
-    if (py_graph->graph == nullptr)
-    {
-        RAW_LOG_ERROR("Internal graph is not initialized");
-        return 1;
-    }
-    if (py_graph->graph->graph)
-    {
-        py_graph->graph->graph->GetNodeType(std::span(reinterpret_cast<snark::NodeId *>(node_ids), node_ids_size),
-                                            std::span(reinterpret_cast<snark::Type *>(output), node_ids_size),
-                                            default_type);
-        return 0;
-    }
-
-    try
-    {
-        py_graph->graph->client->GetNodeType(std::span(reinterpret_cast<snark::NodeId *>(node_ids), node_ids_size),
-                                             std::span(reinterpret_cast<snark::Type *>(output), node_ids_size),
-                                             default_type);
-        return 0;
-    }
-    catch (const std::exception &e)
-    {
-        RAW_LOG_ERROR("Exception while fetching node features: %s", e.what());
-        return 1;
-    }
-}
-
-int32_t GetNodeFeature(PyGraph *py_graph, NodeID *node_ids, size_t node_ids_size, Feature *features,
-                       size_t features_size, uint8_t *output, size_t output_size)
-{
-    if (py_graph->graph == nullptr)
-    {
-        RAW_LOG_ERROR("Internal graph is not initialized");
-        return 1;
-    }
-
-    auto features_info = ExtractFeatureInfo(features, features_size);
-    if (py_graph->graph->graph)
-    {
-        py_graph->graph->graph->GetNodeFeature(std::span(reinterpret_cast<snark::NodeId *>(node_ids), node_ids_size),
-                                               std::span(features_info), std::span(output, output_size));
-        return 0;
-    }
-
-    try
-    {
-        py_graph->graph->client->GetNodeFeature(std::span(reinterpret_cast<snark::NodeId *>(node_ids), node_ids_size),
-                                                std::span(features_info),
-                                                std::span(reinterpret_cast<uint8_t *>(output), output_size));
-        return 0;
-    }
-    catch (const std::exception &e)
-    {
-        RAW_LOG_ERROR("Exception while fetching node features: %s", e.what());
-        return 1;
-    }
-}
-
-int32_t GetNodeSparseFeature(PyGraph *py_graph, NodeID *node_ids, size_t node_ids_size, Feature *features,
-                             size_t features_size, GetSparseFeaturesCallback callback)
-{
-    if (py_graph->graph == nullptr)
-    {
-        RAW_LOG_ERROR("Internal graph is not initialized");
-        return 1;
-    }
-
-    std::vector<std::vector<int64_t>> indices(features_size);
-    std::vector<std::vector<uint8_t>> data(features_size);
-    std::vector<int64_t> dimensions(features_size);
-
-    if (py_graph->graph->graph)
-    {
-        py_graph->graph->graph->GetNodeSparseFeature(
-            std::span(reinterpret_cast<snark::NodeId *>(node_ids), node_ids_size), std::span(features, features_size),
-            std::span(dimensions), indices, data);
-    }
-    else
-    {
-        try
-        {
-            py_graph->graph->client->GetNodeSparseFeature(
-                std::span(reinterpret_cast<snark::NodeId *>(node_ids), node_ids_size),
-                std::span(features, features_size), std::span(dimensions), indices, data);
-        }
-        catch (const std::exception &e)
-        {
-            RAW_LOG_ERROR("Exception while fetching node features: %s", e.what());
-            return 1;
-        }
-    }
-
-    // Pointers for python to copy data from C++.
-    std::vector<const int64_t *> indices_ptrs;
-    std::vector<size_t> indices_sizes;
-    std::vector<const uint8_t *> data_ptrs;
-    std::vector<size_t> data_sizes;
-
-    for (size_t i = 0; i < features_size; ++i)
-    {
-        indices_ptrs.emplace_back(indices[i].data());
-        indices_sizes.emplace_back(indices[i].size());
-        data_ptrs.emplace_back(data[i].data());
-        data_sizes.emplace_back(data[i].size());
-    }
-
-    callback(indices_ptrs.data(), indices_sizes.data(), data_ptrs.data(), data_sizes.data(), dimensions.data());
-    return 0;
-}
-
-int32_t GetNodeStringFeature(PyGraph *py_graph, NodeID *node_ids, size_t node_ids_size, Feature *features,
-                             size_t features_size, int64_t *dimensions, GetStringFeaturesCallback callback)
-{
-    if (py_graph->graph == nullptr)
-    {
-        RAW_LOG_ERROR("Internal graph is not initialized");
-        return 1;
-    }
-
-    std::vector<uint8_t> data;
-    if (py_graph->graph->graph)
-    {
-        py_graph->graph->graph->GetNodeStringFeature(
-            std::span(reinterpret_cast<snark::NodeId *>(node_ids), node_ids_size), std::span(features, features_size),
-            std::span(dimensions, node_ids_size * features_size), data);
-    }
-    else
-    {
-        try
-        {
-            py_graph->graph->client->GetNodeStringFeature(
-                std::span(reinterpret_cast<snark::NodeId *>(node_ids), node_ids_size),
-                std::span(features, features_size), std::span(dimensions, node_ids_size * features_size), data);
-        }
-        catch (const std::exception &e)
-        {
-            RAW_LOG_ERROR("Exception while fetching node features: %s", e.what());
-            return 1;
-        }
-    }
-
-    callback(data.size(), data.data());
-    return 0;
-}
-
-int32_t GetEdgeFeature(PyGraph *py_graph, NodeID *edge_src_ids, NodeID *edge_dst_ids, Type *edge_types,
-                       size_t edges_size, Feature *features, size_t features_size, uint8_t *output, size_t output_size)
-{
-    if (py_graph->graph == nullptr)
-    {
-        RAW_LOG_ERROR("Internal graph is not initialized");
-        return 1;
-    }
-
-    auto features_info = ExtractFeatureInfo(features, features_size);
-    if (py_graph->graph->graph)
-    {
-        py_graph->graph->graph->GetEdgeFeature(std::span(reinterpret_cast<snark::NodeId *>(edge_src_ids), edges_size),
-                                               std::span(reinterpret_cast<snark::NodeId *>(edge_dst_ids), edges_size),
-                                               std::span(reinterpret_cast<snark::Type *>(edge_types), edges_size),
-                                               std::span(features_info), std::span(output, output_size));
-        return 0;
-    }
-
-    try
-    {
-        py_graph->graph->client->GetEdgeFeature(std::span(reinterpret_cast<snark::NodeId *>(edge_src_ids), edges_size),
-                                                std::span(reinterpret_cast<snark::NodeId *>(edge_dst_ids), edges_size),
-                                                std::span(reinterpret_cast<snark::Type *>(edge_types), edges_size),
-                                                std::span(features_info), std::span(output, output_size));
-        return 0;
-    }
-    catch (const std::exception &e)
-    {
-        RAW_LOG_ERROR("Exception while fetching edge features: %s", e.what());
-        return 1;
-    }
-}
-
-int32_t GetEdgeSparseFeature(PyGraph *py_graph, NodeID *edge_src_ids, NodeID *edge_dst_ids, Type *edge_types,
-                             size_t edges_size, Feature *features, size_t features_size,
-                             GetSparseFeaturesCallback callback)
-{
-    if (py_graph->graph == nullptr)
-    {
-        RAW_LOG_ERROR("Internal graph is not initialized");
-        return 1;
-    }
-
-    std::vector<std::vector<int64_t>> indices(features_size);
-    std::vector<std::vector<uint8_t>> data(features_size);
-    std::vector<int64_t> dimensions(features_size);
-
-    // Pointers for python to copy data from C++.
-    std::vector<const int64_t *> indices_ptrs;
-    std::vector<size_t> indices_sizes;
-    std::vector<const uint8_t *> data_ptrs;
-    std::vector<size_t> data_sizes;
-
-    if (py_graph->graph->graph)
-    {
-        py_graph->graph->graph->GetEdgeSparseFeature(
-            std::span(reinterpret_cast<snark::NodeId *>(edge_src_ids), edges_size),
-            std::span(reinterpret_cast<snark::NodeId *>(edge_dst_ids), edges_size),
-            std::span(reinterpret_cast<snark::Type *>(edge_types), edges_size), std::span(features, features_size),
-            std::span(dimensions), indices, data);
-    }
-
-    else
-    {
-        try
-        {
-            py_graph->graph->client->GetEdgeSparseFeature(
-                std::span(reinterpret_cast<snark::NodeId *>(edge_src_ids), edges_size),
-                std::span(reinterpret_cast<snark::NodeId *>(edge_dst_ids), edges_size),
-                std::span(reinterpret_cast<snark::Type *>(edge_types), edges_size), std::span(features, features_size),
-                std::span(dimensions), indices, data);
-        }
-        catch (const std::exception &e)
-        {
-            RAW_LOG_ERROR("Exception while fetching node features: %s", e.what());
-            return 1;
-        }
-    }
-
-    for (size_t i = 0; i < features_size; ++i)
-    {
-        indices_ptrs.emplace_back(indices[i].data());
-        indices_sizes.emplace_back(indices[i].size());
-        data_ptrs.emplace_back(data[i].data());
-        data_sizes.emplace_back(data[i].size());
-    }
-
-    callback(indices_ptrs.data(), indices_sizes.data(), data_ptrs.data(), data_sizes.data(), dimensions.data());
-    return 0;
-}
-
-int32_t GetEdgeStringFeature(PyGraph *py_graph, NodeID *edge_src_ids, NodeID *edge_dst_ids, Type *edge_types,
-                             size_t edge_size, Feature *features, size_t features_size, int64_t *dimensions,
-                             GetStringFeaturesCallback callback)
-{
-    if (py_graph->graph == nullptr)
-    {
-        RAW_LOG_ERROR("Internal graph is not initialized");
-        return 1;
-    }
-
-    std::vector<uint8_t> data;
-    if (py_graph->graph->graph)
-    {
-        py_graph->graph->graph->GetEdgeStringFeature(
-            std::span(reinterpret_cast<snark::NodeId *>(edge_src_ids), edge_size),
-            std::span(reinterpret_cast<snark::NodeId *>(edge_dst_ids), edge_size),
-            std::span(reinterpret_cast<snark::Type *>(edge_types), edge_size), std::span(features, features_size),
-            std::span(dimensions, features_size * edge_size), data);
-    }
-
-    else
-    {
-        try
-        {
-            py_graph->graph->client->GetEdgeStringFeature(
-                std::span(reinterpret_cast<snark::NodeId *>(edge_src_ids), edge_size),
-                std::span(reinterpret_cast<snark::NodeId *>(edge_dst_ids), edge_size),
-                std::span(reinterpret_cast<snark::Type *>(edge_types), edge_size), std::span(features, features_size),
-                std::span(dimensions, features_size * edge_size), data);
-        }
-        catch (const std::exception &e)
-        {
-            RAW_LOG_ERROR("Exception while fetching node features: %s", e.what());
-            return 1;
-        }
-    }
-
-    callback(data.size(), data.data());
-    return 0;
-}
-
-int32_t GetNeighborsInternal(PyGraph *py_graph, NodeID *in_node_ids, size_t in_node_ids_size, Type *in_edge_types,
-                             size_t in_edge_types_size, uint64_t *out_neighbor_counts,
-                             std::vector<NodeID> &out_neighbor_ids, std::vector<Type> &out_edge_types,
-                             std::vector<float> &out_edge_weights)
-{
-    if (py_graph->graph == nullptr)
-    {
-        RAW_LOG_ERROR("Internal graph is not initialized");
-        return 1;
-    }
-
-    std::fill_n(out_neighbor_counts, in_node_ids_size, 0);
-    if (py_graph->graph->graph)
-    {
-        py_graph->graph->graph->FullNeighbor(
-            std::span(reinterpret_cast<snark::NodeId *>(in_node_ids), in_node_ids_size),
-            std::span(reinterpret_cast<snark::Type *>(in_edge_types), in_edge_types_size), out_neighbor_ids,
-            out_edge_types, out_edge_weights, std::span(out_neighbor_counts, in_node_ids_size));
-        return 0;
-    }
-
-    try
-    {
-        py_graph->graph->client->FullNeighbor(
-            std::span(reinterpret_cast<snark::NodeId *>(in_node_ids), in_node_ids_size),
-            std::span(reinterpret_cast<snark::Type *>(in_edge_types), in_edge_types_size), out_neighbor_ids,
-            out_edge_types, out_edge_weights, std::span(out_neighbor_counts, in_node_ids_size));
-
-        return 0;
-    }
-    catch (const std::exception &e)
-    {
-        RAW_LOG_ERROR("Exception while sampling neighbors: %s", e.what());
-        return 1;
-    }
-
-    return 0;
-}
-
-int32_t NeighborCount(PyGraph *py_graph, NodeID *in_node_ids, size_t in_node_ids_size, Type *in_edge_types,
-                      size_t in_edge_types_size, uint64_t *out_neighbor_counts)
-{
-    if (py_graph->graph == nullptr)
-    {
-        RAW_LOG_ERROR("Internal graph is not initialized");
-        return 1;
-    }
-
-    if (py_graph->graph->graph)
-    {
-        py_graph->graph->graph->NeighborCount(
-            std::span(reinterpret_cast<snark::NodeId *>(in_node_ids), in_node_ids_size),
-            std::span(reinterpret_cast<snark::Type *>(in_edge_types), in_edge_types_size),
-            std::span(out_neighbor_counts, in_node_ids_size));
-        return 0;
-    }
-
-    try
-    {
-        py_graph->graph->client->NeighborCount(
-            std::span(reinterpret_cast<snark::NodeId *>(in_node_ids), in_node_ids_size),
-            std::span(reinterpret_cast<snark::Type *>(in_edge_types), in_edge_types_size),
-            std::span(out_neighbor_counts, in_node_ids_size));
-        return 0;
-    }
-    catch (const std::exception &e)
-    {
-        RAW_LOG_ERROR("Exception while fetching neighbor counts: %s", e.what());
-        return 1;
-    }
-
-    return 0;
-}
-
-int32_t GetNeighbors(PyGraph *py_graph, NodeID *in_node_ids, size_t in_node_ids_size, Type *in_edge_types,
-                     size_t in_edge_types_size, uint64_t *out_neighbor_counts, GetNeighborsCallback callback)
-{
-    std::vector<snark::NodeId> neighbor_ids;
-    std::vector<snark::Type> edge_types;
-    std::vector<float> edge_weights;
-    std::fill_n(out_neighbor_counts, in_node_ids_size, 0);
-    const auto res = GetNeighborsInternal(py_graph, in_node_ids, in_node_ids_size, in_edge_types, in_edge_types_size,
-                                          out_neighbor_counts, neighbor_ids, edge_types, edge_weights);
-    if (res != 0)
-    {
-        return res;
-    }
-
-    callback(neighbor_ids.data(), edge_weights.data(), edge_types.data(), neighbor_ids.size());
-    return 0;
-}
-
-int32_t WeightedSampleNeighbor(PyGraph *py_graph, int64_t seed, NodeID *in_node_ids, size_t in_node_ids_size,
-                               Type *in_edge_types, size_t in_edge_types_size, size_t count, NodeID *out_neighbor_ids,
-                               Type *out_types, float *out_weights, NodeID default_node_id, float default_weight,
-                               Type default_edge_type)
-{
-    if (py_graph->graph == nullptr)
-    {
-        RAW_LOG_ERROR("Internal graph is not initialized");
-        return 1;
-    }
-
-    const auto out_size = count * in_node_ids_size;
-    std::vector<float> total_neighbor_weights(in_node_ids_size);
-    if (py_graph->graph->graph)
-    {
-        py_graph->graph->graph->SampleNeighbor(
-            seed, std::span(reinterpret_cast<snark::NodeId *>(in_node_ids), in_node_ids_size),
-            std::span(reinterpret_cast<snark::Type *>(in_edge_types), in_edge_types_size), count,
-            std::span(reinterpret_cast<snark::NodeId *>(out_neighbor_ids), out_size),
-            std::span(reinterpret_cast<snark::Type *>(out_types), out_size),
-            std::span(reinterpret_cast<float *>(out_weights), out_size), std::span(total_neighbor_weights),
-            default_node_id, default_weight, default_edge_type);
-
-        return 0;
-    }
-
-    try
-    {
-        py_graph->graph->client->WeightedSampleNeighbor(
-            seed, std::span(reinterpret_cast<snark::NodeId *>(in_node_ids), in_node_ids_size),
-            std::span(reinterpret_cast<snark::Type *>(in_edge_types), in_edge_types_size), count,
-            std::span(reinterpret_cast<snark::NodeId *>(out_neighbor_ids), out_size),
-            std::span(reinterpret_cast<snark::Type *>(out_types), out_size),
-            std::span(reinterpret_cast<float *>(out_weights), out_size), default_node_id, default_weight,
-            default_edge_type);
-
-        return 0;
-    }
-    catch (const std::exception &e)
-    {
-        RAW_LOG_ERROR("Exception while sampling neighbors: %s", e.what());
-        return 1;
-    }
-}
-
-int32_t UniformSampleNeighbor(PyGraph *py_graph, bool without_replacement, int64_t seed, NodeID *in_node_ids,
-                              size_t in_node_ids_size, Type *in_edge_types, size_t in_edge_types_size, size_t count,
-                              NodeID *out_neighbor_ids, Type *out_types, NodeID default_node_id, Type default_edge_type)
-{
-    if (py_graph->graph == nullptr)
-    {
-        RAW_LOG_ERROR("Internal graph is not initialized");
-        return 1;
-    }
-
-    const auto out_size = count * in_node_ids_size;
-    if (py_graph->graph->graph)
-    {
-        std::vector<uint64_t> total_neighbor_counts(in_node_ids_size);
-        py_graph->graph->graph->UniformSampleNeighbor(
-            without_replacement, seed, std::span(reinterpret_cast<snark::NodeId *>(in_node_ids), in_node_ids_size),
-            std::span(reinterpret_cast<snark::Type *>(in_edge_types), in_edge_types_size), count,
-            std::span(reinterpret_cast<snark::NodeId *>(out_neighbor_ids), out_size),
-            std::span(reinterpret_cast<snark::Type *>(out_types), out_size), std::span(total_neighbor_counts),
-            default_node_id, default_edge_type);
-
-        return 0;
-    }
-
-    try
-    {
-        py_graph->graph->client->UniformSampleNeighbor(
-            without_replacement, seed, std::span(reinterpret_cast<snark::NodeId *>(in_node_ids), in_node_ids_size),
-            std::span(reinterpret_cast<snark::Type *>(in_edge_types), in_edge_types_size), count,
-            std::span(reinterpret_cast<snark::NodeId *>(out_neighbor_ids), out_size),
-            std::span(reinterpret_cast<snark::Type *>(out_types), out_size), default_node_id, default_edge_type);
-
-        return 0;
-    }
-    catch (const std::exception &e)
-    {
-        RAW_LOG_ERROR("Exception while sampling neighbors: %s", e.what());
-        return 1;
-    }
-}
-
-// Expected length of out_node_ids buffer is (walk_length + 1) * in_node_ids_size
-int32_t RandomWalk(PyGraph *py_graph, int64_t seed, float p, float q, NodeID default_node_id, NodeID *in_node_ids,
-                   size_t in_node_ids_size, Type *in_edge_types, size_t in_edge_types_size, size_t walk_length,
-                   NodeID *out_node_ids)
-{
-    if (py_graph->graph == nullptr)
-    {
-        RAW_LOG_ERROR("Internal graph is not initialized");
-        return 1;
-    }
-
-    if (walk_length == 0)
-    {
-        std::copy_n(in_node_ids, in_node_ids_size, out_node_ids);
-        return 0;
-    }
-
-    const bool distributed_setting = py_graph->graph->client != nullptr;
-    snark::Xoroshiro128PlusGenerator gen(seed);
-
-    // We use single precision everywhere, so in case we'll need a better accuracy we can replace float to double
-    // everywhere in this function.
-    boost::random::uniform_real_distribution<float> d(0, 1);
-    std::fill_n(out_node_ids, (walk_length + 1) * in_node_ids_size, default_node_id);
-    for (size_t index = 0; index < in_node_ids_size; ++index)
-    {
-        out_node_ids[index * (walk_length + 1)] = in_node_ids[index];
-    }
-
-    // Naming convention follows node2vec paper: t_nbs - neighbors of a parent node. We skip v_nbs
-    // for current node neighbors, for performance reasons: use less memory and deterministic traversal.
-    // Flat_hash_map iteration is random with the same data, but with different processes.
-    std::vector<absl::flat_hash_map<NodeID, float>> t_nbs(in_node_ids_size);
-
-    // Containers for current and pass nodes in the walk.
-    std::vector<NodeID> curr_nodes(in_node_ids, in_node_ids + in_node_ids_size);
-    std::vector<NodeID> past_nodes(in_node_ids, in_node_ids + in_node_ids_size);
-    std::vector<uint64_t> curr_counts(in_node_ids_size);
-
-    // Unnormalized transition probabilities to node x if the parent is t and current node is v:
-    //           / 1/p if d_{tx} = 0
-    // P[t, x] = |  1  if d_{tx} = 1
-    //           \ 1/q if d_{tx} = 2
-    std::vector<std::pair<NodeID, float>> transition_node_prob;
-    std::vector<NodeID> transition_nodes;
-    std::vector<float> transition_probs;
-    auto curr_out_nodes = out_node_ids;
-    std::vector<NodeID> neighbors;
-    std::vector<float> weights;
-    std::vector<Type> types;
-    for (size_t curr_step = 0; curr_step < walk_length; ++curr_step)
-    {
-        neighbors.resize(0);
-        weights.resize(0);
-        types.resize(0);
-        GetNeighborsInternal(py_graph, curr_nodes.data(), curr_nodes.size(), in_edge_types, in_edge_types_size,
-                             curr_counts.data(), neighbors, types, weights);
-        size_t nb_offset = 0;
-        for (size_t index = 0; index < in_node_ids_size; ++index)
-        {
-            // Look up parent transitional probability via map to find edge weight.
-            auto parent = t_nbs[index].find(curr_nodes[index]);
-            if (parent != std::end(t_nbs[index]))
-            {
-                transition_node_prob.emplace_back(past_nodes[index], parent->second / p);
-            }
-
-            for (size_t nb_index = 0; nb_index < curr_counts[index]; ++nb_index, ++nb_offset)
-            {
-                const auto node = neighbors[nb_offset];
-                const auto weight = weights[nb_offset];
-                // Skip parent node, because it was added above.
-                if (node == past_nodes[index])
-                {
-                    continue;
-                }
-
-                // Found current neighbor in parents neighbors.
-                else if (t_nbs[index].find(node) != std::end(t_nbs[index]))
-                {
-                    transition_node_prob.emplace_back(node, weight);
-                }
-                // Explore current node neighborhood.
-                else
-                {
-                    transition_node_prob.emplace_back(node, weight / q);
-                }
-            }
-
-            if (transition_node_prob.empty())
-            {
-                past_nodes[index] = curr_nodes[index];
-                curr_nodes[index] = default_node_id;
-                curr_out_nodes[index * (walk_length + 1) + curr_step + 1] = default_node_id;
-                continue;
-            }
-
-            // We need to sort the final neighbors list to get deterministic results, because in distributed setting
-            // shards can return results in random order.
-            if (distributed_setting)
-            {
-                std::sort(std::begin(transition_node_prob), std::end(transition_node_prob));
-            }
-            transition_nodes.reserve(transition_node_prob.size());
-            transition_probs.reserve(transition_node_prob.size());
-
-            // Unfortunatelly we can't use distributions from the standard library here:
-            // 1. piecewise_constant_distribution uses real numbers to return as items,
-            // which might be not accurate for int64_t.
-            // 2. discrete_distribution is using integer weights, but we need floats here.
-            float total_weight = 0;
-            for (const auto &p : transition_node_prob)
-            {
-                transition_nodes.emplace_back(p.first);
-                total_weight += p.second;
-                transition_probs.emplace_back(total_weight);
-            }
-
-            const auto random_number = total_weight * d(gen);
-            auto offset = std::lower_bound(std::begin(transition_probs), std::end(transition_probs), random_number);
-            NodeID next_node = transition_nodes[offset - std::begin(transition_probs)];
-            past_nodes[index] = curr_nodes[index];
-            curr_nodes[index] = next_node;
-            curr_out_nodes[index * (walk_length + 1) + curr_step + 1] = next_node;
-            transition_nodes.resize(0);
-            transition_probs.resize(0);
-            transition_node_prob.resize(0);
-            t_nbs[index].clear();
-            t_nbs[index].reserve(curr_counts[index]);
-
-            // Return global index back to replace parent nodes.
-            nb_offset -= curr_counts[index];
-            for (size_t nb_index = 0; nb_index < curr_counts[index]; ++nb_index, ++nb_offset)
-            {
-                t_nbs[index].emplace(neighbors[nb_offset], weights[nb_offset]);
-            }
-        }
-    }
-    return 0;
-}
-
-int32_t ResetSampler(PySampler *py_sampler)
-{
-    py_sampler->sampler.reset();
-    return 0;
-}
-
-int32_t ResetGraph(PyGraph *py_graph)
-{
-    py_graph->graph.reset();
-    return 0;
-}
-
-int32_t HDFSMoveMeta(const char *filename_src, const char *filename_dst, const char *config_path)
-{
-    auto data = read_hdfs<char>(filename_src, config_path);
-    if (data.size() > 100000) // 100kB defined as max size of meta
-    {
-        RAW_LOG_ERROR("HDFSReadMeta meta.txt too large, %li > 100kB!", data.size());
-        return 1;
-    }
-
-    auto file = fopen(filename_dst, "w");
-    if (file == nullptr)
-    {
-        RAW_LOG_ERROR("Failed to open meta.txt for writing at '%s'!", filename_dst);
-        return 1;
-    }
-    fwrite(data.data(), sizeof(char), data.size(), file);
-    fclose(file);
-
-    return 0;
-}
-
-} // namespace python
-} // namespace deep_graph
->>>>>>> 8ad4738b
+// Copyright (c) Microsoft Corporation.
+// Licensed under the MIT License.
+
+#include "py_graph.h"
+
+#include <algorithm>
+#include <cstdint>
+#include <exception>
+#include <functional>
+#include <future>
+#include <memory>
+#include <random>
+#include <set>
+#include <span>
+#include <stdexcept>
+#include <string>
+#include <vector>
+
+#ifdef SNARK_PLATFORM_LINUX
+// We need to include this file exactly once to override all malloc references in other files.
+#include <mimalloc-override.h>
+#endif
+
+#include "absl/container/flat_hash_map.h"
+#include "boost/random/uniform_real_distribution.hpp"
+
+#include <grpcpp/create_channel.h>
+// Use raw log to avoid possible initialization conflicts with glog from other libraries.
+#include <glog/logging.h>
+#include <glog/raw_logging.h>
+
+#include "distributed/client.h"
+#include "distributed/graph_engine.h"
+#include "distributed/graph_sampler.h"
+#include "graph/graph.h"
+#include "graph/xoroshiro.h"
+
+namespace deep_graph
+{
+namespace python
+{
+
+enum SamplerType
+{
+    Weighted,
+    Uniform,
+    UniformWithoutReplacement,
+
+    Last
+};
+
+namespace
+{
+absl::flat_hash_map<SamplerType, snark::CreateSamplerRequest_Category> localToRemoteSamplerType = {
+    {Weighted, snark::CreateSamplerRequest_Category::CreateSamplerRequest_Category_WEIGHTED},
+    {Uniform, snark::CreateSamplerRequest_Category::CreateSamplerRequest_Category_UNIFORM_WITH_REPLACEMENT},
+    {UniformWithoutReplacement,
+     snark::CreateSamplerRequest_Category::CreateSamplerRequest_Category_UNIFORM_WITHOUT_REPLACEMENT},
+};
+} // namespace
+
+struct GraphInternal
+{
+    std::unique_ptr<snark::Graph> graph;
+    std::set<size_t> partitions;
+    absl::flat_hash_map<SamplerType, std::shared_ptr<snark::SamplerFactory>> node_sampler_factory;
+    absl::flat_hash_map<SamplerType, std::shared_ptr<snark::SamplerFactory>> edge_sampler_factory;
+    std::shared_ptr<snark::GRPCClient> client;
+};
+
+template <bool is_node> class RemoteSampler final : public snark::Sampler
+{
+  public:
+    RemoteSampler(SamplerType samplerType, size_t count, int32_t *types, std::shared_ptr<snark::GRPCClient> client);
+    void Sample(int64_t seed, std::span<snark::Type> out_types, std::span<snark::NodeId> out_nodes, ...) const override;
+    float Weight() const override;
+
+  private:
+    std::shared_ptr<snark::GRPCClient> m_client;
+    uint64_t m_sampler_id;
+};
+
+template <bool is_node>
+RemoteSampler<is_node>::RemoteSampler(SamplerType samplerType, size_t count, int32_t *types,
+                                      std::shared_ptr<snark::GRPCClient> client)
+    : m_client(std::move(client))
+{
+    m_sampler_id = m_client->CreateSampler(!is_node, localToRemoteSamplerType[samplerType],
+                                           std::span<snark::Type>(types, types + count));
+}
+
+template <>
+void RemoteSampler<false>::Sample(int64_t seed, std::span<snark::Type> out_types, std::span<snark::NodeId> out_nodes,
+                                  ...) const
+{
+    va_list args;
+    va_start(args, out_nodes);
+    auto out_dst = va_arg(args, std::span<snark::NodeId>);
+    m_client->SampleEdges(seed, m_sampler_id, out_nodes, out_types, out_dst);
+    va_end(args);
+}
+
+template <>
+void RemoteSampler<true>::Sample(int64_t seed, std::span<snark::Type> out_types, std::span<snark::NodeId> out_nodes,
+                                 ...) const
+{
+    m_client->SampleNodes(seed, m_sampler_id, out_nodes, out_types);
+}
+
+template <bool is_node> float RemoteSampler<is_node>::Weight() const
+{
+    // We are sampling from the whole graph, so it doesn't really matter what weight is it in the interface.
+    // If we start to use multiple clients, then we'll need to calculate an aggregate weight of all nodes/edges in the
+    // graph per client.
+    return 1.0f;
+}
+
+template <SamplerType samplerType, bool is_node>
+int create_sampler(PyGraph *py_graph, PySampler *py_sampler, size_t count, int32_t *types)
+{
+    // We don't need to check python pointers because client wrapper always
+    // create new objects and never explicitly deletes them(which happens with GC)
+    auto &internal_graph = py_graph->graph;
+    if (internal_graph == nullptr)
+    {
+        RAW_LOG_ERROR("Python graph is not initialized");
+        return 1;
+    }
+
+    if (py_graph->graph->client)
+    {
+        try
+        {
+            py_sampler->sampler =
+                std::make_unique<RemoteSampler<is_node>>(samplerType, count, types, py_graph->graph->client);
+            return 0;
+        }
+        catch (const std::exception &e)
+        {
+            RAW_LOG_ERROR("Exception while creating sampler: %s", e.what());
+            return 1;
+        }
+    }
+
+    auto &factory = is_node ? internal_graph->node_sampler_factory : internal_graph->edge_sampler_factory;
+    py_sampler->sampler =
+        factory[samplerType]->Create(std::set<snark::Type>(types, types + count), py_graph->graph->partitions);
+    if (py_sampler->sampler == nullptr)
+    {
+        RAW_LOG_ERROR("Failed to create %s: sampler", (is_node ? "node" : "edge"));
+        return 1;
+    }
+
+    return 0;
+}
+
+int32_t CreateWeightedNodeSampler(PyGraph *py_graph, PySampler *node_sampler, size_t count, int32_t *types)
+{
+    return create_sampler<SamplerType::Weighted, true>(py_graph, node_sampler, count, types);
+}
+
+int32_t CreateUniformNodeSampler(PyGraph *py_graph, PySampler *node_sampler, size_t count, int32_t *types)
+{
+    return create_sampler<SamplerType::Uniform, true>(py_graph, node_sampler, count, types);
+}
+
+int32_t CreateUniformNodeSamplerWithoutReplacement(PyGraph *py_graph, PySampler *node_sampler, size_t count,
+                                                   int32_t *types)
+{
+    return create_sampler<SamplerType::UniformWithoutReplacement, true>(py_graph, node_sampler, count, types);
+}
+
+int32_t SampleNodes(PySampler *py_sampler, int64_t seed, size_t count, NodeID *out_nodes, Type *out_types)
+{
+    if (py_sampler->sampler == nullptr)
+    {
+        RAW_LOG_ERROR("Internal node sampler is not initialized");
+        return 1;
+    }
+
+    try
+    {
+        py_sampler->sampler->Sample(seed, std::span(reinterpret_cast<snark::Type *>(out_types), count),
+                                    std::span(reinterpret_cast<snark::NodeId *>(out_nodes), count));
+
+        return 0;
+    }
+    catch (const std::exception &e)
+    {
+        RAW_LOG_ERROR("Exception while fetching features: %s", e.what());
+        return 1;
+    }
+}
+
+int32_t CreateWeightedEdgeSampler(PyGraph *py_graph, PySampler *edge_sampler, size_t count, int32_t *types)
+{
+    return create_sampler<SamplerType::Weighted, false>(py_graph, edge_sampler, count, types);
+}
+
+int32_t CreateUniformEdgeSampler(PyGraph *py_graph, PySampler *edge_sampler, size_t count, int32_t *types)
+{
+    return create_sampler<SamplerType::Uniform, false>(py_graph, edge_sampler, count, types);
+}
+
+int32_t CreateUniformEdgeSamplerWithoutReplacement(PyGraph *py_graph, PySampler *edge_sampler, size_t count,
+                                                   int32_t *types)
+{
+    return create_sampler<SamplerType::UniformWithoutReplacement, false>(py_graph, edge_sampler, count, types);
+}
+
+int32_t SampleEdges(PySampler *py_sampler, int64_t seed, size_t count, NodeID *out_src_id, NodeID *out_dst_id,
+                    Type *out_type)
+{
+    if (py_sampler->sampler == nullptr)
+    {
+        RAW_LOG_ERROR("Internal edge sampler is not initialized");
+        return 1;
+    }
+    try
+    {
+        py_sampler->sampler->Sample(seed, std::span(reinterpret_cast<snark::Type *>(out_type), count),
+                                    std::span(reinterpret_cast<snark::NodeId *>(out_src_id), count),
+                                    std::span(reinterpret_cast<snark::NodeId *>(out_dst_id), count));
+        return 0;
+    }
+    catch (const std::exception &e)
+    {
+        RAW_LOG_ERROR("Exception while sampling edges: %s", e.what());
+        return 1;
+    }
+}
+
+int32_t CreateLocalGraph(PyGraph *py_graph, size_t count, uint32_t *partitions, const char *filename,
+                         PyPartitionStorageType storage_type_, const char *config_path)
+{
+    snark::PartitionStorageType storage_type = static_cast<snark::PartitionStorageType>(storage_type_);
+    py_graph->graph = std::make_unique<GraphInternal>();
+    py_graph->graph->partitions = std::set<size_t>(partitions, partitions + count);
+    py_graph->graph->graph =
+        std::make_unique<snark::Graph>(std::string(filename), std::vector<uint32_t>(partitions, partitions + count),
+                                       storage_type, std::string(config_path));
+    py_graph->graph->node_sampler_factory[SamplerType::Weighted] =
+        std::make_shared<snark::WeightedNodeSamplerFactory>(filename);
+    py_graph->graph->node_sampler_factory[SamplerType::Uniform] =
+        std::make_shared<snark::UniformNodeSamplerFactory>(filename);
+    py_graph->graph->node_sampler_factory[SamplerType::UniformWithoutReplacement] =
+        std::make_shared<snark::UniformNodeSamplerFactoryWithoutReplacement>(filename);
+
+    py_graph->graph->edge_sampler_factory[SamplerType::Weighted] =
+        std::make_shared<snark::WeightedEdgeSamplerFactory>(filename);
+    py_graph->graph->edge_sampler_factory[SamplerType::Uniform] =
+        std::make_shared<snark::UniformEdgeSamplerFactory>(filename);
+    py_graph->graph->edge_sampler_factory[SamplerType::UniformWithoutReplacement] =
+        std::make_shared<snark::UniformEdgeSamplerFactoryWithoutReplacement>(filename);
+    if (py_graph->graph == nullptr)
+    {
+        RAW_LOG_ERROR("Internal graph wasn't initialized");
+        return 1;
+    }
+
+    return 0;
+}
+
+int32_t CreateRemoteClient(PyGraph *py_graph, const char *output_folder, const char **connection,
+                           size_t connection_count, const char *ssl_cert, size_t num_threads, size_t num_threads_per_cq)
+{
+    py_graph->graph = std::make_unique<GraphInternal>();
+    std::vector<std::shared_ptr<grpc::Channel>> channels;
+    auto creds = grpc::InsecureChannelCredentials();
+    if (ssl_cert != nullptr && strlen(ssl_cert) > 0)
+    {
+        grpc::SslCredentialsOptions ssl_opts;
+        ssl_opts.pem_root_certs = ssl_cert;
+        creds = grpc::SslCredentials(ssl_opts);
+    }
+    grpc::ChannelArguments args;
+    args.SetMaxReceiveMessageSize(-1);
+    for (size_t i = 0; i < connection_count; ++i)
+    {
+        channels.emplace_back(grpc::CreateCustomChannel(connection[i], creds, args));
+    }
+
+    py_graph->graph->client =
+        std::make_unique<snark::GRPCClient>(std::move(channels), uint32_t(num_threads), uint32_t(num_threads_per_cq));
+    py_graph->graph->client->WriteMetadata(output_folder);
+    return 0;
+}
+
+std::vector<snark::FeatureMeta> ExtractFeatureInfo(Feature *features, size_t features_size)
+{
+    std::vector<snark::FeatureMeta> features_info;
+    features_info.reserve(features_size);
+    for (size_t index = 0; index < features_size; ++index)
+    {
+        snark::FeatureId id = *features;
+        ++features;
+        snark::FeatureSize dim = *features;
+        ++features;
+        features_info.emplace_back(id, dim);
+    }
+
+    return features_info;
+}
+
+int32_t GetNodeType(PyGraph *py_graph, NodeID *node_ids, size_t node_ids_size, Type *output, Type default_type)
+{
+    if (py_graph->graph == nullptr)
+    {
+        RAW_LOG_ERROR("Internal graph is not initialized");
+        return 1;
+    }
+    if (py_graph->graph->graph)
+    {
+        py_graph->graph->graph->GetNodeType(std::span(reinterpret_cast<snark::NodeId *>(node_ids), node_ids_size),
+                                            std::span(reinterpret_cast<snark::Type *>(output), node_ids_size),
+                                            default_type);
+        return 0;
+    }
+
+    try
+    {
+        py_graph->graph->client->GetNodeType(std::span(reinterpret_cast<snark::NodeId *>(node_ids), node_ids_size),
+                                             std::span(reinterpret_cast<snark::Type *>(output), node_ids_size),
+                                             default_type);
+        return 0;
+    }
+    catch (const std::exception &e)
+    {
+        RAW_LOG_ERROR("Exception while fetching node features: %s", e.what());
+        return 1;
+    }
+}
+
+int32_t GetNodeFeature(PyGraph *py_graph, NodeID *node_ids, size_t node_ids_size, Feature *features,
+                       size_t features_size, uint8_t *output, size_t output_size)
+{
+    if (py_graph->graph == nullptr)
+    {
+        RAW_LOG_ERROR("Internal graph is not initialized");
+        return 1;
+    }
+
+    auto features_info = ExtractFeatureInfo(features, features_size);
+    if (py_graph->graph->graph)
+    {
+        py_graph->graph->graph->GetNodeFeature(std::span(reinterpret_cast<snark::NodeId *>(node_ids), node_ids_size),
+                                               std::span(features_info), std::span(output, output_size));
+        return 0;
+    }
+
+    try
+    {
+        py_graph->graph->client->GetNodeFeature(std::span(reinterpret_cast<snark::NodeId *>(node_ids), node_ids_size),
+                                                std::span(features_info),
+                                                std::span(reinterpret_cast<uint8_t *>(output), output_size));
+        return 0;
+    }
+    catch (const std::exception &e)
+    {
+        RAW_LOG_ERROR("Exception while fetching node features: %s", e.what());
+        return 1;
+    }
+}
+
+int32_t GetNodeSparseFeature(PyGraph *py_graph, NodeID *node_ids, size_t node_ids_size, Feature *features,
+                             size_t features_size, GetSparseFeaturesCallback callback)
+{
+    if (py_graph->graph == nullptr)
+    {
+        RAW_LOG_ERROR("Internal graph is not initialized");
+        return 1;
+    }
+
+    std::vector<std::vector<int64_t>> indices(features_size);
+    std::vector<std::vector<uint8_t>> data(features_size);
+    std::vector<int64_t> dimensions(features_size);
+
+    if (py_graph->graph->graph)
+    {
+        py_graph->graph->graph->GetNodeSparseFeature(
+            std::span(reinterpret_cast<snark::NodeId *>(node_ids), node_ids_size), std::span(features, features_size),
+            std::span(dimensions), indices, data);
+    }
+    else
+    {
+        try
+        {
+            py_graph->graph->client->GetNodeSparseFeature(
+                std::span(reinterpret_cast<snark::NodeId *>(node_ids), node_ids_size),
+                std::span(features, features_size), std::span(dimensions), indices, data);
+        }
+        catch (const std::exception &e)
+        {
+            RAW_LOG_ERROR("Exception while fetching node features: %s", e.what());
+            return 1;
+        }
+    }
+
+    // Pointers for python to copy data from C++.
+    std::vector<const int64_t *> indices_ptrs;
+    std::vector<size_t> indices_sizes;
+    std::vector<const uint8_t *> data_ptrs;
+    std::vector<size_t> data_sizes;
+
+    for (size_t i = 0; i < features_size; ++i)
+    {
+        indices_ptrs.emplace_back(indices[i].data());
+        indices_sizes.emplace_back(indices[i].size());
+        data_ptrs.emplace_back(data[i].data());
+        data_sizes.emplace_back(data[i].size());
+    }
+
+    callback(indices_ptrs.data(), indices_sizes.data(), data_ptrs.data(), data_sizes.data(), dimensions.data());
+    return 0;
+}
+
+int32_t GetNodeStringFeature(PyGraph *py_graph, NodeID *node_ids, size_t node_ids_size, Feature *features,
+                             size_t features_size, int64_t *dimensions, GetStringFeaturesCallback callback)
+{
+    if (py_graph->graph == nullptr)
+    {
+        RAW_LOG_ERROR("Internal graph is not initialized");
+        return 1;
+    }
+
+    std::vector<uint8_t> data;
+    if (py_graph->graph->graph)
+    {
+        py_graph->graph->graph->GetNodeStringFeature(
+            std::span(reinterpret_cast<snark::NodeId *>(node_ids), node_ids_size), std::span(features, features_size),
+            std::span(dimensions, node_ids_size * features_size), data);
+    }
+    else
+    {
+        try
+        {
+            py_graph->graph->client->GetNodeStringFeature(
+                std::span(reinterpret_cast<snark::NodeId *>(node_ids), node_ids_size),
+                std::span(features, features_size), std::span(dimensions, node_ids_size * features_size), data);
+        }
+        catch (const std::exception &e)
+        {
+            RAW_LOG_ERROR("Exception while fetching node features: %s", e.what());
+            return 1;
+        }
+    }
+
+    callback(data.size(), data.data());
+    return 0;
+}
+
+int32_t GetEdgeFeature(PyGraph *py_graph, NodeID *edge_src_ids, NodeID *edge_dst_ids, Type *edge_types,
+                       size_t edges_size, Feature *features, size_t features_size, uint8_t *output, size_t output_size)
+{
+    if (py_graph->graph == nullptr)
+    {
+        RAW_LOG_ERROR("Internal graph is not initialized");
+        return 1;
+    }
+
+    auto features_info = ExtractFeatureInfo(features, features_size);
+    if (py_graph->graph->graph)
+    {
+        py_graph->graph->graph->GetEdgeFeature(std::span(reinterpret_cast<snark::NodeId *>(edge_src_ids), edges_size),
+                                               std::span(reinterpret_cast<snark::NodeId *>(edge_dst_ids), edges_size),
+                                               std::span(reinterpret_cast<snark::Type *>(edge_types), edges_size),
+                                               std::span(features_info), std::span(output, output_size));
+        return 0;
+    }
+
+    try
+    {
+        py_graph->graph->client->GetEdgeFeature(std::span(reinterpret_cast<snark::NodeId *>(edge_src_ids), edges_size),
+                                                std::span(reinterpret_cast<snark::NodeId *>(edge_dst_ids), edges_size),
+                                                std::span(reinterpret_cast<snark::Type *>(edge_types), edges_size),
+                                                std::span(features_info), std::span(output, output_size));
+        return 0;
+    }
+    catch (const std::exception &e)
+    {
+        RAW_LOG_ERROR("Exception while fetching edge features: %s", e.what());
+        return 1;
+    }
+}
+
+int32_t GetEdgeSparseFeature(PyGraph *py_graph, NodeID *edge_src_ids, NodeID *edge_dst_ids, Type *edge_types,
+                             size_t edges_size, Feature *features, size_t features_size,
+                             GetSparseFeaturesCallback callback)
+{
+    if (py_graph->graph == nullptr)
+    {
+        RAW_LOG_ERROR("Internal graph is not initialized");
+        return 1;
+    }
+
+    std::vector<std::vector<int64_t>> indices(features_size);
+    std::vector<std::vector<uint8_t>> data(features_size);
+    std::vector<int64_t> dimensions(features_size);
+
+    // Pointers for python to copy data from C++.
+    std::vector<const int64_t *> indices_ptrs;
+    std::vector<size_t> indices_sizes;
+    std::vector<const uint8_t *> data_ptrs;
+    std::vector<size_t> data_sizes;
+
+    if (py_graph->graph->graph)
+    {
+        py_graph->graph->graph->GetEdgeSparseFeature(
+            std::span(reinterpret_cast<snark::NodeId *>(edge_src_ids), edges_size),
+            std::span(reinterpret_cast<snark::NodeId *>(edge_dst_ids), edges_size),
+            std::span(reinterpret_cast<snark::Type *>(edge_types), edges_size), std::span(features, features_size),
+            std::span(dimensions), indices, data);
+    }
+
+    else
+    {
+        try
+        {
+            py_graph->graph->client->GetEdgeSparseFeature(
+                std::span(reinterpret_cast<snark::NodeId *>(edge_src_ids), edges_size),
+                std::span(reinterpret_cast<snark::NodeId *>(edge_dst_ids), edges_size),
+                std::span(reinterpret_cast<snark::Type *>(edge_types), edges_size), std::span(features, features_size),
+                std::span(dimensions), indices, data);
+        }
+        catch (const std::exception &e)
+        {
+            RAW_LOG_ERROR("Exception while fetching node features: %s", e.what());
+            return 1;
+        }
+    }
+
+    for (size_t i = 0; i < features_size; ++i)
+    {
+        indices_ptrs.emplace_back(indices[i].data());
+        indices_sizes.emplace_back(indices[i].size());
+        data_ptrs.emplace_back(data[i].data());
+        data_sizes.emplace_back(data[i].size());
+    }
+
+    callback(indices_ptrs.data(), indices_sizes.data(), data_ptrs.data(), data_sizes.data(), dimensions.data());
+    return 0;
+}
+
+int32_t GetEdgeStringFeature(PyGraph *py_graph, NodeID *edge_src_ids, NodeID *edge_dst_ids, Type *edge_types,
+                             size_t edge_size, Feature *features, size_t features_size, int64_t *dimensions,
+                             GetStringFeaturesCallback callback)
+{
+    if (py_graph->graph == nullptr)
+    {
+        RAW_LOG_ERROR("Internal graph is not initialized");
+        return 1;
+    }
+
+    std::vector<uint8_t> data;
+    if (py_graph->graph->graph)
+    {
+        py_graph->graph->graph->GetEdgeStringFeature(
+            std::span(reinterpret_cast<snark::NodeId *>(edge_src_ids), edge_size),
+            std::span(reinterpret_cast<snark::NodeId *>(edge_dst_ids), edge_size),
+            std::span(reinterpret_cast<snark::Type *>(edge_types), edge_size), std::span(features, features_size),
+            std::span(dimensions, features_size * edge_size), data);
+    }
+
+    else
+    {
+        try
+        {
+            py_graph->graph->client->GetEdgeStringFeature(
+                std::span(reinterpret_cast<snark::NodeId *>(edge_src_ids), edge_size),
+                std::span(reinterpret_cast<snark::NodeId *>(edge_dst_ids), edge_size),
+                std::span(reinterpret_cast<snark::Type *>(edge_types), edge_size), std::span(features, features_size),
+                std::span(dimensions, features_size * edge_size), data);
+        }
+        catch (const std::exception &e)
+        {
+            RAW_LOG_ERROR("Exception while fetching node features: %s", e.what());
+            return 1;
+        }
+    }
+
+    callback(data.size(), data.data());
+    return 0;
+}
+
+int32_t GetNeighborsInternal(PyGraph *py_graph, NodeID *in_node_ids, size_t in_node_ids_size, Type *in_edge_types,
+                             size_t in_edge_types_size, uint64_t *out_neighbor_counts,
+                             std::vector<NodeID> &out_neighbor_ids, std::vector<Type> &out_edge_types,
+                             std::vector<float> &out_edge_weights)
+{
+    if (py_graph->graph == nullptr)
+    {
+        RAW_LOG_ERROR("Internal graph is not initialized");
+        return 1;
+    }
+
+    std::fill_n(out_neighbor_counts, in_node_ids_size, 0);
+    if (py_graph->graph->graph)
+    {
+        py_graph->graph->graph->FullNeighbor(
+            std::span(reinterpret_cast<snark::NodeId *>(in_node_ids), in_node_ids_size),
+            std::span(reinterpret_cast<snark::Type *>(in_edge_types), in_edge_types_size), out_neighbor_ids,
+            out_edge_types, out_edge_weights, std::span(out_neighbor_counts, in_node_ids_size));
+        return 0;
+    }
+
+    try
+    {
+        py_graph->graph->client->FullNeighbor(
+            std::span(reinterpret_cast<snark::NodeId *>(in_node_ids), in_node_ids_size),
+            std::span(reinterpret_cast<snark::Type *>(in_edge_types), in_edge_types_size), out_neighbor_ids,
+            out_edge_types, out_edge_weights, std::span(out_neighbor_counts, in_node_ids_size));
+
+        return 0;
+    }
+    catch (const std::exception &e)
+    {
+        RAW_LOG_ERROR("Exception while sampling neighbors: %s", e.what());
+        return 1;
+    }
+
+    return 0;
+}
+
+int32_t NeighborCount(PyGraph *py_graph, NodeID *in_node_ids, size_t in_node_ids_size, Type *in_edge_types,
+                      size_t in_edge_types_size, uint64_t *out_neighbor_counts)
+{
+    if (py_graph->graph == nullptr)
+    {
+        RAW_LOG_ERROR("Internal graph is not initialized");
+        return 1;
+    }
+
+    if (py_graph->graph->graph)
+    {
+        py_graph->graph->graph->NeighborCount(
+            std::span(reinterpret_cast<snark::NodeId *>(in_node_ids), in_node_ids_size),
+            std::span(reinterpret_cast<snark::Type *>(in_edge_types), in_edge_types_size),
+            std::span(out_neighbor_counts, in_node_ids_size));
+        return 0;
+    }
+
+    try
+    {
+        py_graph->graph->client->NeighborCount(
+            std::span(reinterpret_cast<snark::NodeId *>(in_node_ids), in_node_ids_size),
+            std::span(reinterpret_cast<snark::Type *>(in_edge_types), in_edge_types_size),
+            std::span(out_neighbor_counts, in_node_ids_size));
+        return 0;
+    }
+    catch (const std::exception &e)
+    {
+        RAW_LOG_ERROR("Exception while fetching neighbor counts: %s", e.what());
+        return 1;
+    }
+
+    return 0;
+}
+
+int32_t GetNeighbors(PyGraph *py_graph, NodeID *in_node_ids, size_t in_node_ids_size, Type *in_edge_types,
+                     size_t in_edge_types_size, uint64_t *out_neighbor_counts, GetNeighborsCallback callback)
+{
+    std::vector<snark::NodeId> neighbor_ids;
+    std::vector<snark::Type> edge_types;
+    std::vector<float> edge_weights;
+    std::fill_n(out_neighbor_counts, in_node_ids_size, 0);
+    const auto res = GetNeighborsInternal(py_graph, in_node_ids, in_node_ids_size, in_edge_types, in_edge_types_size,
+                                          out_neighbor_counts, neighbor_ids, edge_types, edge_weights);
+    if (res != 0)
+    {
+        return res;
+    }
+
+    callback(neighbor_ids.data(), edge_weights.data(), edge_types.data(), neighbor_ids.size());
+    return 0;
+}
+
+int32_t WeightedSampleNeighbor(PyGraph *py_graph, int64_t seed, NodeID *in_node_ids, size_t in_node_ids_size,
+                               Type *in_edge_types, size_t in_edge_types_size, size_t count, NodeID *out_neighbor_ids,
+                               Type *out_types, float *out_weights, NodeID default_node_id, float default_weight,
+                               Type default_edge_type)
+{
+    if (py_graph->graph == nullptr)
+    {
+        RAW_LOG_ERROR("Internal graph is not initialized");
+        return 1;
+    }
+
+    const auto out_size = count * in_node_ids_size;
+    std::vector<float> total_neighbor_weights(in_node_ids_size);
+    if (py_graph->graph->graph)
+    {
+        py_graph->graph->graph->SampleNeighbor(
+            seed, std::span(reinterpret_cast<snark::NodeId *>(in_node_ids), in_node_ids_size),
+            std::span(reinterpret_cast<snark::Type *>(in_edge_types), in_edge_types_size), count,
+            std::span(reinterpret_cast<snark::NodeId *>(out_neighbor_ids), out_size),
+            std::span(reinterpret_cast<snark::Type *>(out_types), out_size),
+            std::span(reinterpret_cast<float *>(out_weights), out_size), std::span(total_neighbor_weights),
+            default_node_id, default_weight, default_edge_type);
+
+        return 0;
+    }
+
+    try
+    {
+        py_graph->graph->client->WeightedSampleNeighbor(
+            seed, std::span(reinterpret_cast<snark::NodeId *>(in_node_ids), in_node_ids_size),
+            std::span(reinterpret_cast<snark::Type *>(in_edge_types), in_edge_types_size), count,
+            std::span(reinterpret_cast<snark::NodeId *>(out_neighbor_ids), out_size),
+            std::span(reinterpret_cast<snark::Type *>(out_types), out_size),
+            std::span(reinterpret_cast<float *>(out_weights), out_size), default_node_id, default_weight,
+            default_edge_type);
+
+        return 0;
+    }
+    catch (const std::exception &e)
+    {
+        RAW_LOG_ERROR("Exception while sampling neighbors: %s", e.what());
+        return 1;
+    }
+}
+
+int32_t UniformSampleNeighbor(PyGraph *py_graph, bool without_replacement, int64_t seed, NodeID *in_node_ids,
+                              size_t in_node_ids_size, Type *in_edge_types, size_t in_edge_types_size, size_t count,
+                              NodeID *out_neighbor_ids, Type *out_types, NodeID default_node_id, Type default_edge_type)
+{
+    if (py_graph->graph == nullptr)
+    {
+        RAW_LOG_ERROR("Internal graph is not initialized");
+        return 1;
+    }
+
+    const auto out_size = count * in_node_ids_size;
+    if (py_graph->graph->graph)
+    {
+        std::vector<uint64_t> total_neighbor_counts(in_node_ids_size);
+        py_graph->graph->graph->UniformSampleNeighbor(
+            without_replacement, seed, std::span(reinterpret_cast<snark::NodeId *>(in_node_ids), in_node_ids_size),
+            std::span(reinterpret_cast<snark::Type *>(in_edge_types), in_edge_types_size), count,
+            std::span(reinterpret_cast<snark::NodeId *>(out_neighbor_ids), out_size),
+            std::span(reinterpret_cast<snark::Type *>(out_types), out_size), std::span(total_neighbor_counts),
+            default_node_id, default_edge_type);
+
+        return 0;
+    }
+
+    try
+    {
+        py_graph->graph->client->UniformSampleNeighbor(
+            without_replacement, seed, std::span(reinterpret_cast<snark::NodeId *>(in_node_ids), in_node_ids_size),
+            std::span(reinterpret_cast<snark::Type *>(in_edge_types), in_edge_types_size), count,
+            std::span(reinterpret_cast<snark::NodeId *>(out_neighbor_ids), out_size),
+            std::span(reinterpret_cast<snark::Type *>(out_types), out_size), default_node_id, default_edge_type);
+
+        return 0;
+    }
+    catch (const std::exception &e)
+    {
+        RAW_LOG_ERROR("Exception while sampling neighbors: %s", e.what());
+        return 1;
+    }
+}
+
+// Expected length of out_node_ids buffer is (walk_length + 1) * in_node_ids_size
+int32_t RandomWalk(PyGraph *py_graph, int64_t seed, float p, float q, NodeID default_node_id, NodeID *in_node_ids,
+                   size_t in_node_ids_size, Type *in_edge_types, size_t in_edge_types_size, size_t walk_length,
+                   NodeID *out_node_ids)
+{
+    if (py_graph->graph == nullptr)
+    {
+        RAW_LOG_ERROR("Internal graph is not initialized");
+        return 1;
+    }
+
+    if (walk_length == 0)
+    {
+        std::copy_n(in_node_ids, in_node_ids_size, out_node_ids);
+        return 0;
+    }
+
+    const bool distributed_setting = py_graph->graph->client != nullptr;
+    snark::Xoroshiro128PlusGenerator gen(seed);
+
+    // We use single precision everywhere, so in case we'll need a better accuracy we can replace float to double
+    // everywhere in this function.
+    boost::random::uniform_real_distribution<float> d(0, 1);
+    std::fill_n(out_node_ids, (walk_length + 1) * in_node_ids_size, default_node_id);
+    for (size_t index = 0; index < in_node_ids_size; ++index)
+    {
+        out_node_ids[index * (walk_length + 1)] = in_node_ids[index];
+    }
+
+    // Naming convention follows node2vec paper: t_nbs - neighbors of a parent node. We skip v_nbs
+    // for current node neighbors, for performance reasons: use less memory and deterministic traversal.
+    // Flat_hash_map iteration is random with the same data, but with different processes.
+    std::vector<absl::flat_hash_map<NodeID, float>> t_nbs(in_node_ids_size);
+
+    // Containers for current and pass nodes in the walk.
+    std::vector<NodeID> curr_nodes(in_node_ids, in_node_ids + in_node_ids_size);
+    std::vector<NodeID> past_nodes(in_node_ids, in_node_ids + in_node_ids_size);
+    std::vector<uint64_t> curr_counts(in_node_ids_size);
+
+    // Unnormalized transition probabilities to node x if the parent is t and current node is v:
+    //           / 1/p if d_{tx} = 0
+    // P[t, x] = |  1  if d_{tx} = 1
+    //           \ 1/q if d_{tx} = 2
+    std::vector<std::pair<NodeID, float>> transition_node_prob;
+    std::vector<NodeID> transition_nodes;
+    std::vector<float> transition_probs;
+    auto curr_out_nodes = out_node_ids;
+    std::vector<NodeID> neighbors;
+    std::vector<float> weights;
+    std::vector<Type> types;
+    for (size_t curr_step = 0; curr_step < walk_length; ++curr_step)
+    {
+        neighbors.resize(0);
+        weights.resize(0);
+        types.resize(0);
+        GetNeighborsInternal(py_graph, curr_nodes.data(), curr_nodes.size(), in_edge_types, in_edge_types_size,
+                             curr_counts.data(), neighbors, types, weights);
+        size_t nb_offset = 0;
+        for (size_t index = 0; index < in_node_ids_size; ++index)
+        {
+            // Look up parent transitional probability via map to find edge weight.
+            auto parent = t_nbs[index].find(curr_nodes[index]);
+            if (parent != std::end(t_nbs[index]))
+            {
+                transition_node_prob.emplace_back(past_nodes[index], parent->second / p);
+            }
+
+            for (size_t nb_index = 0; nb_index < curr_counts[index]; ++nb_index, ++nb_offset)
+            {
+                const auto node = neighbors[nb_offset];
+                const auto weight = weights[nb_offset];
+                // Skip parent node, because it was added above.
+                if (node == past_nodes[index])
+                {
+                    continue;
+                }
+
+                // Found current neighbor in parents neighbors.
+                else if (t_nbs[index].find(node) != std::end(t_nbs[index]))
+                {
+                    transition_node_prob.emplace_back(node, weight);
+                }
+                // Explore current node neighborhood.
+                else
+                {
+                    transition_node_prob.emplace_back(node, weight / q);
+                }
+            }
+
+            if (transition_node_prob.empty())
+            {
+                past_nodes[index] = curr_nodes[index];
+                curr_nodes[index] = default_node_id;
+                curr_out_nodes[index * (walk_length + 1) + curr_step + 1] = default_node_id;
+                continue;
+            }
+
+            // We need to sort the final neighbors list to get deterministic results, because in distributed setting
+            // shards can return results in random order.
+            if (distributed_setting)
+            {
+                std::sort(std::begin(transition_node_prob), std::end(transition_node_prob));
+            }
+            transition_nodes.reserve(transition_node_prob.size());
+            transition_probs.reserve(transition_node_prob.size());
+
+            // Unfortunatelly we can't use distributions from the standard library here:
+            // 1. piecewise_constant_distribution uses real numbers to return as items,
+            // which might be not accurate for int64_t.
+            // 2. discrete_distribution is using integer weights, but we need floats here.
+            float total_weight = 0;
+            for (const auto &p : transition_node_prob)
+            {
+                transition_nodes.emplace_back(p.first);
+                total_weight += p.second;
+                transition_probs.emplace_back(total_weight);
+            }
+
+            const auto random_number = total_weight * d(gen);
+            auto offset = std::lower_bound(std::begin(transition_probs), std::end(transition_probs), random_number);
+            NodeID next_node = transition_nodes[offset - std::begin(transition_probs)];
+            past_nodes[index] = curr_nodes[index];
+            curr_nodes[index] = next_node;
+            curr_out_nodes[index * (walk_length + 1) + curr_step + 1] = next_node;
+            transition_nodes.resize(0);
+            transition_probs.resize(0);
+            transition_node_prob.resize(0);
+            t_nbs[index].clear();
+            t_nbs[index].reserve(curr_counts[index]);
+
+            // Return global index back to replace parent nodes.
+            nb_offset -= curr_counts[index];
+            for (size_t nb_index = 0; nb_index < curr_counts[index]; ++nb_index, ++nb_offset)
+            {
+                t_nbs[index].emplace(neighbors[nb_offset], weights[nb_offset]);
+            }
+        }
+    }
+    return 0;
+}
+
+int32_t ResetSampler(PySampler *py_sampler)
+{
+    py_sampler->sampler.reset();
+    return 0;
+}
+
+int32_t ResetGraph(PyGraph *py_graph)
+{
+    py_graph->graph.reset();
+    return 0;
+}
+
+int32_t HDFSMoveMeta(const char *filename_src, const char *filename_dst, const char *config_path)
+{
+    auto data = read_hdfs<char>(filename_src, config_path);
+    if (data.size() > 100000) // 100kB defined as max size of meta
+    {
+        RAW_LOG_ERROR("HDFSReadMeta meta.txt too large, %li > 100kB!", data.size());
+        return 1;
+    }
+
+    auto file = fopen(filename_dst, "w");
+    if (file == nullptr)
+    {
+        RAW_LOG_ERROR("Failed to open meta.txt for writing at '%s'!", filename_dst);
+        return 1;
+    }
+    fwrite(data.data(), sizeof(char), data.size(), file);
+    fclose(file);
+
+    return 0;
+}
+
+} // namespace python
+} // namespace deep_graph