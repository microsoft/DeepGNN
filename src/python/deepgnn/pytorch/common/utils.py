# Copyright (c) Microsoft Corporation.
# Licensed under the MIT License.
"""Common function used accross different models."""

import numpy as np
import os
import random
import re
from typing import Tuple, List
import torch

from pathlib import Path
from urllib.parse import urlparse

from deepgnn import get_logger
from deepgnn.pytorch.common.consts import PREFIX_CHECKPOINT


<<<<<<< HEAD
def get_python_type(dtype_str: str):
=======
def get_feature_type(feature_type_str: str) -> FeatureType:
>>>>>>> c4469b8f
    """Convert string to feature type Enum."""
    dtype_str = dtype_str.lower()
    if dtype_str == "float":
        return np.float32
    if dtype_str == "uint64":
        return np.int64
    if dtype_str == "binary":
        return np.uint8
    raise RuntimeError(f"Unknown feature type:{dtype_str}")


def set_seed(seed: int):
    """
    Set the random seed in ``random``, ``numpy`` and ``torch`` modules.

    Args:
        seed: The seed to set.
    """
    random.seed(seed)
    np.random.seed(seed)
    torch.manual_seed(seed)
    torch.cuda.manual_seed_all(seed)


def to_cuda(context):
    """
    Move all tensor data in context to cuda.

    Args:
        context: nested tensor/numpy array dictionary.
    """
    if isinstance(context, dict):
        for key in context:
            data = context[key]
            if (
                isinstance(data, dict)
                or isinstance(data, tuple)
                or isinstance(data, list)
            ):
                to_cuda(data)
            elif isinstance(data, torch.Tensor):
                context[key] = data.cuda()
            else:
                raise RuntimeError(
                    f"Failed to move {data} to cuda as the type is not unsupported."
                )
    elif isinstance(context, tuple) or isinstance(context, list):
        for i in range(len(context)):
            data = context[i]
            if (
                isinstance(data, dict)
                or isinstance(data, tuple)
                or isinstance(data, list)
            ):
                to_cuda(data)
            # for types which can be converted to cuda, call data.cuda() to convert it,
            # for others, keep it as original.
            elif isinstance(data, torch.Tensor):
                context[i] = data.cuda()


def get_store_name_and_path(input_path: str) -> Tuple[str, str]:
    """
    Get store name and relative path if input path is adl path, or return input_path directly.

    Args:
        input_path: adl or local directory path.

    Returns:
        store name and relative path.
    """
    if input_path is None or len(input_path) == 0:
        return "", ""

    if input_path.lower().startswith("adl:"):
        o = urlparse(input_path)
        assert o.hostname is not None
        return o.hostname.split(".")[0], o.path

    return "", input_path


def print_model(model: torch.nn.Module):
    """Print model state."""
    state_dict = model.state_dict()
    for i, key in enumerate(state_dict):
        get_logger().info(
            f"{i}, {key}: {state_dict[key].shape}, {state_dict[key].device}"
        )


def tally_parameters(model: torch.nn.Module):
    """Print model named parameters."""
    n_params = 0
    for name, param in model.named_parameters():
        n_params += param.nelement()
    get_logger().info(f"parameter count: {n_params}")


def dump_gpu_memory(prefix="") -> str:
    """Return GPU memory usage statistics."""
    MB = 1024 * 1024
    return (
        f"{prefix} Memory Allocated: {torch.cuda.memory_allocated() / MB:.3f} MB"
        + f" | Max Memory Allocated: {torch.cuda.max_memory_allocated() / MB:.3f} MB"
        + f" | Memory Reserved: {torch.cuda.memory_reserved() / MB:.3f} MB"
        + f" | Max Memory Reserved: {torch.cuda.max_memory_reserved() / MB:.3f} MB"
    )


def get_sorted_checkpoints(
    model_dir: str, perfix: str = PREFIX_CHECKPOINT, sort_ckpt_by_mtime: bool = False
) -> List[str]:
    """Return model checkpoints."""
    ordering_and_checkpoint_path = []

    glob_checkpoints = [str(x) for x in Path(model_dir).glob(f"{perfix}-*")]

    for path in glob_checkpoints:
        if sort_ckpt_by_mtime:
            ordering_and_checkpoint_path.append((str(os.path.getmtime(path)), path))
        else:
            regex_match = re.match(f".*{perfix}-([0-9\\-]+)", path)
            if regex_match and regex_match.groups():
                ordering_and_checkpoint_path.append((regex_match.groups()[0], path))

    return [checkpoint[1] for checkpoint in sorted(ordering_and_checkpoint_path)]


def rotate_checkpoints(
    model_dir: str,
    max_saved_ckpts: int = 0,
    prefix: str = PREFIX_CHECKPOINT,
    sort_ckpt_by_mtime: bool = False,
):
    """Remove old checkpoints if total number of checkpoints has exceeded max_saved_ckpts."""
    if max_saved_ckpts > 0:
        # Check if we should delete old checkpoint(s)
        checkpoints_sorted = get_sorted_checkpoints(
            model_dir, prefix, sort_ckpt_by_mtime
        )

        if len(checkpoints_sorted) > max_saved_ckpts:
            number_of_checkpoints_to_delete = max(
                0, len(checkpoints_sorted) - max_saved_ckpts
            )
            checkpoints_to_be_deleted = checkpoints_sorted[
                :number_of_checkpoints_to_delete
            ]
            for checkpoint in checkpoints_to_be_deleted:
                os.remove(checkpoint)
                get_logger().info(
                    f"Deleted checkpoint [{checkpoint}] due to max_saved_ckpts:{max_saved_ckpts}"
                )<|MERGE_RESOLUTION|>--- conflicted
+++ resolved
@@ -16,11 +16,7 @@
 from deepgnn.pytorch.common.consts import PREFIX_CHECKPOINT
 
 
-<<<<<<< HEAD
 def get_python_type(dtype_str: str):
-=======
-def get_feature_type(feature_type_str: str) -> FeatureType:
->>>>>>> c4469b8f
     """Convert string to feature type Enum."""
     dtype_str = dtype_str.lower()
     if dtype_str == "float":
