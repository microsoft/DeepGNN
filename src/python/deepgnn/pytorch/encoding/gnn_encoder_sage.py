--- conflicted
+++ resolved
@@ -1,4 +1,3 @@
-<<<<<<< HEAD
 # Copyright (c) Microsoft Corporation.
 # Licensed under the MIT License.
 """Various encoders implementations."""
@@ -124,140 +123,4 @@
         self_feats = self.features(context["node_feats"])
         combined = torch.cat([self_feats, neigh_feats], dim=1)
         combined = self.activation_fn(torch.matmul(combined, self.weight))
-        return combined
-=======
-# Copyright (c) Microsoft Corporation.
-# Licensed under the MIT License.
-"""Various encoders implementations."""
-from typing import Callable
-
-import numpy as np
-import torch
-import torch.nn as nn
-import torch.nn.functional as F
-from deepgnn.graph_engine import Graph, FeatureType
-from deepgnn import get_logger
-
-
-class SageEncoder(nn.Module):
-    """Encode a node's using 'convolutional' GraphSage approach."""
-
-    def __init__(
-        self,
-        features,
-        query_func,
-        feature_dim: int,
-        aggregator: nn.Module,
-        num_sample: int,
-        intermediate_dim: int,
-        embed_dim: int = 256,
-        edge_type: int = 0,
-        activation_fn: Callable = F.relu,
-        base_model=None,
-    ):
-        """Initialize SageEncoder.
-
-        Args:
-            features: callback used to generate node feature embedding.
-            query_func: query funtion used to fetch data from graph engine.
-            feature_dim: used to specify dimension of features when fetch data from graph engine.
-            intermediate_dim: used to define the trainable weight metric. if there is a feature
-                encoder, intermeidate_dim means the dimension of output of specific feature encoder,
-                or it will be the same as feature_dim.
-            embed_dim: output embedding dimension of SageEncoder.
-        """
-        super(SageEncoder, self).__init__()
-
-        get_logger().info(
-            f"[SageEncoder] feature_dim:{feature_dim}, intermediate_dim:{intermediate_dim}, "
-            f"embed_dim:{embed_dim}, edge_type:{edge_type}."
-        )
-
-        if base_model:
-            self.base_model = base_model
-        self.features = features
-        if query_func is None:
-            self.query_func = self.query_feature
-        else:
-            self.query_func = query_func
-        self.aggregator = aggregator
-        self.num_sample = num_sample
-        self.edge_types = np.array([edge_type], dtype=np.int32)
-        self.activation_fn = activation_fn
-        self.weight = nn.Parameter(
-            torch.empty(2 * intermediate_dim, embed_dim, dtype=torch.float32)
-        )
-        nn.init.xavier_uniform_(self.weight)
-
-    def query(
-        self,
-        nodes: np.ndarray,
-        graph: Graph,
-        feature_type: FeatureType,
-        feature_idx: int,
-        feature_dim: int,
-        neigh_nodes: np.ndarray = None,
-    ):
-        """Query graph for training data."""
-        context = {}
-        if neigh_nodes is None:
-            neigh_nodes = graph.sample_neighbors(
-                nodes, self.edge_types, self.num_sample
-            )[0].flatten()
-        neigh_nodes_unique, idx = np.unique(neigh_nodes, return_inverse=True)
-
-        context["node_feats"] = self.query_func(
-            nodes,
-            graph,
-            feature_type,
-            feature_idx,
-            feature_dim,
-            neigh_nodes=neigh_nodes,
-        )
-
-        neigh_feats_unique = self.query_func(
-            neigh_nodes_unique, graph, feature_type, feature_idx, feature_dim
-        )
-
-        if isinstance(neigh_feats_unique, dict):
-            neigh_feats_unique["neighbor_feats"] = neigh_feats_unique[
-                "neighbor_feats"
-            ].reshape((-1, self.num_sample, feature_dim))
-            context["neighbor_feats"] = {
-                "node_feats": neigh_feats_unique["node_feats"][idx],
-                "neighbor_feats": neigh_feats_unique["neighbor_feats"][idx].reshape(
-                    (-1, feature_dim)
-                ),
-                "node_count": idx.size,
-            }
-        else:
-            context["neighbor_feats"] = neigh_feats_unique[idx]
-        context["node_count"] = len(nodes)
-        return context
-
-    def query_feature(
-        self,
-        nodes: np.ndarray,
-        graph: Graph,
-        feature_type: FeatureType,
-        feature_idx: int,
-        feature_dim: int,
-        neigh_nodes: np.ndarray = None,
-    ):
-        """Fetch features."""
-        features = graph.node_features(
-            nodes, np.array([[feature_idx, feature_dim]]), feature_type
-        )
-        return features
-
-    def forward(self, context: dict):
-        """Generate embeddings for a batch of nodes."""
-        neigh_feats = self.aggregator.forward(
-            context["neighbor_feats"], context["node_count"][0]
-        )
-
-        self_feats = self.features(context["node_feats"])
-        combined = torch.cat([self_feats, neigh_feats], dim=1)
-        combined = self.activation_fn(torch.matmul(combined, self.weight))
-        return combined
->>>>>>> b30762e9
+        return combined