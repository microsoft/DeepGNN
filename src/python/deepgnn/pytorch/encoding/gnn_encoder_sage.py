--- conflicted
+++ resolved
@@ -79,16 +79,12 @@
         neigh_nodes_unique, idx = np.unique(neigh_nodes, return_inverse=True)
 
         context["node_feats"] = self.query_func(
-<<<<<<< HEAD
-            nodes, graph, dtype, feature_idx, feature_dim
-=======
             nodes,
             graph,
-            feature_type,
+            dtype,
             feature_idx,
             feature_dim,
             neigh_nodes=neigh_nodes,
->>>>>>> a0e9232e
         )
 
         neigh_feats_unique = self.query_func(
