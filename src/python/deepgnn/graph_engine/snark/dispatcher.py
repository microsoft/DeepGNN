--- conflicted
+++ resolved
@@ -81,11 +81,6 @@
         Args:
             folder (str): Location of graph files.
             parallel (int): Number of parallel process to use for conversion.
-<<<<<<< HEAD
-            process (typing.Callable[ [typing.Union[mp.Queue, Connection], mp.Queue, str, int, Decoder], None ]): Function to call for processing lines in a file.
-=======
-            meta (str): Meta data about graph.
->>>>>>> 9eac913f
             decoder (Decoder): Decoder object which is used to parse the raw graph data file.
             process (typing.Callable[ [typing.Union[mp.Queue, Connection], mp.Queue, str, int, int, int, Decoder], None ]): Function to call for processing lines in a file.
             partition_offset(int): offset in a text file, where to start reading for a new partition.
@@ -153,8 +148,12 @@
             self.edge_count += output["edge_count"]
             self.node_type_num = max(self.node_type_num, output["node_type_num"])
             self.edge_type_num = max(self.edge_type_num, output["edge_type_num"])
-            self.node_feature_num = max(self.node_feature_num, output["node_feature_num"])
-            self.edge_feature_num = max(self.edge_feature_num, output["edge_feature_num"])
+            self.node_feature_num = max(
+                self.node_feature_num, output["node_feature_num"]
+            )
+            self.edge_feature_num = max(
+                self.edge_feature_num, output["edge_feature_num"]
+            )
             self.partitions.append(output["partition"])
 
             assert flag == FLAG_WORKER_FINISHED_PROCESSING
@@ -209,11 +208,6 @@
         Args:
             folder (str): Location of graph files.
             num_partitions (int): number of binary partitions to create.
-<<<<<<< HEAD
-            process (typing.Callable[[mp.Queue, mp.Queue, str, int, Decoder], None]): function to use for conversion.
-=======
-            meta (str): meta data about graph.
->>>>>>> 9eac913f
             partion_func (typing.Callable[[str], int]): how to assign graph elements to a partition.
             decoder (Decoder): Decoder object which is used to parse the raw graph data file.
             process (typing.Callable[[mp.Queue, mp.Queue, str, int, int], None]): function to use for conversion.
@@ -290,8 +284,12 @@
             self.edge_count += output["edge_count"]
             self.node_type_num = max(self.node_type_num, output["node_type_num"])
             self.edge_type_num = max(self.edge_type_num, output["edge_type_num"])
-            self.node_feature_num = max(self.node_feature_num, output["node_feature_num"])
-            self.edge_feature_num = max(self.edge_feature_num, output["edge_feature_num"])
+            self.node_feature_num = max(
+                self.node_feature_num, output["node_feature_num"]
+            )
+            self.edge_feature_num = max(
+                self.edge_feature_num, output["edge_feature_num"]
+            )
             self.partitions.append(output["partition"])
 
             assert flag == FLAG_WORKER_FINISHED_PROCESSING
