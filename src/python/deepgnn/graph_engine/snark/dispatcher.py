--- conflicted
+++ resolved
@@ -2,11 +2,6 @@
 # Licensed under the MIT License.
 
 """Orchestrate multiple converters."""
-<<<<<<< HEAD
-from typing import Optional
-=======
-import json
->>>>>>> 980d9a21
 import multiprocessing as mp
 import threading
 import platform
@@ -65,12 +60,7 @@
         self,
         folder: str,
         parallel: int,
-<<<<<<< HEAD
-        decoder: Optional[DecoderType],
-=======
-        meta: str,
         decoder: DecoderType,
->>>>>>> 980d9a21
         process: typing.Callable[
             [
                 typing.Union[mp.Queue, Connection],
