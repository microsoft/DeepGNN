--- conflicted
+++ resolved
@@ -1,2305 +1,1150 @@
-<<<<<<< HEAD
-# Copyright (c) Microsoft Corporation.
-# Licensed under the MIT License.
-
-"""Clients to work with a graph in local and distributed mode."""
-from datetime import datetime
-import random
-import os
-import platform
-import tempfile
-from ctypes import (
-    CFUNCTYPE,
-    POINTER,
-    Structure,
-    byref,
-    c_bool,
-    c_char_p,
-    c_float,
-    c_int32,
-    c_int64,
-    c_uint64,
-    c_uint8,
-    c_size_t,
-    c_uint32,
-)
-from typing import Any, List, Tuple, Union, Optional
-from enum import IntEnum
-
-import numpy as np
-
-from deepgnn.graph_engine.snark._lib import _get_c_lib
-from deepgnn.graph_engine.snark._downloader import download_graph_data, GraphPath
-from deepgnn.graph_engine.snark.meta import Meta
-from deepgnn import get_logger
-
-
-class _DEEP_GRAPH(Structure):
-    _fields_: List[Any] = []
-
-
-class _ErrCallback:
-    def __init__(self, method: str):
-        self.method = method
-
-    # We have to use mypy ignore, to reuse this callable object across
-    # all C function call because they have different signatures.
-    def __call__(self, result, func, arguments):
-        if result != 0:
-            raise Exception(f"Failed to {self.method}")
-
-
-class PartitionStorageType(IntEnum):
-    """Storage type for partition to use."""
-
-    memory = 0
-    disk = 1
-
-
-# Define our own classes to copy data from C to Python runtime.
-class _NeighborsCallback:
-    def __init__(self):
-        self.node_ids = np.empty(0, dtype=np.int64)
-        self.weights = np.empty(0, dtype=np.float32)
-        self.edge_types = np.empty(0, dtype=np.int32)
-
-    def __call__(self, nodes, weights, types, count):
-        if count == 0:
-            return
-
-        self.node_ids = np.copy(np.ctypeslib.as_array(nodes, [count]))
-        self.weights = np.copy(np.ctypeslib.as_array(weights, [count]))
-        self.edge_types = np.copy(np.ctypeslib.as_array(types, [count]))
-
-
-_NEIGHBORS_CALLBACKFUNC = CFUNCTYPE(
-    None, POINTER(c_int64), POINTER(c_float), POINTER(c_int32), c_size_t
-)
-
-
-class _SparseFeatureCallback:
-    def __init__(self, dtype, feature_len):
-        self.indices = []
-        self.feature_len = feature_len
-        self.dimensions = np.empty(feature_len, dtype=np.int64)
-        self.values = []
-        self.dtype = dtype
-
-    def __call__(self, indices, indices_len, values, values_len, dimensions):
-        self.dimensions = np.copy(np.ctypeslib.as_array(dimensions, [self.feature_len]))
-        for i in range(self.feature_len):
-            if indices_len[i] == 0:
-                return
-
-            # Increment original feature dimensions by 1, because we use node offset as
-            # the first dimension and it is not present in binary format
-            self.indices.append(
-                np.copy(np.ctypeslib.as_array(indices[i], [indices_len[i]]))
-                .astype(dtype=np.int64, copy=False)
-                .reshape((-1, self.dimensions[i] + 1))
-            )
-
-            self.values.append(
-                np.copy(np.ctypeslib.as_array(values[i], [values_len[i]])).view(
-                    dtype=self.dtype
-                )
-            )
-
-
-_SPARSE_FEATURE_CALLBACKFUNC = CFUNCTYPE(
-    None,
-    POINTER(POINTER(c_int64)),
-    POINTER(c_size_t),
-    POINTER(POINTER(c_uint8)),
-    POINTER(c_size_t),
-    POINTER(c_int64),
-)
-
-
-class _StringFeatureCallback:
-    def __init__(self, dtype):
-        self.values = np.empty(0, dtype=dtype)
-        self.dtype = dtype
-
-    def __call__(self, values_len, values):
-        if values_len == 0:
-            return
-        self.values = np.copy(np.ctypeslib.as_array(values, [values_len])).view(
-            dtype=self.dtype
-        )
-
-
-_STRING_FEATURE_CALLBACKFUNC = CFUNCTYPE(
-    None,
-    c_size_t,
-    POINTER(c_uint8),
-)
-
-
-def _make_sorted_list(input: Union[int, List[int]]) -> List[int]:
-    if isinstance(input, int):
-        input = [input]
-    return sorted(list(set(input)))
-
-
-class MemoryGraph:
-    """Graph stored fully in memory."""
-
-    def __init__(
-        self,
-        path: str,
-        partitions: List[int] = [0],
-        storage_type: PartitionStorageType = PartitionStorageType.memory,
-        config_path: str = "",
-        stream: bool = False,
-    ):
-        """Load graph to memory.
-
-        Args:
-            path (str): location of graph binary files. If given hdfs:// or adl:// path see config_path and stream parameters,
-                adl://name.azuredatalakestore.net/path/to
-                hdfs://localhost:9000/path/to
-            partitions (List[int], optional): binary partitions to load. Defaults to [0].
-            storage_type (PartitionStorageType, default=memory): What type of feature / index storage to use in GE.
-            config_path (str, optional): Path to folder with configuration files.
-            stream (bool, default=False): If remote path is given: by default, download files first then load,
-                if stream = True and libhdfs present, stream data directly to memory -- see docs/advanced/hdfs.md for setup and usage.
-        """
-        self.seed = datetime.now()
-        self.path = GraphPath(path) if stream else download_graph_data(path, partitions)
-        self.meta = Meta(self.path.name, config_path)
-
-        self.g_ = _DEEP_GRAPH()
-        self.lib = _get_c_lib()
-
-        self.lib.CreateLocalGraph.argtypes = [
-            POINTER(_DEEP_GRAPH),
-            c_size_t,
-            POINTER(c_uint32),
-            c_char_p,
-            c_int32,
-            c_char_p,
-        ]
-
-        self.lib.CreateLocalGraph.errcheck = _ErrCallback(  # type: ignore
-            "initialize graph"
-        )
-        PartitionArray = c_uint32 * len(partitions)
-        partitions_array = PartitionArray(*partitions)
-        self.lib.CreateLocalGraph(
-            byref(self.g_),
-            c_size_t(len(partitions)),
-            partitions_array,
-            c_char_p(bytes(self.path.name, "utf-8")),
-            c_int32(storage_type),
-            c_char_p(bytes(config_path, "utf-8")),
-        )
-        self._describe_clib_functions()
-
-    # Extract CDLL library functions descriptions in a separate method:
-    # * describing C functions is not thread safe even if values are the same.
-    # * assign argtypes and error callbacks once instead of inside relevant methods.
-    def _describe_clib_functions(self):
-        self.lib.GetNodeFeature.argtypes = [
-            POINTER(_DEEP_GRAPH),
-            POINTER(c_int64),
-            c_size_t,
-            POINTER(c_int32),
-            c_size_t,
-            POINTER(c_uint8),
-            c_size_t,
-        ]
-        self.lib.GetNodeFeature.restype = c_int32
-        self.lib.GetNodeFeature.errcheck = _ErrCallback(  # type: ignore
-            "extract node features"
-        )
-
-        self.lib.GetEdgeFeature.argtypes = [
-            POINTER(_DEEP_GRAPH),
-            POINTER(c_int64),
-            POINTER(c_int64),
-            POINTER(c_int32),
-            c_size_t,
-            POINTER(c_int32),
-            c_size_t,
-            POINTER(c_uint8),
-            c_size_t,
-        ]
-        self.lib.GetEdgeFeature.restype = c_int32
-        self.lib.GetEdgeFeature.errcheck = _ErrCallback(  # type: ignore
-            "extract edge features"
-        )
-        self.lib.GetNodeSparseFeature.argtypes = [
-            POINTER(_DEEP_GRAPH),
-            POINTER(c_int64),
-            c_size_t,
-            POINTER(c_int32),
-            c_size_t,
-            _SPARSE_FEATURE_CALLBACKFUNC,
-        ]
-        self.lib.GetNodeSparseFeature.restype = c_int32
-        self.lib.GetNodeSparseFeature.errcheck = _ErrCallback(  # type: ignore
-            "extract node sparse features"
-        )
-
-        self.lib.GetEdgeSparseFeature.argtypes = [
-            POINTER(_DEEP_GRAPH),
-            POINTER(c_int64),
-            POINTER(c_int64),
-            POINTER(c_int32),
-            c_size_t,
-            POINTER(c_int32),
-            c_size_t,
-            _SPARSE_FEATURE_CALLBACKFUNC,
-        ]
-        self.lib.GetEdgeSparseFeature.restype = c_int32
-        self.lib.GetEdgeSparseFeature.errcheck = _ErrCallback(  # type: ignore
-            "extract edge sparse features"
-        )
-
-        self.lib.GetNodeStringFeature.argtypes = [
-            POINTER(_DEEP_GRAPH),
-            POINTER(c_int64),
-            c_size_t,
-            POINTER(c_int32),
-            c_size_t,
-            POINTER(c_int64),
-            _STRING_FEATURE_CALLBACKFUNC,
-        ]
-        self.lib.GetNodeStringFeature.restype = c_int32
-        self.lib.GetNodeStringFeature.errcheck = _ErrCallback(  # type: ignore
-            "extract node string features"
-        )
-
-        self.lib.GetEdgeStringFeature.argtypes = [
-            POINTER(_DEEP_GRAPH),
-            POINTER(c_int64),
-            POINTER(c_int64),
-            POINTER(c_int32),
-            c_size_t,
-            POINTER(c_int32),
-            c_size_t,
-            POINTER(c_int64),
-            _STRING_FEATURE_CALLBACKFUNC,
-        ]
-        self.lib.GetEdgeStringFeature.restype = c_int32
-        self.lib.GetEdgeStringFeature.errcheck = _ErrCallback(  # type: ignore
-            "extract edge string features"
-        )
-
-        self.lib.NeighborCount.argtypes = [
-            POINTER(_DEEP_GRAPH),
-            POINTER(c_int64),
-            c_size_t,
-            POINTER(c_int32),
-            c_size_t,
-            POINTER(c_uint64),
-        ]
-        self.lib.NeighborCount.restype = c_int32
-        self.lib.NeighborCount.errcheck = _ErrCallback("get neighbor counts")  # type: ignore
-
-        self.lib.GetNeighbors.argtypes = [
-            POINTER(_DEEP_GRAPH),
-            POINTER(c_int64),
-            c_size_t,
-            POINTER(c_int32),
-            c_size_t,
-            POINTER(c_uint64),
-            _NEIGHBORS_CALLBACKFUNC,
-        ]
-        self.lib.GetNeighbors.restype = c_int32
-        self.lib.GetNeighbors.errcheck = _ErrCallback("get neighbors")  # type: ignore
-
-        self.lib.WeightedSampleNeighbor.argtypes = [
-            POINTER(_DEEP_GRAPH),
-            c_int64,
-            POINTER(c_int64),
-            c_size_t,
-            POINTER(c_int32),
-            c_size_t,
-            c_size_t,
-            POINTER(c_int64),
-            POINTER(c_int32),
-            POINTER(c_float),
-            c_int64,
-            c_float,
-            c_int32,
-        ]
-        self.lib.WeightedSampleNeighbor.restype = c_int32
-        self.lib.WeightedSampleNeighbor.errcheck = _ErrCallback(  # type: ignore
-            "extract sampler neighbors with weights"
-        )
-
-        self.lib.UniformSampleNeighbor.argtypes = [
-            POINTER(_DEEP_GRAPH),
-            c_bool,
-            c_int64,
-            POINTER(c_int64),
-            c_size_t,
-            POINTER(c_int32),
-            c_size_t,
-            c_size_t,
-            POINTER(c_int64),
-            POINTER(c_int32),
-            c_int64,
-            c_int32,
-        ]
-        self.lib.UniformSampleNeighbor.restype = c_int32
-        self.lib.UniformSampleNeighbor.errcheck = _ErrCallback(  # type: ignore
-            "sample neighbors with uniform distribution"
-        )
-
-        self.lib.ResetGraph.argtypes = [POINTER(_DEEP_GRAPH)]
-        self.lib.ResetGraph.restype = c_int32
-        self.lib.ResetGraph.errcheck = _ErrCallback("reset graph")  # type: ignore
-
-        self.lib.RandomWalk.argtypes = [
-            POINTER(_DEEP_GRAPH),
-            c_int64,
-            c_float,
-            c_float,
-            c_int64,
-            POINTER(c_int64),
-            c_size_t,
-            POINTER(c_int32),
-            c_size_t,
-            c_size_t,
-            POINTER(c_int64),
-        ]
-        self.lib.RandomWalk.restype = c_int32
-        self.lib.RandomWalk.errcheck = _ErrCallback("random walk")  # type: ignore
-
-        self.lib.GetNodeType.argtypes = [
-            POINTER(_DEEP_GRAPH),
-            POINTER(c_int64),
-            c_size_t,
-            POINTER(c_int32),
-            c_int32,
-        ]
-        self.lib.GetNodeType.restype = c_int32
-        self.lib.GetNodeType.errcheck = _ErrCallback(  # type: ignore
-            "extract node types"
-        )
-
-    def node_features(
-        self, nodes: np.ndarray, features: np.ndarray, dtype: np.dtype
-    ) -> np.ndarray:
-        """Retrieve node features.
-
-        Args:
-            nodes (np.array): list of nodes
-            features (np.array): list of feature ids and sizes: [[feature_0, size_0], ..., [feature_n, size_n]]
-            dtype (np.dtype): feature types to extract
-
-        Returns:
-            np.array: Features values ordered by node ids first and then by feature ids
-        """
-        nodes = np.array(nodes, dtype=np.int64)
-        features = np.array(features, dtype=np.int32)
-        assert features.shape[1] == 2
-
-        result = np.zeros((len(nodes), features[:, 1].sum()), dtype=dtype)
-        features_in_bytes = features.copy()
-        features_in_bytes *= (1, result.itemsize)
-        self.lib.GetNodeFeature(
-            self.g_,
-            nodes.ctypes.data_as(POINTER(c_int64)),
-            c_size_t(len(nodes)),
-            features_in_bytes.ctypes.data_as(POINTER(c_int32)),
-            c_size_t(len(features_in_bytes)),
-            result.ctypes.data_as(POINTER(c_uint8)),
-            c_size_t(result.nbytes),
-        )
-
-        return result
-
-    def node_sparse_features(
-        self, nodes: np.ndarray, features: np.ndarray, dtype: np.dtype
-    ) -> Tuple[np.ndarray, np.ndarray, np.ndarray]:
-        """Retrieve node sparse features.
-
-        Args:
-            nodes (np.array): list of nodes
-            features (np.array): list of feature ids
-            dtype (np.dtype): feature types to extract
-
-        Returns:
-            List[np.ndarray]: List of coordinates for sparse features, with node index as first coordinate. Each list element represents coordinates of a corresponding feature.
-            List[np.ndarray]: List of numpy arrays of sparse features values. List items ordered by feature ids passed as input.
-            np.array: dimensions of returned sparse features.
-
-        """
-        nodes = np.array(nodes, dtype=np.int64)
-        features = np.array(features, dtype=np.int32)
-        assert len(features.shape) == 1
-
-        py_cb = _SparseFeatureCallback(dtype, features.size)
-        self.lib.GetNodeSparseFeature(
-            self.g_,
-            nodes.ctypes.data_as(POINTER(c_int64)),
-            c_size_t(len(nodes)),
-            features.ctypes.data_as(POINTER(c_int32)),
-            c_size_t(len(features)),
-            _SPARSE_FEATURE_CALLBACKFUNC(py_cb),
-        )
-
-        return py_cb.indices, py_cb.values, py_cb.dimensions
-
-    def node_string_features(
-        self, nodes: np.ndarray, features: np.ndarray, dtype: np.dtype
-    ) -> Tuple[np.ndarray, np.ndarray]:
-        """Retrieve node string features, i.e. each feature has variable length.
-
-        Args:
-            nodes (np.array): list of nodes
-            features (np.array): list of feature ids
-            dtype (np.dtype): feature types to extract
-
-        Returns:
-            np.array: dimensions of returned features (#nodes, #features)
-            np.array: feature values
-        """
-        nodes = np.array(nodes, dtype=np.int64)
-        features = np.array(features, dtype=np.int32)
-        assert len(features.shape) == 1
-        dimensions = np.zeros((nodes.size, features.size), dtype=np.int64)
-        py_cb = _StringFeatureCallback(dtype)
-
-        self.lib.GetNodeStringFeature(
-            self.g_,
-            nodes.ctypes.data_as(POINTER(c_int64)),
-            c_size_t(len(nodes)),
-            features.ctypes.data_as(POINTER(c_int32)),
-            c_size_t(len(features)),
-            dimensions.ctypes.data_as(POINTER(c_int64)),
-            _STRING_FEATURE_CALLBACKFUNC(py_cb),
-        )
-
-        return py_cb.values, dimensions // py_cb.values.itemsize
-
-    def edge_features(
-        self,
-        edge_src: np.ndarray,
-        edge_dst: np.ndarray,
-        edge_tp: np.ndarray,
-        features: np.ndarray,
-        dtype: np.dtype,
-    ) -> np.ndarray:
-        """Retrieve edge features.
-
-        Args:
-            edges_src (np.array): array of edge source node_ids
-            edges_dst (np.array): array of edge destination node_ids
-            edges_tp (np.array): array of edge types
-             features (np.array): list of feature ids and sizes: [[feature_0, size_0], ..., [feature_n, size_n]]
-            dtype (np.dtype): list of corresponding feature dimensions
-
-        Returns:
-            np.array: Features values ordered by edge ids first and then by feature ids
-        """
-        assert len(edge_src) == len(edge_dst)
-        assert len(edge_src) == len(edge_tp)
-
-        edge_src = np.array(edge_src, dtype=np.int64)
-        edge_dst = np.array(edge_dst, dtype=np.int64)
-        edge_tp = np.array(edge_tp, dtype=np.int32)
-        features = np.array(features, dtype=np.int32)
-        assert features.shape[1] == 2
-
-        result = np.zeros((len(edge_src), features[:, 1].sum()), dtype=dtype)
-        features_in_bytes = features.copy()
-        features_in_bytes *= (1, result.itemsize)
-
-        self.lib.GetEdgeFeature(
-            self.g_,
-            edge_src.ctypes.data_as(POINTER(c_int64)),
-            edge_dst.ctypes.data_as(POINTER(c_int64)),
-            edge_tp.ctypes.data_as(POINTER(c_int32)),
-            c_size_t(len(edge_src)),
-            features_in_bytes.ctypes.data_as(POINTER(c_int32)),
-            c_size_t(len(features)),
-            result.ctypes.data_as(POINTER(c_uint8)),
-            c_size_t(result.nbytes),
-        )
-
-        return result
-
-    def edge_sparse_features(
-        self,
-        edge_src: np.ndarray,
-        edge_dst: np.ndarray,
-        edge_tp: np.ndarray,
-        features: np.ndarray,
-        dtype: np.dtype,
-    ) -> Tuple[np.ndarray, np.ndarray, np.ndarray]:
-        """Retrieve edge sparse features.
-
-        Args:
-            edges_src (np.array): array of edge source node_ids
-            edges_dst (np.array): array of edge destination node_ids
-            edges_tp (np.array): array of edge types
-            features (np.array): list of feature ids
-            dtype (np.dtype): Feature type as numpy array type.
-
-        Returns:
-            List[np.ndarray]: List of coordinates for sparse features, with edge index as first coordinate. Each list element represents coordinates of a corresponding feature.
-            List[np.ndarray]: List of numpy arrays of sparse features values. List items ordered by feature ids passed as input.
-            np.array: dimensions of returned sparse features.
-        """
-        assert len(edge_src) == len(edge_dst)
-        assert len(edge_src) == len(edge_tp)
-        assert len(features.shape) == 1
-
-        edge_src = np.array(edge_src, dtype=np.int64)
-        edge_dst = np.array(edge_dst, dtype=np.int64)
-        edge_tp = np.array(edge_tp, dtype=np.int32)
-        features = np.array(features, dtype=np.int32)
-        py_cb = _SparseFeatureCallback(dtype, features.size)
-
-        self.lib.GetEdgeSparseFeature(
-            self.g_,
-            edge_src.ctypes.data_as(POINTER(c_int64)),
-            edge_dst.ctypes.data_as(POINTER(c_int64)),
-            edge_tp.ctypes.data_as(POINTER(c_int32)),
-            c_size_t(len(edge_src)),
-            features.ctypes.data_as(POINTER(c_int32)),
-            c_size_t(len(features)),
-            _SPARSE_FEATURE_CALLBACKFUNC(py_cb),
-        )
-
-        return py_cb.indices, py_cb.values, py_cb.dimensions
-
-    def edge_string_features(
-        self,
-        edge_src: np.ndarray,
-        edge_dst: np.ndarray,
-        edge_tp: np.ndarray,
-        features: np.ndarray,
-        dtype: np.dtype,
-    ) -> Tuple[np.ndarray, np.ndarray]:
-        """Retrieve edge string features.
-
-        Args:
-            edges_src (np.array): array of edge source node_ids
-            edges_dst (np.array): array of edge destination node_ids
-            edges_tp (np.array): array of edge types
-            features (np.array): list of feature ids
-            dtype (np.dtype): Feature type as numpy array type.
-
-        Returns:
-            np.array: dimensions of returned features (#edges, #features)
-            np.array: feature values
-        """
-        assert len(edge_src) == len(edge_dst)
-        assert len(edge_src) == len(edge_tp)
-
-        edge_src = np.array(edge_src, dtype=np.int64)
-        edge_dst = np.array(edge_dst, dtype=np.int64)
-        edge_tp = np.array(edge_tp, dtype=np.int32)
-        features = np.array(features, dtype=np.int32)
-        assert len(features.shape) == 1
-
-        dimensions = np.zeros((edge_src.size, features.size), dtype=np.int64)
-        py_cb = _StringFeatureCallback(dtype)
-
-        self.lib.GetEdgeStringFeature(
-            self.g_,
-            edge_src.ctypes.data_as(POINTER(c_int64)),
-            edge_dst.ctypes.data_as(POINTER(c_int64)),
-            edge_tp.ctypes.data_as(POINTER(c_int32)),
-            c_size_t(len(edge_src)),
-            features.ctypes.data_as(POINTER(c_int32)),
-            c_size_t(len(features)),
-            dimensions.ctypes.data_as(POINTER(c_int64)),
-            _STRING_FEATURE_CALLBACKFUNC(py_cb),
-        )
-
-        return py_cb.values, dimensions // py_cb.values.itemsize
-
-    def neighbor_counts(
-        self, nodes: np.ndarray, edge_types: Union[int, np.ndarray]
-    ) -> np.ndarray:
-        """Retrieve degree of node with satisfying edge types.
-
-        Args:
-            nodes -- array of nodes to select neighbors
-            edge_types -- type of edges to use for selection.
-
-        Returns:
-            np.array: neighbor count
-        """
-        nodes = np.array(nodes, dtype=np.int64)
-        edge_types = _make_sorted_list(edge_types)
-        TypeArray = c_int32 * len(edge_types)
-        etypes_arr = TypeArray(*edge_types)
-        counts = np.empty(len(nodes), dtype=np.uint64)
-
-        self.lib.NeighborCount(
-            self.g_,
-            nodes.ctypes.data_as(POINTER(c_int64)),
-            nodes.size,
-            etypes_arr,
-            len(edge_types),
-            counts.ctypes.data_as(POINTER(c_uint64)),
-        )
-
-        return counts
-
-    def neighbors(
-        self, nodes: np.ndarray, edge_types: Union[List[int], int]
-    ) -> Tuple[np.ndarray, np.ndarray, np.ndarray, np.ndarray]:
-        """
-        Full list of node neighbors.
-
-        nodes -- array of nodes to select neighbors
-        edge_types -- type of edges to use for selection.
-
-        Returns a tuple of numpy arrays:
-        -- neighbor ids per node, a one dimensional list of node ids
-           concatenated in the same order as input nodes.
-        -- weights for every neighbor, a one dimensional array
-           of neighbor weights concatenated in the same order as input nodes.
-        -- types of every neighbor.
-        -- neighbor counts per node, with the shape [len(nodes)]
-        """
-        nodes = np.array(nodes, dtype=np.int64)
-        edge_types = _make_sorted_list(edge_types)
-        TypeArray = c_int32 * len(edge_types)
-        etypes_arr = TypeArray(*edge_types)
-        result_counts = np.empty(len(nodes), dtype=np.uint64)
-
-        py_cb = _NeighborsCallback()
-        self.lib.GetNeighbors(
-            self.g_,
-            nodes.ctypes.data_as(POINTER(c_int64)),
-            nodes.size,
-            etypes_arr,
-            len(edge_types),
-            result_counts.ctypes.data_as(POINTER(c_uint64)),
-            _NEIGHBORS_CALLBACKFUNC(py_cb),
-        )
-
-        return py_cb.node_ids, py_cb.weights, py_cb.edge_types, result_counts
-
-    def weighted_sample_neighbors(
-        self,
-        nodes: np.ndarray,
-        edge_types: Union[List[int], int],
-        count: int = 10,
-        default_node: int = -1,
-        default_weight: float = 0.0,
-        default_edge_type: int = -1,
-        seed: Optional[int] = None,
-    ) -> Tuple[np.ndarray, np.ndarray, np.ndarray]:
-        """Randomly sample neighbor nodes based on their weights(edge connecting 2 nodes).
-
-        Args:
-            nodes (np.array): list of nodes to sample neighbors from.
-            edge_types (Union[List[int], int]): types of edges for neighbors selection.
-            count (int, optional): Number of neighbors to sample. Defaults to 10.
-            default_node (int, optional): Value to use if a node doesn't have neighbors. Defaults to -1.
-            default_weight (float, optional): Weight to use for missing neighbors. Defaults to 0.0.
-            seed (int, optional): Seed value for random samplers. Defaults to random.getrandbits(64).
-
-        Returns:
-            Tuple[np.ndarray, np.ndarray, np.ndarray]: a tuple of neighbor nodes, edge weights and types connecting them.
-        """
-        nodes = np.array(nodes, dtype=np.int64)
-        edge_types = _make_sorted_list(edge_types)
-        TypeArray = c_int32 * len(edge_types)
-        etypes_arr = TypeArray(*edge_types)
-        result_nodes = np.full((len(nodes), count), default_node, dtype=np.int64)
-        result_types = np.full((len(nodes), count), default_edge_type, dtype=np.int32)
-        result_weights = np.full((len(nodes), count), default_weight, dtype=np.float32)
-        self.lib.WeightedSampleNeighbor(
-            self.g_,
-            c_int64(seed if seed is not None else random.getrandbits(64)),
-            nodes.ctypes.data_as(POINTER(c_int64)),
-            c_size_t(nodes.size),
-            etypes_arr,
-            c_size_t(len(edge_types)),
-            c_size_t(count),
-            result_nodes.ctypes.data_as(POINTER(c_int64)),
-            result_types.ctypes.data_as(POINTER(c_int32)),
-            result_weights.ctypes.data_as(POINTER(c_float)),
-            c_int64(default_node),
-            c_float(default_weight),
-            c_int32(default_edge_type),
-        )
-        return result_nodes, result_weights, result_types
-
-    def uniform_sample_neighbors(
-        self,
-        without_replacement: bool,
-        nodes: np.ndarray,
-        edge_types: Union[List[int], int],
-        count: int = 10,
-        default_node: int = -1,
-        default_type: int = -1,
-        seed: Optional[int] = None,
-    ) -> Tuple[np.ndarray, np.ndarray]:
-        """Randomly sample neighbor nodes irrespectively of their weights.
-
-        Args:
-            without_replacement (bool): flag to replace selected neighbors from the population pool.
-            nodes (np.array): list of nodes to sample neighbors from.
-            edge_types (Union[List[int], int]): types of edges for neighbors selection.
-            count (int, optional): Number of neighbors to sample. Defaults to 10.
-            default_node (int, optional): Value to use if a node doesn't have neighbors. Defaults to -1.
-            default_type (int, optional): Edge type to use for missing neighbors. Defaults to 0.
-            seed (int, optional): Seed value for random samplers. Defaults to random.getrandbits(64).
-
-        Returns:
-            Tuple[np.ndarray, np.ndarray]: a tuple of neighbor nodes and types connecting them.
-        """
-        nodes = np.array(nodes, dtype=np.int64)
-        edge_types = _make_sorted_list(edge_types)
-
-        TypeArray = c_int32 * len(edge_types)
-        etypes_arr = TypeArray(*edge_types)
-        result_nodes = np.full((len(nodes), count), default_node, dtype=np.int64)
-        result_types = np.full((len(nodes), count), default_type, dtype=np.int32)
-        self.lib.UniformSampleNeighbor(
-            self.g_,
-            c_bool(without_replacement),
-            c_int64(seed if seed is not None else random.getrandbits(64)),
-            nodes.ctypes.data_as(POINTER(c_int64)),
-            c_size_t(nodes.size),
-            etypes_arr,
-            c_size_t(len(edge_types)),
-            c_size_t(count),
-            result_nodes.ctypes.data_as(POINTER(c_int64)),
-            result_types.ctypes.data_as(POINTER(c_int32)),
-            c_int64(default_node),
-            c_int32(default_type),
-        )
-        get_logger().info("RESULT NODES: " + str(result_nodes[0]))
-        get_logger().info("LEN OF RESULT NODES: " + str(len(result_nodes[0])))
-        return result_nodes, result_types
-
-    def reset(self):
-        """Reset graph and unload it from memory."""
-        self.lib.ResetGraph(self.g_)
-        self.path.reset()
-
-    def get_node_type_count(self, types: List[int]) -> int:
-        """Return the number of nodes of specified types."""
-        assert len(types) > 0
-        result = 0
-        for t in set(types):
-            if t >= 0 and t < self.meta.node_type_count:
-                result += self.meta.node_count_per_type[t]
-        return result
-
-    def get_edge_type_count(self, types: List[int]) -> int:
-        """Return the number of edges of specified types."""
-        assert len(types) > 0
-        result = 0
-        for t in set(types):
-            if t >= 0 and t < self.meta.edge_type_count:
-                result += self.meta.edge_count_per_type[t]
-        return result
-
-    def random_walk(
-        self,
-        node_ids: np.ndarray,
-        edge_types: Union[List[int], int],
-        walk_len: int,
-        p: float,
-        q: float,
-        default_node: int = -1,
-        seed: Optional[int] = None,
-    ) -> np.ndarray:
-        """
-        Sample nodes via random walk.
-
-        node_ids: starting nodes
-        edge_types (Union[List[int], int]): types of edges for neighbors selection.
-        walk_len: number of steps to make
-        p: return parameter, 1/p is unnormalized probability to return to a parent node
-        q: in-out parameter, 1/q is unnormalized probability to select a neighbor not connected to a parent
-        nodes connected to both a parent and a current node will be selected with unnormalized probability 1.
-        default_node: default node id if a neighbor cannot be retrieved
-        seed: seed to feed random generator
-        Returns starting and neighbor nodes visited during the walk
-        """
-        node_ids = np.array(node_ids, dtype=np.int64)
-        edge_types = _make_sorted_list(edge_types)
-
-        TypeArray = c_int32 * len(edge_types)
-        etypes_arr = TypeArray(*edge_types)
-        result_nodes = np.empty((len(node_ids), walk_len + 1), dtype=np.int64)
-        self.lib.RandomWalk(
-            self.g_,
-            c_int64(random.getrandbits(64) if seed is None else seed),
-            c_float(p),
-            c_float(q),
-            c_int64(default_node),
-            node_ids.ctypes.data_as(POINTER(c_int64)),
-            c_size_t(node_ids.size),
-            etypes_arr,
-            c_size_t(len(edge_types)),
-            c_size_t(walk_len),
-            result_nodes.ctypes.data_as(POINTER(c_int64)),
-        )
-
-        return result_nodes
-
-    def node_types(self, nodes: np.ndarray, default_type: int) -> np.ndarray:
-        """Retrieve node types.
-
-        Args:
-            nodes (np.array): list of nodes
-            default_type (int): default value to use for nodes not found in the graph
-
-        Returns:
-            np.array: types of the input nodes
-        """
-        nodes = np.array(nodes, dtype=np.int64)
-        result = np.empty(len(nodes), dtype=np.int32)
-        self.lib.GetNodeType(
-            self.g_,
-            nodes.ctypes.data_as(POINTER(c_int64)),
-            c_size_t(len(nodes)),
-            result.ctypes.data_as(POINTER(c_int32)),
-            c_int32(default_type),
-        )
-
-        return result
-
-
-class DistributedGraph(MemoryGraph):
-    """Client for distributed graph."""
-
-    def __init__(
-        self,
-        servers: List[str],
-        ssl_cert: str = None,
-        num_threads: int = None,
-        num_cq_per_thread: int = None,
-    ):
-        """Create a client to work with a graph in a distributed mode.
-
-        Args:
-            servers (List[str]): List of server hostnames to connect to.
-            ssl_cert (str, optional): Certificates to use for connection if needed. Defaults to None.
-        """
-        assert len(servers) > 0
-        self.g_ = _DEEP_GRAPH()
-        self.lib = _get_c_lib()
-
-        self.lib.CreateRemoteClient.argtypes = [
-            POINTER(_DEEP_GRAPH),
-            c_char_p,
-            POINTER(c_char_p),
-            c_size_t,
-            c_char_p,
-            c_size_t,
-            c_size_t,
-        ]
-
-        ServersArray = c_char_p * len(servers)
-        pointers = ServersArray()
-        for i, path in enumerate(servers):
-            pointers[i] = c_char_p(bytes(path, "utf-8"))
-
-        self.lib.CreateRemoteClient.errcheck = _ErrCallback(  # type: ignore
-            "initialize remote client"
-        )
-        if num_threads is None:
-            if platform.system() == "Linux":
-                num_threads = max(len(os.sched_getaffinity(0)), 1)  # type: ignore
-            else:
-                num_threads = 1
-        if num_cq_per_thread is None:
-            num_cq_per_thread = 1
-
-        with tempfile.TemporaryDirectory() as meta_dir:
-            self.lib.CreateRemoteClient(
-                byref(self.g_),
-                c_char_p(bytes(str(meta_dir), "utf-8")),
-                pointers,
-                c_size_t(len(pointers)),
-                c_char_p(bytes(ssl_cert, "utf-8")) if ssl_cert is not None else None,
-                c_size_t(num_threads),
-                c_size_t(num_cq_per_thread),
-            )
-            self.meta = Meta(meta_dir)
-            # Keep an empty object to avoid ifs
-            self.path = GraphPath("")
-
-        super()._describe_clib_functions()
-
-
-class NodeSampler:
-    """Sampler to fetch nodes from a graph."""
-
-    def __init__(self, g: MemoryGraph, types: Union[List, int], kind: str = "weighted"):
-        """Create sampler from the graph.
-
-        Args:
-            g (MemoryGraph): graph to use for sampling.
-            types (Union[List, int]): node types to sample.
-            kind (str, optional): sampling strategy. Defaults to "weighted".
-        """
-        if isinstance(types, int) and types == -1:
-            types = []
-            for tp in range(g.meta.node_type_count):
-                types.append(tp)
-
-        if isinstance(types, int):
-            types = [types]
-
-        types = _make_sorted_list(types)
-        assert isinstance(types, List)
-
-        types = list(
-            filter(
-                lambda tp: tp >= 0
-                and tp < g.meta.node_type_count
-                and g.meta.node_count_per_type[tp] > 0,
-                types,
-            )
-        )
-
-        assert (
-            len(types) > 0
-        ), "Sampler doesn't have any nodes to select from the graph. Check graph.node_count_by_type to inspect node counts"
-
-        self.types = types
-        self.ns_ = _DEEP_GRAPH()
-        self.graph = g
-        self.lib = g.lib
-
-        sampler_func = {
-            "weighted": self.lib.CreateWeightedNodeSampler,
-            "uniform": self.lib.CreateUniformNodeSampler,
-            "withoutreplacement": self.lib.CreateUniformNodeSamplerWithoutReplacement,
-        }
-
-        sampler_func[kind].argtypes = [
-            POINTER(_DEEP_GRAPH),
-            POINTER(_DEEP_GRAPH),
-            c_size_t,
-            POINTER(c_int32),
-        ]
-        sampler_func[kind].restype = c_int32
-        sampler_func[kind].errcheck = _ErrCallback(  # type: ignore
-            "create node sampler"
-        )
-
-        TypeArray = c_int32 * len(types)
-        types_array = TypeArray(*types)
-        sampler_func[kind](
-            byref(self.graph.g_), byref(self.ns_), len(types), types_array
-        )
-        self._describe_clib_functions()
-
-    def _describe_clib_functions(self):
-        self.lib.SampleNodes.argtypes = [
-            POINTER(_DEEP_GRAPH),
-            c_int64,
-            c_size_t,
-            POINTER(c_int64),
-            POINTER(c_int32),
-        ]
-        self.lib.SampleNodes.restype = c_int32
-        self.lib.SampleNodes.errcheck = _ErrCallback("sample nodes")  # type: ignore
-
-        self.lib.ResetSampler.argtypes = [POINTER(_DEEP_GRAPH)]
-        self.lib.ResetSampler.restype = c_int32
-        self.lib.ResetSampler.errcheck = _ErrCallback(  # type: ignore
-            "reset node sampler"
-        )
-
-    def sample(
-        self, size: int, seed: Optional[int] = None
-    ) -> Tuple[np.ndarray, np.ndarray]:
-        """Perform sampling.
-
-        Args:
-            size (int): number of nodes to sample.
-            seed (int, optional): seed value to use for sampling. Defaults to random.getrandbits(64).
-
-        Returns:
-            Tuple[np.ndarray, np.ndarray]: a tuple of nodes and their corresponding types.
-        """
-        result_nodes = np.empty(size, dtype=np.int64)
-        result_types = np.empty(size, dtype=np.int32)
-
-        self.lib.SampleNodes(
-            self.ns_,
-            c_int64(seed if seed is not None else random.getrandbits(64)),
-            c_size_t(size),
-            result_nodes.ctypes.data_as(POINTER(c_int64)),
-            result_types.ctypes.data_as(POINTER(c_int32)),
-        )
-
-        return (result_nodes, result_types)
-
-    def reset(self):
-        """Reset sampler and free memory/disconnect from servers."""
-        self.lib.ResetSampler(self.ns_)
-
-
-class EdgeSampler:
-    """Sampler to fetch edges from a graph."""
-
-    def __init__(
-        self, g: MemoryGraph, types: Union[List[int], int], kind: str = "weighted"
-    ):
-        """Create sampler from the graph.
-
-        Args:
-            g (MemoryGraph): graph to use for sampling.
-            types (Union[List, int]): edge types to sample.
-            kind (str, optional): sampling strategy. Defaults to "weighted".
-        """
-        if isinstance(types, int) and types == -1:
-            types = []
-            for tp in range(g.meta.edge_type_count):
-                types.append(tp)
-
-        types = _make_sorted_list(types)
-        assert isinstance(types, List)
-
-        types = list(
-            filter(
-                lambda tp: tp >= 0
-                and tp < g.meta.edge_type_count
-                and g.meta.edge_count_per_type[tp] > 0,
-                types,
-            )
-        )
-
-        assert (
-            len(types) > 0
-        ), "Sampler doesn't have any edges to select from the graph. Check graph.edge_count_per_type to inspect edge counts"
-        assert isinstance(types, List)
-        self.types = types
-        self.es_ = _DEEP_GRAPH()
-        self.graph = g
-        self.lib = g.lib
-        sampler_func = {
-            "weighted": self.lib.CreateWeightedEdgeSampler,
-            "uniform": self.lib.CreateUniformEdgeSampler,
-            "withoutreplacement": self.lib.CreateUniformEdgeSamplerWithoutReplacement,
-        }
-        sampler_func[kind].argtypes = [
-            POINTER(_DEEP_GRAPH),
-            POINTER(_DEEP_GRAPH),
-            c_size_t,
-            POINTER(c_int32),
-        ]
-        sampler_func[kind].restype = c_int32
-        sampler_func[kind].errcheck = _ErrCallback(  # type: ignore
-            "create edge sampler"
-        )
-        sampler_func[kind].restype = c_int32
-        TypeArray = c_int32 * len(types)
-        types_array = TypeArray(*types)
-        sampler_func[kind](
-            byref(self.graph.g_), byref(self.es_), len(types), types_array
-        )
-        self._describe_clib_functions()
-
-    def _describe_clib_functions(self):
-        self.lib.SampleEdges.argtypes = [
-            POINTER(_DEEP_GRAPH),
-            c_int64,
-            c_size_t,
-            POINTER(c_int64),
-            POINTER(c_int64),
-            POINTER(c_int32),
-        ]
-        self.lib.SampleEdges.restype = c_int32
-        self.lib.SampleEdges.errcheck = _ErrCallback("sample edges")  # type: ignore
-
-        self.lib.ResetSampler.argtypes = [POINTER(_DEEP_GRAPH)]
-        self.lib.ResetSampler.restype = c_int32
-        self.lib.ResetSampler.errcheck = _ErrCallback(
-            "reset edge sampler"
-        )  # type: ignore
-
-    def sample(
-        self, size: int, seed: Optional[int] = None
-    ) -> Tuple[np.ndarray, np.ndarray, np.ndarray]:
-        """Perform sampling.
-
-        Args:
-            size (int): number of edges to sample.
-            seed (int, optional): seed value to use for sampling. Defaults to random.getrandbits(64).
-
-        Returns:
-            Tuple[np.ndarray, np.ndarray]: a tuple of source, destination nodes for edges and their corresponding types.
-        """
-        result_src = np.empty(size, dtype=np.int64)
-        result_dst = np.empty(size, dtype=np.int64)
-        result_types = np.empty(size, dtype=np.int32)
-
-        self.lib.SampleEdges(
-            self.es_,
-            c_int64(seed if seed is not None else random.getrandbits(64)),
-            c_size_t(size),
-            result_src.ctypes.data_as(POINTER(c_int64)),
-            result_dst.ctypes.data_as(POINTER(c_int64)),
-            result_types.ctypes.data_as(POINTER(c_int32)),
-        )
-
-        return (result_src, result_dst, result_types)
-
-    def reset(self):
-        """Reset sampler and free memory/disconnect from servers."""
-        self.lib.ResetSampler(self.es_)
-=======
-# Copyright (c) Microsoft Corporation.
-# Licensed under the MIT License.
-
-"""Clients to work with a graph in local and distributed mode."""
-from datetime import datetime
-import random
-import os
-import platform
-import tempfile
-from ctypes import (
-    CFUNCTYPE,
-    POINTER,
-    Structure,
-    byref,
-    c_bool,
-    c_char_p,
-    c_float,
-    c_int32,
-    c_int64,
-    c_uint64,
-    c_uint8,
-    c_size_t,
-    c_uint32,
-)
-from typing import Any, List, Tuple, Union, Optional
-from enum import IntEnum
-
-import numpy as np
-
-from deepgnn.graph_engine.snark._lib import _get_c_lib
-from deepgnn.graph_engine.snark._downloader import download_graph_data, GraphPath
-from deepgnn.graph_engine.snark.meta import Meta
-
-
-class _DEEP_GRAPH(Structure):
-    _fields_: List[Any] = []
-
-
-class _ErrCallback:
-    def __init__(self, method: str):
-        self.method = method
-
-    # We have to use mypy ignore, to reuse this callable object across
-    # all C function call because they have different signatures.
-    def __call__(self, result, func, arguments):
-        if result != 0:
-            raise Exception(f"Failed to {self.method}")
-
-
-class PartitionStorageType(IntEnum):
-    """Storage type for partition to use."""
-
-    memory = 0
-    disk = 1
-
-
-# Define our own classes to copy data from C to Python runtime.
-class _NeighborsCallback:
-    def __init__(self):
-        self.node_ids = np.empty(0, dtype=np.int64)
-        self.weights = np.empty(0, dtype=np.float32)
-        self.edge_types = np.empty(0, dtype=np.int32)
-
-    def __call__(self, nodes, weights, types, count):
-        if count == 0:
-            return
-
-        self.node_ids = np.copy(np.ctypeslib.as_array(nodes, [count]))
-        self.weights = np.copy(np.ctypeslib.as_array(weights, [count]))
-        self.edge_types = np.copy(np.ctypeslib.as_array(types, [count]))
-
-
-_NEIGHBORS_CALLBACKFUNC = CFUNCTYPE(
-    None, POINTER(c_int64), POINTER(c_float), POINTER(c_int32), c_size_t
-)
-
-
-class _SparseFeatureCallback:
-    def __init__(self, dtype, feature_len):
-        self.indices = []
-        self.feature_len = feature_len
-        self.dimensions = np.empty(feature_len, dtype=np.int64)
-        self.values = []
-        self.dtype = dtype
-
-    def __call__(self, indices, indices_len, values, values_len, dimensions):
-        self.dimensions = np.copy(np.ctypeslib.as_array(dimensions, [self.feature_len]))
-        for i in range(self.feature_len):
-            if indices_len[i] == 0:
-                return
-
-            # Increment original feature dimensions by 1, because we use node offset as
-            # the first dimension and it is not present in binary format
-            self.indices.append(
-                np.copy(np.ctypeslib.as_array(indices[i], [indices_len[i]]))
-                .astype(dtype=np.int64, copy=False)
-                .reshape((-1, self.dimensions[i] + 1))
-            )
-
-            self.values.append(
-                np.copy(np.ctypeslib.as_array(values[i], [values_len[i]])).view(
-                    dtype=self.dtype
-                )
-            )
-
-
-_SPARSE_FEATURE_CALLBACKFUNC = CFUNCTYPE(
-    None,
-    POINTER(POINTER(c_int64)),
-    POINTER(c_size_t),
-    POINTER(POINTER(c_uint8)),
-    POINTER(c_size_t),
-    POINTER(c_int64),
-)
-
-
-class _StringFeatureCallback:
-    def __init__(self, dtype):
-        self.values = np.empty(0, dtype=dtype)
-        self.dtype = dtype
-
-    def __call__(self, values_len, values):
-        if values_len == 0:
-            return
-        self.values = np.copy(np.ctypeslib.as_array(values, [values_len])).view(
-            dtype=self.dtype
-        )
-
-
-_STRING_FEATURE_CALLBACKFUNC = CFUNCTYPE(
-    None,
-    c_size_t,
-    POINTER(c_uint8),
-)
-
-
-def _make_sorted_list(input: Union[int, List[int]]) -> List[int]:
-    if isinstance(input, int):
-        input = [input]
-    return sorted(list(set(input)))
-
-
-class MemoryGraph:
-    """Graph stored fully in memory."""
-
-    def __init__(
-        self,
-        path: str,
-        partitions: List[int] = [0],
-        storage_type: PartitionStorageType = PartitionStorageType.memory,
-        config_path: str = "",
-        stream: bool = False,
-    ):
-        """Load graph to memory.
-
-        Args:
-            path (str): location of graph binary files. If given hdfs:// or adl:// path see config_path and stream parameters,
-                adl://name.azuredatalakestore.net/path/to
-                hdfs://localhost:9000/path/to
-            partitions (List[int], optional): binary partitions to load. Defaults to [0].
-            storage_type (PartitionStorageType, default=memory): What type of feature / index storage to use in GE.
-            config_path (str, optional): Path to folder with configuration files.
-            stream (bool, default=False): If remote path is given: by default, download files first then load,
-                if stream = True and libhdfs present, stream data directly to memory -- see docs/advanced/hdfs.md for setup and usage.
-        """
-        self.seed = datetime.now()
-        self.path = GraphPath(path) if stream else download_graph_data(path, partitions)
-        self.meta = Meta(self.path.name, config_path)
-
-        self.g_ = _DEEP_GRAPH()
-        self.lib = _get_c_lib()
-
-        self.lib.CreateLocalGraph.argtypes = [
-            POINTER(_DEEP_GRAPH),
-            c_size_t,
-            POINTER(c_uint32),
-            c_char_p,
-            c_int32,
-            c_char_p,
-        ]
-
-        self.lib.CreateLocalGraph.errcheck = _ErrCallback(  # type: ignore
-            "initialize graph"
-        )
-        PartitionArray = c_uint32 * len(partitions)
-        partitions_array = PartitionArray(*partitions)
-        self.lib.CreateLocalGraph(
-            byref(self.g_),
-            c_size_t(len(partitions)),
-            partitions_array,
-            c_char_p(bytes(self.path.name, "utf-8")),
-            c_int32(storage_type),
-            c_char_p(bytes(config_path, "utf-8")),
-        )
-        self._describe_clib_functions()
-
-    # Extract CDLL library functions descriptions in a separate method:
-    # * describing C functions is not thread safe even if values are the same.
-    # * assign argtypes and error callbacks once instead of inside relevant methods.
-    def _describe_clib_functions(self):
-        self.lib.GetNodeFeature.argtypes = [
-            POINTER(_DEEP_GRAPH),
-            POINTER(c_int64),
-            c_size_t,
-            POINTER(c_int32),
-            c_size_t,
-            POINTER(c_uint8),
-            c_size_t,
-        ]
-        self.lib.GetNodeFeature.restype = c_int32
-        self.lib.GetNodeFeature.errcheck = _ErrCallback(  # type: ignore
-            "extract node features"
-        )
-
-        self.lib.GetEdgeFeature.argtypes = [
-            POINTER(_DEEP_GRAPH),
-            POINTER(c_int64),
-            POINTER(c_int64),
-            POINTER(c_int32),
-            c_size_t,
-            POINTER(c_int32),
-            c_size_t,
-            POINTER(c_uint8),
-            c_size_t,
-        ]
-        self.lib.GetEdgeFeature.restype = c_int32
-        self.lib.GetEdgeFeature.errcheck = _ErrCallback(  # type: ignore
-            "extract edge features"
-        )
-        self.lib.GetNodeSparseFeature.argtypes = [
-            POINTER(_DEEP_GRAPH),
-            POINTER(c_int64),
-            c_size_t,
-            POINTER(c_int32),
-            c_size_t,
-            _SPARSE_FEATURE_CALLBACKFUNC,
-        ]
-        self.lib.GetNodeSparseFeature.restype = c_int32
-        self.lib.GetNodeSparseFeature.errcheck = _ErrCallback(  # type: ignore
-            "extract node sparse features"
-        )
-
-        self.lib.GetEdgeSparseFeature.argtypes = [
-            POINTER(_DEEP_GRAPH),
-            POINTER(c_int64),
-            POINTER(c_int64),
-            POINTER(c_int32),
-            c_size_t,
-            POINTER(c_int32),
-            c_size_t,
-            _SPARSE_FEATURE_CALLBACKFUNC,
-        ]
-        self.lib.GetEdgeSparseFeature.restype = c_int32
-        self.lib.GetEdgeSparseFeature.errcheck = _ErrCallback(  # type: ignore
-            "extract edge sparse features"
-        )
-
-        self.lib.GetNodeStringFeature.argtypes = [
-            POINTER(_DEEP_GRAPH),
-            POINTER(c_int64),
-            c_size_t,
-            POINTER(c_int32),
-            c_size_t,
-            POINTER(c_int64),
-            _STRING_FEATURE_CALLBACKFUNC,
-        ]
-        self.lib.GetNodeStringFeature.restype = c_int32
-        self.lib.GetNodeStringFeature.errcheck = _ErrCallback(  # type: ignore
-            "extract node string features"
-        )
-
-        self.lib.GetEdgeStringFeature.argtypes = [
-            POINTER(_DEEP_GRAPH),
-            POINTER(c_int64),
-            POINTER(c_int64),
-            POINTER(c_int32),
-            c_size_t,
-            POINTER(c_int32),
-            c_size_t,
-            POINTER(c_int64),
-            _STRING_FEATURE_CALLBACKFUNC,
-        ]
-        self.lib.GetEdgeStringFeature.restype = c_int32
-        self.lib.GetEdgeStringFeature.errcheck = _ErrCallback(  # type: ignore
-            "extract edge string features"
-        )
-
-        self.lib.NeighborCount.argtypes = [
-            POINTER(_DEEP_GRAPH),
-            POINTER(c_int64),
-            c_size_t,
-            POINTER(c_int32),
-            c_size_t,
-            POINTER(c_uint64),
-        ]
-        self.lib.NeighborCount.restype = c_int32
-        self.lib.NeighborCount.errcheck = _ErrCallback("get neighbor counts")  # type: ignore
-
-        self.lib.GetNeighbors.argtypes = [
-            POINTER(_DEEP_GRAPH),
-            POINTER(c_int64),
-            c_size_t,
-            POINTER(c_int32),
-            c_size_t,
-            POINTER(c_uint64),
-            _NEIGHBORS_CALLBACKFUNC,
-        ]
-        self.lib.GetNeighbors.restype = c_int32
-        self.lib.GetNeighbors.errcheck = _ErrCallback("get neighbors")  # type: ignore
-
-        self.lib.WeightedSampleNeighbor.argtypes = [
-            POINTER(_DEEP_GRAPH),
-            c_int64,
-            POINTER(c_int64),
-            c_size_t,
-            POINTER(c_int32),
-            c_size_t,
-            c_size_t,
-            POINTER(c_int64),
-            POINTER(c_int32),
-            POINTER(c_float),
-            c_int64,
-            c_float,
-            c_int32,
-        ]
-        self.lib.WeightedSampleNeighbor.restype = c_int32
-        self.lib.WeightedSampleNeighbor.errcheck = _ErrCallback(  # type: ignore
-            "extract sampler neighbors with weights"
-        )
-
-        self.lib.UniformSampleNeighbor.argtypes = [
-            POINTER(_DEEP_GRAPH),
-            c_bool,
-            c_int64,
-            POINTER(c_int64),
-            c_size_t,
-            POINTER(c_int32),
-            c_size_t,
-            c_size_t,
-            POINTER(c_int64),
-            POINTER(c_int32),
-            c_int64,
-            c_int32,
-        ]
-        self.lib.UniformSampleNeighbor.restype = c_int32
-        self.lib.UniformSampleNeighbor.errcheck = _ErrCallback(  # type: ignore
-            "sample neighbors with uniform distribution"
-        )
-
-        self.lib.ResetGraph.argtypes = [POINTER(_DEEP_GRAPH)]
-        self.lib.ResetGraph.restype = c_int32
-        self.lib.ResetGraph.errcheck = _ErrCallback("reset graph")  # type: ignore
-
-        self.lib.RandomWalk.argtypes = [
-            POINTER(_DEEP_GRAPH),
-            c_int64,
-            c_float,
-            c_float,
-            c_int64,
-            POINTER(c_int64),
-            c_size_t,
-            POINTER(c_int32),
-            c_size_t,
-            c_size_t,
-            POINTER(c_int64),
-        ]
-        self.lib.RandomWalk.restype = c_int32
-        self.lib.RandomWalk.errcheck = _ErrCallback("random walk")  # type: ignore
-
-        self.lib.GetNodeType.argtypes = [
-            POINTER(_DEEP_GRAPH),
-            POINTER(c_int64),
-            c_size_t,
-            POINTER(c_int32),
-            c_int32,
-        ]
-        self.lib.GetNodeType.restype = c_int32
-        self.lib.GetNodeType.errcheck = _ErrCallback(  # type: ignore
-            "extract node types"
-        )
-
-    def node_features(
-        self, nodes: np.ndarray, features: np.ndarray, dtype: np.dtype
-    ) -> np.ndarray:
-        """Retrieve node features.
-
-        Args:
-            nodes (np.array): list of nodes
-            features (np.array): list of feature ids and sizes: [[feature_0, size_0], ..., [feature_n, size_n]]
-            dtype (np.dtype): feature types to extract
-
-        Returns:
-            np.array: Features values ordered by node ids first and then by feature ids
-        """
-        nodes = np.array(nodes, dtype=np.int64)
-        features = np.array(features, dtype=np.int32)
-        assert features.shape[1] == 2
-
-        result = np.zeros((len(nodes), features[:, 1].sum()), dtype=dtype)
-        features_in_bytes = features.copy()
-        features_in_bytes *= (1, result.itemsize)
-        self.lib.GetNodeFeature(
-            self.g_,
-            nodes.ctypes.data_as(POINTER(c_int64)),
-            c_size_t(len(nodes)),
-            features_in_bytes.ctypes.data_as(POINTER(c_int32)),
-            c_size_t(len(features_in_bytes)),
-            result.ctypes.data_as(POINTER(c_uint8)),
-            c_size_t(result.nbytes),
-        )
-
-        return result
-
-    def node_sparse_features(
-        self, nodes: np.ndarray, features: np.ndarray, dtype: np.dtype
-    ) -> Tuple[np.ndarray, np.ndarray, np.ndarray]:
-        """Retrieve node sparse features.
-
-        Args:
-            nodes (np.array): list of nodes
-            features (np.array): list of feature ids
-            dtype (np.dtype): feature types to extract
-
-        Returns:
-            List[np.ndarray]: List of coordinates for sparse features, with node index as first coordinate. Each list element represents coordinates of a corresponding feature.
-            List[np.ndarray]: List of numpy arrays of sparse features values. List items ordered by feature ids passed as input.
-            np.array: dimensions of returned sparse features.
-
-        """
-        nodes = np.array(nodes, dtype=np.int64)
-        features = np.array(features, dtype=np.int32)
-        assert len(features.shape) == 1
-
-        py_cb = _SparseFeatureCallback(dtype, features.size)
-        self.lib.GetNodeSparseFeature(
-            self.g_,
-            nodes.ctypes.data_as(POINTER(c_int64)),
-            c_size_t(len(nodes)),
-            features.ctypes.data_as(POINTER(c_int32)),
-            c_size_t(len(features)),
-            _SPARSE_FEATURE_CALLBACKFUNC(py_cb),
-        )
-
-        return py_cb.indices, py_cb.values, py_cb.dimensions
-
-    def node_string_features(
-        self, nodes: np.ndarray, features: np.ndarray, dtype: np.dtype
-    ) -> Tuple[np.ndarray, np.ndarray]:
-        """Retrieve node string features, i.e. each feature has variable length.
-
-        Args:
-            nodes (np.array): list of nodes
-            features (np.array): list of feature ids
-            dtype (np.dtype): feature types to extract
-
-        Returns:
-            np.array: dimensions of returned features (#nodes, #features)
-            np.array: feature values
-        """
-        nodes = np.array(nodes, dtype=np.int64)
-        features = np.array(features, dtype=np.int32)
-        assert len(features.shape) == 1
-        dimensions = np.zeros((nodes.size, features.size), dtype=np.int64)
-        py_cb = _StringFeatureCallback(dtype)
-
-        self.lib.GetNodeStringFeature(
-            self.g_,
-            nodes.ctypes.data_as(POINTER(c_int64)),
-            c_size_t(len(nodes)),
-            features.ctypes.data_as(POINTER(c_int32)),
-            c_size_t(len(features)),
-            dimensions.ctypes.data_as(POINTER(c_int64)),
-            _STRING_FEATURE_CALLBACKFUNC(py_cb),
-        )
-
-        return py_cb.values, dimensions // py_cb.values.itemsize
-
-    def edge_features(
-        self,
-        edge_src: np.ndarray,
-        edge_dst: np.ndarray,
-        edge_tp: np.ndarray,
-        features: np.ndarray,
-        dtype: np.dtype,
-    ) -> np.ndarray:
-        """Retrieve edge features.
-
-        Args:
-            edges_src (np.array): array of edge source node_ids
-            edges_dst (np.array): array of edge destination node_ids
-            edges_tp (np.array): array of edge types
-             features (np.array): list of feature ids and sizes: [[feature_0, size_0], ..., [feature_n, size_n]]
-            dtype (np.dtype): list of corresponding feature dimensions
-
-        Returns:
-            np.array: Features values ordered by edge ids first and then by feature ids
-        """
-        assert len(edge_src) == len(edge_dst)
-        assert len(edge_src) == len(edge_tp)
-
-        edge_src = np.array(edge_src, dtype=np.int64)
-        edge_dst = np.array(edge_dst, dtype=np.int64)
-        edge_tp = np.array(edge_tp, dtype=np.int32)
-        features = np.array(features, dtype=np.int32)
-        assert features.shape[1] == 2
-
-        result = np.zeros((len(edge_src), features[:, 1].sum()), dtype=dtype)
-        features_in_bytes = features.copy()
-        features_in_bytes *= (1, result.itemsize)
-
-        self.lib.GetEdgeFeature(
-            self.g_,
-            edge_src.ctypes.data_as(POINTER(c_int64)),
-            edge_dst.ctypes.data_as(POINTER(c_int64)),
-            edge_tp.ctypes.data_as(POINTER(c_int32)),
-            c_size_t(len(edge_src)),
-            features_in_bytes.ctypes.data_as(POINTER(c_int32)),
-            c_size_t(len(features)),
-            result.ctypes.data_as(POINTER(c_uint8)),
-            c_size_t(result.nbytes),
-        )
-
-        return result
-
-    def edge_sparse_features(
-        self,
-        edge_src: np.ndarray,
-        edge_dst: np.ndarray,
-        edge_tp: np.ndarray,
-        features: np.ndarray,
-        dtype: np.dtype,
-    ) -> Tuple[np.ndarray, np.ndarray, np.ndarray]:
-        """Retrieve edge sparse features.
-
-        Args:
-            edges_src (np.array): array of edge source node_ids
-            edges_dst (np.array): array of edge destination node_ids
-            edges_tp (np.array): array of edge types
-            features (np.array): list of feature ids
-            dtype (np.dtype): Feature type as numpy array type.
-
-        Returns:
-            List[np.ndarray]: List of coordinates for sparse features, with edge index as first coordinate. Each list element represents coordinates of a corresponding feature.
-            List[np.ndarray]: List of numpy arrays of sparse features values. List items ordered by feature ids passed as input.
-            np.array: dimensions of returned sparse features.
-        """
-        assert len(edge_src) == len(edge_dst)
-        assert len(edge_src) == len(edge_tp)
-        assert len(features.shape) == 1
-
-        edge_src = np.array(edge_src, dtype=np.int64)
-        edge_dst = np.array(edge_dst, dtype=np.int64)
-        edge_tp = np.array(edge_tp, dtype=np.int32)
-        features = np.array(features, dtype=np.int32)
-        py_cb = _SparseFeatureCallback(dtype, features.size)
-
-        self.lib.GetEdgeSparseFeature(
-            self.g_,
-            edge_src.ctypes.data_as(POINTER(c_int64)),
-            edge_dst.ctypes.data_as(POINTER(c_int64)),
-            edge_tp.ctypes.data_as(POINTER(c_int32)),
-            c_size_t(len(edge_src)),
-            features.ctypes.data_as(POINTER(c_int32)),
-            c_size_t(len(features)),
-            _SPARSE_FEATURE_CALLBACKFUNC(py_cb),
-        )
-
-        return py_cb.indices, py_cb.values, py_cb.dimensions
-
-    def edge_string_features(
-        self,
-        edge_src: np.ndarray,
-        edge_dst: np.ndarray,
-        edge_tp: np.ndarray,
-        features: np.ndarray,
-        dtype: np.dtype,
-    ) -> Tuple[np.ndarray, np.ndarray]:
-        """Retrieve edge string features.
-
-        Args:
-            edges_src (np.array): array of edge source node_ids
-            edges_dst (np.array): array of edge destination node_ids
-            edges_tp (np.array): array of edge types
-            features (np.array): list of feature ids
-            dtype (np.dtype): Feature type as numpy array type.
-
-        Returns:
-            np.array: dimensions of returned features (#edges, #features)
-            np.array: feature values
-        """
-        assert len(edge_src) == len(edge_dst)
-        assert len(edge_src) == len(edge_tp)
-
-        edge_src = np.array(edge_src, dtype=np.int64)
-        edge_dst = np.array(edge_dst, dtype=np.int64)
-        edge_tp = np.array(edge_tp, dtype=np.int32)
-        features = np.array(features, dtype=np.int32)
-        assert len(features.shape) == 1
-
-        dimensions = np.zeros((edge_src.size, features.size), dtype=np.int64)
-        py_cb = _StringFeatureCallback(dtype)
-
-        self.lib.GetEdgeStringFeature(
-            self.g_,
-            edge_src.ctypes.data_as(POINTER(c_int64)),
-            edge_dst.ctypes.data_as(POINTER(c_int64)),
-            edge_tp.ctypes.data_as(POINTER(c_int32)),
-            c_size_t(len(edge_src)),
-            features.ctypes.data_as(POINTER(c_int32)),
-            c_size_t(len(features)),
-            dimensions.ctypes.data_as(POINTER(c_int64)),
-            _STRING_FEATURE_CALLBACKFUNC(py_cb),
-        )
-
-        return py_cb.values, dimensions // py_cb.values.itemsize
-
-    def neighbor_counts(
-        self, nodes: np.ndarray, edge_types: Union[List[int], int]
-    ) -> np.ndarray:
-        """Retrieve degree of node with satisfying edge types.
-
-        Args:
-            nodes -- array of nodes to select neighbors
-            edge_types -- type of edges to use for selection.
-
-        Returns:
-            np.ndarray: neighbor count
-        """
-        nodes = np.array(nodes, dtype=np.int64)
-        edge_types = _make_sorted_list(edge_types)
-        TypeArray = c_int32 * len(edge_types)
-        etypes_arr = TypeArray(*edge_types)
-        counts = np.empty(len(nodes), dtype=np.uint64)
-
-        self.lib.NeighborCount(
-            self.g_,
-            nodes.ctypes.data_as(POINTER(c_int64)),
-            nodes.size,
-            etypes_arr,
-            len(edge_types),
-            counts.ctypes.data_as(POINTER(c_uint64)),
-        )
-
-        return counts
-
-    def neighbors(
-        self, nodes: np.ndarray, edge_types: Union[List[int], int]
-    ) -> Tuple[np.ndarray, np.ndarray, np.ndarray, np.ndarray]:
-        """
-        Full list of node neighbors.
-
-        nodes -- array of nodes to select neighbors
-        edge_types -- type of edges to use for selection.
-
-        Returns a tuple of numpy arrays:
-        -- neighbor ids per node, a one dimensional list of node ids
-           concatenated in the same order as input nodes.
-        -- weights for every neighbor, a one dimensional array
-           of neighbor weights concatenated in the same order as input nodes.
-        -- types of every neighbor.
-        -- neighbor counts per node, with the shape [len(nodes)]
-        """
-        nodes = np.array(nodes, dtype=np.int64)
-        edge_types = _make_sorted_list(edge_types)
-        TypeArray = c_int32 * len(edge_types)
-        etypes_arr = TypeArray(*edge_types)
-        result_counts = np.empty(len(nodes), dtype=np.uint64)
-
-        py_cb = _NeighborsCallback()
-        self.lib.GetNeighbors(
-            self.g_,
-            nodes.ctypes.data_as(POINTER(c_int64)),
-            nodes.size,
-            etypes_arr,
-            len(edge_types),
-            result_counts.ctypes.data_as(POINTER(c_uint64)),
-            _NEIGHBORS_CALLBACKFUNC(py_cb),
-        )
-
-        return py_cb.node_ids, py_cb.weights, py_cb.edge_types, result_counts
-
-    def weighted_sample_neighbors(
-        self,
-        nodes: np.ndarray,
-        edge_types: Union[List[int], int],
-        count: int = 10,
-        default_node: int = -1,
-        default_weight: float = 0.0,
-        default_edge_type: int = -1,
-        seed: Optional[int] = None,
-    ) -> Tuple[np.ndarray, np.ndarray, np.ndarray]:
-        """Randomly sample neighbor nodes based on their weights(edge connecting 2 nodes).
-
-        Args:
-            nodes (np.array): list of nodes to sample neighbors from.
-            edge_types (Union[List[int], int]): types of edges for neighbors selection.
-            count (int, optional): Number of neighbors to sample. Defaults to 10.
-            default_node (int, optional): Value to use if a node doesn't have neighbors. Defaults to -1.
-            default_weight (float, optional): Weight to use for missing neighbors. Defaults to 0.0.
-            seed (int, optional): Seed value for random samplers. Defaults to random.getrandbits(64).
-
-        Returns:
-            Tuple[np.ndarray, np.ndarray, np.ndarray]: a tuple of neighbor nodes, edge weights and types connecting them.
-        """
-        nodes = np.array(nodes, dtype=np.int64)
-        edge_types = _make_sorted_list(edge_types)
-        TypeArray = c_int32 * len(edge_types)
-        etypes_arr = TypeArray(*edge_types)
-        result_nodes = np.full((len(nodes), count), default_node, dtype=np.int64)
-        result_types = np.full((len(nodes), count), default_edge_type, dtype=np.int32)
-        result_weights = np.full((len(nodes), count), default_weight, dtype=np.float32)
-        self.lib.WeightedSampleNeighbor(
-            self.g_,
-            c_int64(seed if seed is not None else random.getrandbits(64)),
-            nodes.ctypes.data_as(POINTER(c_int64)),
-            c_size_t(nodes.size),
-            etypes_arr,
-            c_size_t(len(edge_types)),
-            c_size_t(count),
-            result_nodes.ctypes.data_as(POINTER(c_int64)),
-            result_types.ctypes.data_as(POINTER(c_int32)),
-            result_weights.ctypes.data_as(POINTER(c_float)),
-            c_int64(default_node),
-            c_float(default_weight),
-            c_int32(default_edge_type),
-        )
-        return result_nodes, result_weights, result_types
-
-    def uniform_sample_neighbors(
-        self,
-        without_replacement: bool,
-        nodes: np.ndarray,
-        edge_types: Union[List[int], int],
-        count: int = 10,
-        default_node: int = -1,
-        default_type: int = -1,
-        seed: Optional[int] = None,
-    ) -> Tuple[np.ndarray, np.ndarray]:
-        """Randomly sample neighbor nodes irrespectively of their weights.
-
-        Args:
-            without_replacement (bool): flag to replace selected neighbors from the population pool.
-            nodes (np.array): list of nodes to sample neighbors from.
-            edge_types (Union[List[int], int]): types of edges for neighbors selection.
-            count (int, optional): Number of neighbors to sample. Defaults to 10.
-            default_node (int, optional): Value to use if a node doesn't have neighbors. Defaults to -1.
-            default_type (int, optional): Edge type to use for missing neighbors. Defaults to 0.
-            seed (int, optional): Seed value for random samplers. Defaults to random.getrandbits(64).
-
-        Returns:
-            Tuple[np.ndarray, np.ndarray]: a tuple of neighbor nodes and types connecting them.
-        """
-        nodes = np.array(nodes, dtype=np.int64)
-        edge_types = _make_sorted_list(edge_types)
-
-        TypeArray = c_int32 * len(edge_types)
-        etypes_arr = TypeArray(*edge_types)
-        result_nodes = np.full((len(nodes), count), default_node, dtype=np.int64)
-        result_types = np.full((len(nodes), count), default_type, dtype=np.int32)
-        self.lib.UniformSampleNeighbor(
-            self.g_,
-            c_bool(without_replacement),
-            c_int64(seed if seed is not None else random.getrandbits(64)),
-            nodes.ctypes.data_as(POINTER(c_int64)),
-            c_size_t(nodes.size),
-            etypes_arr,
-            c_size_t(len(edge_types)),
-            c_size_t(count),
-            result_nodes.ctypes.data_as(POINTER(c_int64)),
-            result_types.ctypes.data_as(POINTER(c_int32)),
-            c_int64(default_node),
-            c_int32(default_type),
-        )
-
-        return result_nodes, result_types
-
-    def reset(self):
-        """Reset graph and unload it from memory."""
-        self.lib.ResetGraph(self.g_)
-        self.path.reset()
-
-    def get_node_type_count(self, types: List[int]) -> int:
-        """Return the number of nodes of specified types."""
-        assert len(types) > 0
-        result = 0
-        for t in set(types):
-            if t >= 0 and t < self.meta.node_type_count:
-                result += self.meta.node_count_per_type[t]
-        return result
-
-    def get_edge_type_count(self, types: List[int]) -> int:
-        """Return the number of edges of specified types."""
-        assert len(types) > 0
-        result = 0
-        for t in set(types):
-            if t >= 0 and t < self.meta.edge_type_count:
-                result += self.meta.edge_count_per_type[t]
-        return result
-
-    def random_walk(
-        self,
-        node_ids: np.ndarray,
-        edge_types: Union[List[int], int],
-        walk_len: int,
-        p: float,
-        q: float,
-        default_node: int = -1,
-        seed: Optional[int] = None,
-    ) -> np.ndarray:
-        """
-        Sample nodes via random walk.
-
-        node_ids: starting nodes
-        edge_types (Union[List[int], int]): types of edges for neighbors selection.
-        walk_len: number of steps to make
-        p: return parameter, 1/p is unnormalized probability to return to a parent node
-        q: in-out parameter, 1/q is unnormalized probability to select a neighbor not connected to a parent
-        nodes connected to both a parent and a current node will be selected with unnormalized probability 1.
-        default_node: default node id if a neighbor cannot be retrieved
-        seed: seed to feed random generator
-        Returns starting and neighbor nodes visited during the walk
-        """
-        node_ids = np.array(node_ids, dtype=np.int64)
-        edge_types = _make_sorted_list(edge_types)
-
-        TypeArray = c_int32 * len(edge_types)
-        etypes_arr = TypeArray(*edge_types)
-        result_nodes = np.empty((len(node_ids), walk_len + 1), dtype=np.int64)
-        self.lib.RandomWalk(
-            self.g_,
-            c_int64(random.getrandbits(64) if seed is None else seed),
-            c_float(p),
-            c_float(q),
-            c_int64(default_node),
-            node_ids.ctypes.data_as(POINTER(c_int64)),
-            c_size_t(node_ids.size),
-            etypes_arr,
-            c_size_t(len(edge_types)),
-            c_size_t(walk_len),
-            result_nodes.ctypes.data_as(POINTER(c_int64)),
-        )
-
-        return result_nodes
-
-    def node_types(self, nodes: np.ndarray, default_type: int) -> np.ndarray:
-        """Retrieve node types.
-
-        Args:
-            nodes (np.array): list of nodes
-            default_type (int): default value to use for nodes not found in the graph
-
-        Returns:
-            np.array: types of the input nodes
-        """
-        nodes = np.array(nodes, dtype=np.int64)
-        result = np.empty(len(nodes), dtype=np.int32)
-        self.lib.GetNodeType(
-            self.g_,
-            nodes.ctypes.data_as(POINTER(c_int64)),
-            c_size_t(len(nodes)),
-            result.ctypes.data_as(POINTER(c_int32)),
-            c_int32(default_type),
-        )
-
-        return result
-
-
-class DistributedGraph(MemoryGraph):
-    """Client for distributed graph."""
-
-    def __init__(
-        self,
-        servers: List[str],
-        ssl_cert: str = None,
-        num_threads: int = None,
-        num_cq_per_thread: int = None,
-    ):
-        """Create a client to work with a graph in a distributed mode.
-
-        Args:
-            servers (List[str]): List of server hostnames to connect to.
-            ssl_cert (str, optional): Certificates to use for connection if needed. Defaults to None.
-        """
-        assert len(servers) > 0
-        self.g_ = _DEEP_GRAPH()
-        self.lib = _get_c_lib()
-
-        self.lib.CreateRemoteClient.argtypes = [
-            POINTER(_DEEP_GRAPH),
-            c_char_p,
-            POINTER(c_char_p),
-            c_size_t,
-            c_char_p,
-            c_size_t,
-            c_size_t,
-        ]
-
-        ServersArray = c_char_p * len(servers)
-        pointers = ServersArray()
-        for i, path in enumerate(servers):
-            pointers[i] = c_char_p(bytes(path, "utf-8"))
-
-        self.lib.CreateRemoteClient.errcheck = _ErrCallback(  # type: ignore
-            "initialize remote client"
-        )
-        if num_threads is None:
-            if platform.system() == "Linux":
-                num_threads = max(len(os.sched_getaffinity(0)), 1)  # type: ignore
-            else:
-                num_threads = 1
-        if num_cq_per_thread is None:
-            num_cq_per_thread = 1
-
-        with tempfile.TemporaryDirectory() as meta_dir:
-            self.lib.CreateRemoteClient(
-                byref(self.g_),
-                c_char_p(bytes(str(meta_dir), "utf-8")),
-                pointers,
-                c_size_t(len(pointers)),
-                c_char_p(bytes(ssl_cert, "utf-8")) if ssl_cert is not None else None,
-                c_size_t(num_threads),
-                c_size_t(num_cq_per_thread),
-            )
-            self.meta = Meta(meta_dir)
-            # Keep an empty object to avoid ifs
-            self.path = GraphPath("")
-
-        super()._describe_clib_functions()
-
-
-class NodeSampler:
-    """Sampler to fetch nodes from a graph."""
-
-    def __init__(self, g: MemoryGraph, types: Union[List, int], kind: str = "weighted"):
-        """Create sampler from the graph.
-
-        Args:
-            g (MemoryGraph): graph to use for sampling.
-            types (Union[List, int]): node types to sample.
-            kind (str, optional): sampling strategy. Defaults to "weighted".
-        """
-        if isinstance(types, int) and types == -1:
-            types = []
-            for tp in range(g.meta.node_type_count):
-                types.append(tp)
-
-        if isinstance(types, int):
-            types = [types]
-
-        types = _make_sorted_list(types)
-        assert isinstance(types, List)
-
-        types = list(
-            filter(
-                lambda tp: tp >= 0
-                and tp < g.meta.node_type_count
-                and g.meta.node_count_per_type[tp] > 0,
-                types,
-            )
-        )
-
-        assert (
-            len(types) > 0
-        ), "Sampler doesn't have any nodes to select from the graph. Check graph.node_count_by_type to inspect node counts"
-
-        self.types = types
-        self.ns_ = _DEEP_GRAPH()
-        self.graph = g
-        self.lib = g.lib
-
-        sampler_func = {
-            "weighted": self.lib.CreateWeightedNodeSampler,
-            "uniform": self.lib.CreateUniformNodeSampler,
-            "withoutreplacement": self.lib.CreateUniformNodeSamplerWithoutReplacement,
-        }
-
-        sampler_func[kind].argtypes = [
-            POINTER(_DEEP_GRAPH),
-            POINTER(_DEEP_GRAPH),
-            c_size_t,
-            POINTER(c_int32),
-        ]
-        sampler_func[kind].restype = c_int32
-        sampler_func[kind].errcheck = _ErrCallback(  # type: ignore
-            "create node sampler"
-        )
-
-        TypeArray = c_int32 * len(types)
-        types_array = TypeArray(*types)
-        sampler_func[kind](
-            byref(self.graph.g_), byref(self.ns_), len(types), types_array
-        )
-        self._describe_clib_functions()
-
-    def _describe_clib_functions(self):
-        self.lib.SampleNodes.argtypes = [
-            POINTER(_DEEP_GRAPH),
-            c_int64,
-            c_size_t,
-            POINTER(c_int64),
-            POINTER(c_int32),
-        ]
-        self.lib.SampleNodes.restype = c_int32
-        self.lib.SampleNodes.errcheck = _ErrCallback("sample nodes")  # type: ignore
-
-        self.lib.ResetSampler.argtypes = [POINTER(_DEEP_GRAPH)]
-        self.lib.ResetSampler.restype = c_int32
-        self.lib.ResetSampler.errcheck = _ErrCallback(  # type: ignore
-            "reset node sampler"
-        )
-
-    def sample(
-        self, size: int, seed: Optional[int] = None
-    ) -> Tuple[np.ndarray, np.ndarray]:
-        """Perform sampling.
-
-        Args:
-            size (int): number of nodes to sample.
-            seed (int, optional): seed value to use for sampling. Defaults to random.getrandbits(64).
-
-        Returns:
-            Tuple[np.ndarray, np.ndarray]: a tuple of nodes and their corresponding types.
-        """
-        result_nodes = np.empty(size, dtype=np.int64)
-        result_types = np.empty(size, dtype=np.int32)
-
-        self.lib.SampleNodes(
-            self.ns_,
-            c_int64(seed if seed is not None else random.getrandbits(64)),
-            c_size_t(size),
-            result_nodes.ctypes.data_as(POINTER(c_int64)),
-            result_types.ctypes.data_as(POINTER(c_int32)),
-        )
-
-        return (result_nodes, result_types)
-
-    def reset(self):
-        """Reset sampler and free memory/disconnect from servers."""
-        self.lib.ResetSampler(self.ns_)
-
-
-class EdgeSampler:
-    """Sampler to fetch edges from a graph."""
-
-    def __init__(
-        self, g: MemoryGraph, types: Union[List[int], int], kind: str = "weighted"
-    ):
-        """Create sampler from the graph.
-
-        Args:
-            g (MemoryGraph): graph to use for sampling.
-            types (Union[List, int]): edge types to sample.
-            kind (str, optional): sampling strategy. Defaults to "weighted".
-        """
-        if isinstance(types, int) and types == -1:
-            types = []
-            for tp in range(g.meta.edge_type_count):
-                types.append(tp)
-
-        types = _make_sorted_list(types)
-        assert isinstance(types, List)
-
-        types = list(
-            filter(
-                lambda tp: tp >= 0
-                and tp < g.meta.edge_type_count
-                and g.meta.edge_count_per_type[tp] > 0,
-                types,
-            )
-        )
-
-        assert (
-            len(types) > 0
-        ), "Sampler doesn't have any edges to select from the graph. Check graph.edge_count_per_type to inspect edge counts"
-        assert isinstance(types, List)
-        self.types = types
-        self.es_ = _DEEP_GRAPH()
-        self.graph = g
-        self.lib = g.lib
-        sampler_func = {
-            "weighted": self.lib.CreateWeightedEdgeSampler,
-            "uniform": self.lib.CreateUniformEdgeSampler,
-            "withoutreplacement": self.lib.CreateUniformEdgeSamplerWithoutReplacement,
-        }
-        sampler_func[kind].argtypes = [
-            POINTER(_DEEP_GRAPH),
-            POINTER(_DEEP_GRAPH),
-            c_size_t,
-            POINTER(c_int32),
-        ]
-        sampler_func[kind].restype = c_int32
-        sampler_func[kind].errcheck = _ErrCallback(  # type: ignore
-            "create edge sampler"
-        )
-        sampler_func[kind].restype = c_int32
-        TypeArray = c_int32 * len(types)
-        types_array = TypeArray(*types)
-        sampler_func[kind](
-            byref(self.graph.g_), byref(self.es_), len(types), types_array
-        )
-        self._describe_clib_functions()
-
-    def _describe_clib_functions(self):
-        self.lib.SampleEdges.argtypes = [
-            POINTER(_DEEP_GRAPH),
-            c_int64,
-            c_size_t,
-            POINTER(c_int64),
-            POINTER(c_int64),
-            POINTER(c_int32),
-        ]
-        self.lib.SampleEdges.restype = c_int32
-        self.lib.SampleEdges.errcheck = _ErrCallback("sample edges")  # type: ignore
-
-        self.lib.ResetSampler.argtypes = [POINTER(_DEEP_GRAPH)]
-        self.lib.ResetSampler.restype = c_int32
-        self.lib.ResetSampler.errcheck = _ErrCallback(
-            "reset edge sampler"
-        )  # type: ignore
-
-    def sample(
-        self, size: int, seed: Optional[int] = None
-    ) -> Tuple[np.ndarray, np.ndarray, np.ndarray]:
-        """Perform sampling.
-
-        Args:
-            size (int): number of edges to sample.
-            seed (int, optional): seed value to use for sampling. Defaults to random.getrandbits(64).
-
-        Returns:
-            Tuple[np.ndarray, np.ndarray]: a tuple of source, destination nodes for edges and their corresponding types.
-        """
-        result_src = np.empty(size, dtype=np.int64)
-        result_dst = np.empty(size, dtype=np.int64)
-        result_types = np.empty(size, dtype=np.int32)
-
-        self.lib.SampleEdges(
-            self.es_,
-            c_int64(seed if seed is not None else random.getrandbits(64)),
-            c_size_t(size),
-            result_src.ctypes.data_as(POINTER(c_int64)),
-            result_dst.ctypes.data_as(POINTER(c_int64)),
-            result_types.ctypes.data_as(POINTER(c_int32)),
-        )
-
-        return (result_src, result_dst, result_types)
-
-    def reset(self):
-        """Reset sampler and free memory/disconnect from servers."""
-        self.lib.ResetSampler(self.es_)
->>>>>>> 8ad4738b
+# Copyright (c) Microsoft Corporation.
+# Licensed under the MIT License.
+
+"""Clients to work with a graph in local and distributed mode."""
+from datetime import datetime
+import random
+import os
+import platform
+import tempfile
+from ctypes import (
+    CFUNCTYPE,
+    POINTER,
+    Structure,
+    byref,
+    c_bool,
+    c_char_p,
+    c_float,
+    c_int32,
+    c_int64,
+    c_uint64,
+    c_uint8,
+    c_size_t,
+    c_uint32,
+)
+from typing import Any, List, Tuple, Union, Optional
+from enum import IntEnum
+
+import numpy as np
+
+from deepgnn.graph_engine.snark._lib import _get_c_lib
+from deepgnn.graph_engine.snark._downloader import download_graph_data, GraphPath
+from deepgnn.graph_engine.snark.meta import Meta
+
+
+class _DEEP_GRAPH(Structure):
+    _fields_: List[Any] = []
+
+
+class _ErrCallback:
+    def __init__(self, method: str):
+        self.method = method
+
+    # We have to use mypy ignore, to reuse this callable object across
+    # all C function call because they have different signatures.
+    def __call__(self, result, func, arguments):
+        if result != 0:
+            raise Exception(f"Failed to {self.method}")
+
+
+class PartitionStorageType(IntEnum):
+    """Storage type for partition to use."""
+
+    memory = 0
+    disk = 1
+
+
+# Define our own classes to copy data from C to Python runtime.
+class _NeighborsCallback:
+    def __init__(self):
+        self.node_ids = np.empty(0, dtype=np.int64)
+        self.weights = np.empty(0, dtype=np.float32)
+        self.edge_types = np.empty(0, dtype=np.int32)
+
+    def __call__(self, nodes, weights, types, count):
+        if count == 0:
+            return
+
+        self.node_ids = np.copy(np.ctypeslib.as_array(nodes, [count]))
+        self.weights = np.copy(np.ctypeslib.as_array(weights, [count]))
+        self.edge_types = np.copy(np.ctypeslib.as_array(types, [count]))
+
+
+_NEIGHBORS_CALLBACKFUNC = CFUNCTYPE(
+    None, POINTER(c_int64), POINTER(c_float), POINTER(c_int32), c_size_t
+)
+
+
+class _SparseFeatureCallback:
+    def __init__(self, dtype, feature_len):
+        self.indices = []
+        self.feature_len = feature_len
+        self.dimensions = np.empty(feature_len, dtype=np.int64)
+        self.values = []
+        self.dtype = dtype
+
+    def __call__(self, indices, indices_len, values, values_len, dimensions):
+        self.dimensions = np.copy(np.ctypeslib.as_array(dimensions, [self.feature_len]))
+        for i in range(self.feature_len):
+            if indices_len[i] == 0:
+                return
+
+            # Increment original feature dimensions by 1, because we use node offset as
+            # the first dimension and it is not present in binary format
+            self.indices.append(
+                np.copy(np.ctypeslib.as_array(indices[i], [indices_len[i]]))
+                .astype(dtype=np.int64, copy=False)
+                .reshape((-1, self.dimensions[i] + 1))
+            )
+
+            self.values.append(
+                np.copy(np.ctypeslib.as_array(values[i], [values_len[i]])).view(
+                    dtype=self.dtype
+                )
+            )
+
+
+_SPARSE_FEATURE_CALLBACKFUNC = CFUNCTYPE(
+    None,
+    POINTER(POINTER(c_int64)),
+    POINTER(c_size_t),
+    POINTER(POINTER(c_uint8)),
+    POINTER(c_size_t),
+    POINTER(c_int64),
+)
+
+
+class _StringFeatureCallback:
+    def __init__(self, dtype):
+        self.values = np.empty(0, dtype=dtype)
+        self.dtype = dtype
+
+    def __call__(self, values_len, values):
+        if values_len == 0:
+            return
+        self.values = np.copy(np.ctypeslib.as_array(values, [values_len])).view(
+            dtype=self.dtype
+        )
+
+
+_STRING_FEATURE_CALLBACKFUNC = CFUNCTYPE(
+    None,
+    c_size_t,
+    POINTER(c_uint8),
+)
+
+
+def _make_sorted_list(input: Union[int, List[int]]) -> List[int]:
+    if isinstance(input, int):
+        input = [input]
+    return sorted(list(set(input)))
+
+
+class MemoryGraph:
+    """Graph stored fully in memory."""
+
+    def __init__(
+        self,
+        path: str,
+        partitions: List[int] = [0],
+        storage_type: PartitionStorageType = PartitionStorageType.memory,
+        config_path: str = "",
+        stream: bool = False,
+    ):
+        """Load graph to memory.
+
+        Args:
+            path (str): location of graph binary files. If given hdfs:// or adl:// path see config_path and stream parameters,
+                adl://name.azuredatalakestore.net/path/to
+                hdfs://localhost:9000/path/to
+            partitions (List[int], optional): binary partitions to load. Defaults to [0].
+            storage_type (PartitionStorageType, default=memory): What type of feature / index storage to use in GE.
+            config_path (str, optional): Path to folder with configuration files.
+            stream (bool, default=False): If remote path is given: by default, download files first then load,
+                if stream = True and libhdfs present, stream data directly to memory -- see docs/advanced/hdfs.md for setup and usage.
+        """
+        self.seed = datetime.now()
+        self.path = GraphPath(path) if stream else download_graph_data(path, partitions)
+        self.meta = Meta(self.path.name, config_path)
+
+        self.g_ = _DEEP_GRAPH()
+        self.lib = _get_c_lib()
+
+        self.lib.CreateLocalGraph.argtypes = [
+            POINTER(_DEEP_GRAPH),
+            c_size_t,
+            POINTER(c_uint32),
+            c_char_p,
+            c_int32,
+            c_char_p,
+        ]
+
+        self.lib.CreateLocalGraph.errcheck = _ErrCallback(  # type: ignore
+            "initialize graph"
+        )
+        PartitionArray = c_uint32 * len(partitions)
+        partitions_array = PartitionArray(*partitions)
+        self.lib.CreateLocalGraph(
+            byref(self.g_),
+            c_size_t(len(partitions)),
+            partitions_array,
+            c_char_p(bytes(self.path.name, "utf-8")),
+            c_int32(storage_type),
+            c_char_p(bytes(config_path, "utf-8")),
+        )
+        self._describe_clib_functions()
+
+    # Extract CDLL library functions descriptions in a separate method:
+    # * describing C functions is not thread safe even if values are the same.
+    # * assign argtypes and error callbacks once instead of inside relevant methods.
+    def _describe_clib_functions(self):
+        self.lib.GetNodeFeature.argtypes = [
+            POINTER(_DEEP_GRAPH),
+            POINTER(c_int64),
+            c_size_t,
+            POINTER(c_int32),
+            c_size_t,
+            POINTER(c_uint8),
+            c_size_t,
+        ]
+        self.lib.GetNodeFeature.restype = c_int32
+        self.lib.GetNodeFeature.errcheck = _ErrCallback(  # type: ignore
+            "extract node features"
+        )
+
+        self.lib.GetEdgeFeature.argtypes = [
+            POINTER(_DEEP_GRAPH),
+            POINTER(c_int64),
+            POINTER(c_int64),
+            POINTER(c_int32),
+            c_size_t,
+            POINTER(c_int32),
+            c_size_t,
+            POINTER(c_uint8),
+            c_size_t,
+        ]
+        self.lib.GetEdgeFeature.restype = c_int32
+        self.lib.GetEdgeFeature.errcheck = _ErrCallback(  # type: ignore
+            "extract edge features"
+        )
+        self.lib.GetNodeSparseFeature.argtypes = [
+            POINTER(_DEEP_GRAPH),
+            POINTER(c_int64),
+            c_size_t,
+            POINTER(c_int32),
+            c_size_t,
+            _SPARSE_FEATURE_CALLBACKFUNC,
+        ]
+        self.lib.GetNodeSparseFeature.restype = c_int32
+        self.lib.GetNodeSparseFeature.errcheck = _ErrCallback(  # type: ignore
+            "extract node sparse features"
+        )
+
+        self.lib.GetEdgeSparseFeature.argtypes = [
+            POINTER(_DEEP_GRAPH),
+            POINTER(c_int64),
+            POINTER(c_int64),
+            POINTER(c_int32),
+            c_size_t,
+            POINTER(c_int32),
+            c_size_t,
+            _SPARSE_FEATURE_CALLBACKFUNC,
+        ]
+        self.lib.GetEdgeSparseFeature.restype = c_int32
+        self.lib.GetEdgeSparseFeature.errcheck = _ErrCallback(  # type: ignore
+            "extract edge sparse features"
+        )
+
+        self.lib.GetNodeStringFeature.argtypes = [
+            POINTER(_DEEP_GRAPH),
+            POINTER(c_int64),
+            c_size_t,
+            POINTER(c_int32),
+            c_size_t,
+            POINTER(c_int64),
+            _STRING_FEATURE_CALLBACKFUNC,
+        ]
+        self.lib.GetNodeStringFeature.restype = c_int32
+        self.lib.GetNodeStringFeature.errcheck = _ErrCallback(  # type: ignore
+            "extract node string features"
+        )
+
+        self.lib.GetEdgeStringFeature.argtypes = [
+            POINTER(_DEEP_GRAPH),
+            POINTER(c_int64),
+            POINTER(c_int64),
+            POINTER(c_int32),
+            c_size_t,
+            POINTER(c_int32),
+            c_size_t,
+            POINTER(c_int64),
+            _STRING_FEATURE_CALLBACKFUNC,
+        ]
+        self.lib.GetEdgeStringFeature.restype = c_int32
+        self.lib.GetEdgeStringFeature.errcheck = _ErrCallback(  # type: ignore
+            "extract edge string features"
+        )
+
+        self.lib.NeighborCount.argtypes = [
+            POINTER(_DEEP_GRAPH),
+            POINTER(c_int64),
+            c_size_t,
+            POINTER(c_int32),
+            c_size_t,
+            POINTER(c_uint64),
+        ]
+        self.lib.NeighborCount.restype = c_int32
+        self.lib.NeighborCount.errcheck = _ErrCallback("get neighbor counts")  # type: ignore
+
+        self.lib.GetNeighbors.argtypes = [
+            POINTER(_DEEP_GRAPH),
+            POINTER(c_int64),
+            c_size_t,
+            POINTER(c_int32),
+            c_size_t,
+            POINTER(c_uint64),
+            _NEIGHBORS_CALLBACKFUNC,
+        ]
+        self.lib.GetNeighbors.restype = c_int32
+        self.lib.GetNeighbors.errcheck = _ErrCallback("get neighbors")  # type: ignore
+
+        self.lib.WeightedSampleNeighbor.argtypes = [
+            POINTER(_DEEP_GRAPH),
+            c_int64,
+            POINTER(c_int64),
+            c_size_t,
+            POINTER(c_int32),
+            c_size_t,
+            c_size_t,
+            POINTER(c_int64),
+            POINTER(c_int32),
+            POINTER(c_float),
+            c_int64,
+            c_float,
+            c_int32,
+        ]
+        self.lib.WeightedSampleNeighbor.restype = c_int32
+        self.lib.WeightedSampleNeighbor.errcheck = _ErrCallback(  # type: ignore
+            "extract sampler neighbors with weights"
+        )
+
+        self.lib.UniformSampleNeighbor.argtypes = [
+            POINTER(_DEEP_GRAPH),
+            c_bool,
+            c_int64,
+            POINTER(c_int64),
+            c_size_t,
+            POINTER(c_int32),
+            c_size_t,
+            c_size_t,
+            POINTER(c_int64),
+            POINTER(c_int32),
+            c_int64,
+            c_int32,
+        ]
+        self.lib.UniformSampleNeighbor.restype = c_int32
+        self.lib.UniformSampleNeighbor.errcheck = _ErrCallback(  # type: ignore
+            "sample neighbors with uniform distribution"
+        )
+
+        self.lib.ResetGraph.argtypes = [POINTER(_DEEP_GRAPH)]
+        self.lib.ResetGraph.restype = c_int32
+        self.lib.ResetGraph.errcheck = _ErrCallback("reset graph")  # type: ignore
+
+        self.lib.RandomWalk.argtypes = [
+            POINTER(_DEEP_GRAPH),
+            c_int64,
+            c_float,
+            c_float,
+            c_int64,
+            POINTER(c_int64),
+            c_size_t,
+            POINTER(c_int32),
+            c_size_t,
+            c_size_t,
+            POINTER(c_int64),
+        ]
+        self.lib.RandomWalk.restype = c_int32
+        self.lib.RandomWalk.errcheck = _ErrCallback("random walk")  # type: ignore
+
+        self.lib.GetNodeType.argtypes = [
+            POINTER(_DEEP_GRAPH),
+            POINTER(c_int64),
+            c_size_t,
+            POINTER(c_int32),
+            c_int32,
+        ]
+        self.lib.GetNodeType.restype = c_int32
+        self.lib.GetNodeType.errcheck = _ErrCallback(  # type: ignore
+            "extract node types"
+        )
+
+    def node_features(
+        self, nodes: np.ndarray, features: np.ndarray, dtype: np.dtype
+    ) -> np.ndarray:
+        """Retrieve node features.
+
+        Args:
+            nodes (np.array): list of nodes
+            features (np.array): list of feature ids and sizes: [[feature_0, size_0], ..., [feature_n, size_n]]
+            dtype (np.dtype): feature types to extract
+
+        Returns:
+            np.array: Features values ordered by node ids first and then by feature ids
+        """
+        nodes = np.array(nodes, dtype=np.int64)
+        features = np.array(features, dtype=np.int32)
+        assert features.shape[1] == 2
+
+        result = np.zeros((len(nodes), features[:, 1].sum()), dtype=dtype)
+        features_in_bytes = features.copy()
+        features_in_bytes *= (1, result.itemsize)
+        self.lib.GetNodeFeature(
+            self.g_,
+            nodes.ctypes.data_as(POINTER(c_int64)),
+            c_size_t(len(nodes)),
+            features_in_bytes.ctypes.data_as(POINTER(c_int32)),
+            c_size_t(len(features_in_bytes)),
+            result.ctypes.data_as(POINTER(c_uint8)),
+            c_size_t(result.nbytes),
+        )
+
+        return result
+
+    def node_sparse_features(
+        self, nodes: np.ndarray, features: np.ndarray, dtype: np.dtype
+    ) -> Tuple[np.ndarray, np.ndarray, np.ndarray]:
+        """Retrieve node sparse features.
+
+        Args:
+            nodes (np.array): list of nodes
+            features (np.array): list of feature ids
+            dtype (np.dtype): feature types to extract
+
+        Returns:
+            List[np.ndarray]: List of coordinates for sparse features, with node index as first coordinate. Each list element represents coordinates of a corresponding feature.
+            List[np.ndarray]: List of numpy arrays of sparse features values. List items ordered by feature ids passed as input.
+            np.array: dimensions of returned sparse features.
+
+        """
+        nodes = np.array(nodes, dtype=np.int64)
+        features = np.array(features, dtype=np.int32)
+        assert len(features.shape) == 1
+
+        py_cb = _SparseFeatureCallback(dtype, features.size)
+        self.lib.GetNodeSparseFeature(
+            self.g_,
+            nodes.ctypes.data_as(POINTER(c_int64)),
+            c_size_t(len(nodes)),
+            features.ctypes.data_as(POINTER(c_int32)),
+            c_size_t(len(features)),
+            _SPARSE_FEATURE_CALLBACKFUNC(py_cb),
+        )
+
+        return py_cb.indices, py_cb.values, py_cb.dimensions
+
+    def node_string_features(
+        self, nodes: np.ndarray, features: np.ndarray, dtype: np.dtype
+    ) -> Tuple[np.ndarray, np.ndarray]:
+        """Retrieve node string features, i.e. each feature has variable length.
+
+        Args:
+            nodes (np.array): list of nodes
+            features (np.array): list of feature ids
+            dtype (np.dtype): feature types to extract
+
+        Returns:
+            np.array: dimensions of returned features (#nodes, #features)
+            np.array: feature values
+        """
+        nodes = np.array(nodes, dtype=np.int64)
+        features = np.array(features, dtype=np.int32)
+        assert len(features.shape) == 1
+        dimensions = np.zeros((nodes.size, features.size), dtype=np.int64)
+        py_cb = _StringFeatureCallback(dtype)
+
+        self.lib.GetNodeStringFeature(
+            self.g_,
+            nodes.ctypes.data_as(POINTER(c_int64)),
+            c_size_t(len(nodes)),
+            features.ctypes.data_as(POINTER(c_int32)),
+            c_size_t(len(features)),
+            dimensions.ctypes.data_as(POINTER(c_int64)),
+            _STRING_FEATURE_CALLBACKFUNC(py_cb),
+        )
+
+        return py_cb.values, dimensions // py_cb.values.itemsize
+
+    def edge_features(
+        self,
+        edge_src: np.ndarray,
+        edge_dst: np.ndarray,
+        edge_tp: np.ndarray,
+        features: np.ndarray,
+        dtype: np.dtype,
+    ) -> np.ndarray:
+        """Retrieve edge features.
+
+        Args:
+            edges_src (np.array): array of edge source node_ids
+            edges_dst (np.array): array of edge destination node_ids
+            edges_tp (np.array): array of edge types
+             features (np.array): list of feature ids and sizes: [[feature_0, size_0], ..., [feature_n, size_n]]
+            dtype (np.dtype): list of corresponding feature dimensions
+
+        Returns:
+            np.array: Features values ordered by edge ids first and then by feature ids
+        """
+        assert len(edge_src) == len(edge_dst)
+        assert len(edge_src) == len(edge_tp)
+
+        edge_src = np.array(edge_src, dtype=np.int64)
+        edge_dst = np.array(edge_dst, dtype=np.int64)
+        edge_tp = np.array(edge_tp, dtype=np.int32)
+        features = np.array(features, dtype=np.int32)
+        assert features.shape[1] == 2
+
+        result = np.zeros((len(edge_src), features[:, 1].sum()), dtype=dtype)
+        features_in_bytes = features.copy()
+        features_in_bytes *= (1, result.itemsize)
+
+        self.lib.GetEdgeFeature(
+            self.g_,
+            edge_src.ctypes.data_as(POINTER(c_int64)),
+            edge_dst.ctypes.data_as(POINTER(c_int64)),
+            edge_tp.ctypes.data_as(POINTER(c_int32)),
+            c_size_t(len(edge_src)),
+            features_in_bytes.ctypes.data_as(POINTER(c_int32)),
+            c_size_t(len(features)),
+            result.ctypes.data_as(POINTER(c_uint8)),
+            c_size_t(result.nbytes),
+        )
+
+        return result
+
+    def edge_sparse_features(
+        self,
+        edge_src: np.ndarray,
+        edge_dst: np.ndarray,
+        edge_tp: np.ndarray,
+        features: np.ndarray,
+        dtype: np.dtype,
+    ) -> Tuple[np.ndarray, np.ndarray, np.ndarray]:
+        """Retrieve edge sparse features.
+
+        Args:
+            edges_src (np.array): array of edge source node_ids
+            edges_dst (np.array): array of edge destination node_ids
+            edges_tp (np.array): array of edge types
+            features (np.array): list of feature ids
+            dtype (np.dtype): Feature type as numpy array type.
+
+        Returns:
+            List[np.ndarray]: List of coordinates for sparse features, with edge index as first coordinate. Each list element represents coordinates of a corresponding feature.
+            List[np.ndarray]: List of numpy arrays of sparse features values. List items ordered by feature ids passed as input.
+            np.array: dimensions of returned sparse features.
+        """
+        assert len(edge_src) == len(edge_dst)
+        assert len(edge_src) == len(edge_tp)
+        assert len(features.shape) == 1
+
+        edge_src = np.array(edge_src, dtype=np.int64)
+        edge_dst = np.array(edge_dst, dtype=np.int64)
+        edge_tp = np.array(edge_tp, dtype=np.int32)
+        features = np.array(features, dtype=np.int32)
+        py_cb = _SparseFeatureCallback(dtype, features.size)
+
+        self.lib.GetEdgeSparseFeature(
+            self.g_,
+            edge_src.ctypes.data_as(POINTER(c_int64)),
+            edge_dst.ctypes.data_as(POINTER(c_int64)),
+            edge_tp.ctypes.data_as(POINTER(c_int32)),
+            c_size_t(len(edge_src)),
+            features.ctypes.data_as(POINTER(c_int32)),
+            c_size_t(len(features)),
+            _SPARSE_FEATURE_CALLBACKFUNC(py_cb),
+        )
+
+        return py_cb.indices, py_cb.values, py_cb.dimensions
+
+    def edge_string_features(
+        self,
+        edge_src: np.ndarray,
+        edge_dst: np.ndarray,
+        edge_tp: np.ndarray,
+        features: np.ndarray,
+        dtype: np.dtype,
+    ) -> Tuple[np.ndarray, np.ndarray]:
+        """Retrieve edge string features.
+
+        Args:
+            edges_src (np.array): array of edge source node_ids
+            edges_dst (np.array): array of edge destination node_ids
+            edges_tp (np.array): array of edge types
+            features (np.array): list of feature ids
+            dtype (np.dtype): Feature type as numpy array type.
+
+        Returns:
+            np.array: dimensions of returned features (#edges, #features)
+            np.array: feature values
+        """
+        assert len(edge_src) == len(edge_dst)
+        assert len(edge_src) == len(edge_tp)
+
+        edge_src = np.array(edge_src, dtype=np.int64)
+        edge_dst = np.array(edge_dst, dtype=np.int64)
+        edge_tp = np.array(edge_tp, dtype=np.int32)
+        features = np.array(features, dtype=np.int32)
+        assert len(features.shape) == 1
+
+        dimensions = np.zeros((edge_src.size, features.size), dtype=np.int64)
+        py_cb = _StringFeatureCallback(dtype)
+
+        self.lib.GetEdgeStringFeature(
+            self.g_,
+            edge_src.ctypes.data_as(POINTER(c_int64)),
+            edge_dst.ctypes.data_as(POINTER(c_int64)),
+            edge_tp.ctypes.data_as(POINTER(c_int32)),
+            c_size_t(len(edge_src)),
+            features.ctypes.data_as(POINTER(c_int32)),
+            c_size_t(len(features)),
+            dimensions.ctypes.data_as(POINTER(c_int64)),
+            _STRING_FEATURE_CALLBACKFUNC(py_cb),
+        )
+
+        return py_cb.values, dimensions // py_cb.values.itemsize
+
+    def neighbor_counts(
+        self, nodes: np.ndarray, edge_types: Union[List[int], int]
+    ) -> np.ndarray:
+        """Retrieve degree of node with satisfying edge types.
+
+        Args:
+            nodes -- array of nodes to select neighbors
+            edge_types -- type of edges to use for selection.
+
+        Returns:
+            np.ndarray: neighbor count
+        """
+        nodes = np.array(nodes, dtype=np.int64)
+        edge_types = _make_sorted_list(edge_types)
+        TypeArray = c_int32 * len(edge_types)
+        etypes_arr = TypeArray(*edge_types)
+        counts = np.empty(len(nodes), dtype=np.uint64)
+
+        self.lib.NeighborCount(
+            self.g_,
+            nodes.ctypes.data_as(POINTER(c_int64)),
+            nodes.size,
+            etypes_arr,
+            len(edge_types),
+            counts.ctypes.data_as(POINTER(c_uint64)),
+        )
+
+        return counts
+
+    def neighbors(
+        self, nodes: np.ndarray, edge_types: Union[List[int], int]
+    ) -> Tuple[np.ndarray, np.ndarray, np.ndarray, np.ndarray]:
+        """
+        Full list of node neighbors.
+
+        nodes -- array of nodes to select neighbors
+        edge_types -- type of edges to use for selection.
+
+        Returns a tuple of numpy arrays:
+        -- neighbor ids per node, a one dimensional list of node ids
+           concatenated in the same order as input nodes.
+        -- weights for every neighbor, a one dimensional array
+           of neighbor weights concatenated in the same order as input nodes.
+        -- types of every neighbor.
+        -- neighbor counts per node, with the shape [len(nodes)]
+        """
+        nodes = np.array(nodes, dtype=np.int64)
+        edge_types = _make_sorted_list(edge_types)
+        TypeArray = c_int32 * len(edge_types)
+        etypes_arr = TypeArray(*edge_types)
+        result_counts = np.empty(len(nodes), dtype=np.uint64)
+
+        py_cb = _NeighborsCallback()
+        self.lib.GetNeighbors(
+            self.g_,
+            nodes.ctypes.data_as(POINTER(c_int64)),
+            nodes.size,
+            etypes_arr,
+            len(edge_types),
+            result_counts.ctypes.data_as(POINTER(c_uint64)),
+            _NEIGHBORS_CALLBACKFUNC(py_cb),
+        )
+
+        return py_cb.node_ids, py_cb.weights, py_cb.edge_types, result_counts
+
+    def weighted_sample_neighbors(
+        self,
+        nodes: np.ndarray,
+        edge_types: Union[List[int], int],
+        count: int = 10,
+        default_node: int = -1,
+        default_weight: float = 0.0,
+        default_edge_type: int = -1,
+        seed: Optional[int] = None,
+    ) -> Tuple[np.ndarray, np.ndarray, np.ndarray]:
+        """Randomly sample neighbor nodes based on their weights(edge connecting 2 nodes).
+
+        Args:
+            nodes (np.array): list of nodes to sample neighbors from.
+            edge_types (Union[List[int], int]): types of edges for neighbors selection.
+            count (int, optional): Number of neighbors to sample. Defaults to 10.
+            default_node (int, optional): Value to use if a node doesn't have neighbors. Defaults to -1.
+            default_weight (float, optional): Weight to use for missing neighbors. Defaults to 0.0.
+            seed (int, optional): Seed value for random samplers. Defaults to random.getrandbits(64).
+
+        Returns:
+            Tuple[np.ndarray, np.ndarray, np.ndarray]: a tuple of neighbor nodes, edge weights and types connecting them.
+        """
+        nodes = np.array(nodes, dtype=np.int64)
+        edge_types = _make_sorted_list(edge_types)
+        TypeArray = c_int32 * len(edge_types)
+        etypes_arr = TypeArray(*edge_types)
+        result_nodes = np.full((len(nodes), count), default_node, dtype=np.int64)
+        result_types = np.full((len(nodes), count), default_edge_type, dtype=np.int32)
+        result_weights = np.full((len(nodes), count), default_weight, dtype=np.float32)
+        self.lib.WeightedSampleNeighbor(
+            self.g_,
+            c_int64(seed if seed is not None else random.getrandbits(64)),
+            nodes.ctypes.data_as(POINTER(c_int64)),
+            c_size_t(nodes.size),
+            etypes_arr,
+            c_size_t(len(edge_types)),
+            c_size_t(count),
+            result_nodes.ctypes.data_as(POINTER(c_int64)),
+            result_types.ctypes.data_as(POINTER(c_int32)),
+            result_weights.ctypes.data_as(POINTER(c_float)),
+            c_int64(default_node),
+            c_float(default_weight),
+            c_int32(default_edge_type),
+        )
+        return result_nodes, result_weights, result_types
+
+    def uniform_sample_neighbors(
+        self,
+        without_replacement: bool,
+        nodes: np.ndarray,
+        edge_types: Union[List[int], int],
+        count: int = 10,
+        default_node: int = -1,
+        default_type: int = -1,
+        seed: Optional[int] = None,
+    ) -> Tuple[np.ndarray, np.ndarray]:
+        """Randomly sample neighbor nodes irrespectively of their weights.
+
+        Args:
+            without_replacement (bool): flag to replace selected neighbors from the population pool.
+            nodes (np.array): list of nodes to sample neighbors from.
+            edge_types (Union[List[int], int]): types of edges for neighbors selection.
+            count (int, optional): Number of neighbors to sample. Defaults to 10.
+            default_node (int, optional): Value to use if a node doesn't have neighbors. Defaults to -1.
+            default_type (int, optional): Edge type to use for missing neighbors. Defaults to 0.
+            seed (int, optional): Seed value for random samplers. Defaults to random.getrandbits(64).
+
+        Returns:
+            Tuple[np.ndarray, np.ndarray]: a tuple of neighbor nodes and types connecting them.
+        """
+        nodes = np.array(nodes, dtype=np.int64)
+        edge_types = _make_sorted_list(edge_types)
+
+        TypeArray = c_int32 * len(edge_types)
+        etypes_arr = TypeArray(*edge_types)
+        result_nodes = np.full((len(nodes), count), default_node, dtype=np.int64)
+        result_types = np.full((len(nodes), count), default_type, dtype=np.int32)
+        self.lib.UniformSampleNeighbor(
+            self.g_,
+            c_bool(without_replacement),
+            c_int64(seed if seed is not None else random.getrandbits(64)),
+            nodes.ctypes.data_as(POINTER(c_int64)),
+            c_size_t(nodes.size),
+            etypes_arr,
+            c_size_t(len(edge_types)),
+            c_size_t(count),
+            result_nodes.ctypes.data_as(POINTER(c_int64)),
+            result_types.ctypes.data_as(POINTER(c_int32)),
+            c_int64(default_node),
+            c_int32(default_type),
+        )
+
+        return result_nodes, result_types
+
+    def reset(self):
+        """Reset graph and unload it from memory."""
+        self.lib.ResetGraph(self.g_)
+        self.path.reset()
+
+    def get_node_type_count(self, types: List[int]) -> int:
+        """Return the number of nodes of specified types."""
+        assert len(types) > 0
+        result = 0
+        for t in set(types):
+            if t >= 0 and t < self.meta.node_type_count:
+                result += self.meta.node_count_per_type[t]
+        return result
+
+    def get_edge_type_count(self, types: List[int]) -> int:
+        """Return the number of edges of specified types."""
+        assert len(types) > 0
+        result = 0
+        for t in set(types):
+            if t >= 0 and t < self.meta.edge_type_count:
+                result += self.meta.edge_count_per_type[t]
+        return result
+
+    def random_walk(
+        self,
+        node_ids: np.ndarray,
+        edge_types: Union[List[int], int],
+        walk_len: int,
+        p: float,
+        q: float,
+        default_node: int = -1,
+        seed: Optional[int] = None,
+    ) -> np.ndarray:
+        """
+        Sample nodes via random walk.
+
+        node_ids: starting nodes
+        edge_types (Union[List[int], int]): types of edges for neighbors selection.
+        walk_len: number of steps to make
+        p: return parameter, 1/p is unnormalized probability to return to a parent node
+        q: in-out parameter, 1/q is unnormalized probability to select a neighbor not connected to a parent
+        nodes connected to both a parent and a current node will be selected with unnormalized probability 1.
+        default_node: default node id if a neighbor cannot be retrieved
+        seed: seed to feed random generator
+        Returns starting and neighbor nodes visited during the walk
+        """
+        node_ids = np.array(node_ids, dtype=np.int64)
+        edge_types = _make_sorted_list(edge_types)
+
+        TypeArray = c_int32 * len(edge_types)
+        etypes_arr = TypeArray(*edge_types)
+        result_nodes = np.empty((len(node_ids), walk_len + 1), dtype=np.int64)
+        self.lib.RandomWalk(
+            self.g_,
+            c_int64(random.getrandbits(64) if seed is None else seed),
+            c_float(p),
+            c_float(q),
+            c_int64(default_node),
+            node_ids.ctypes.data_as(POINTER(c_int64)),
+            c_size_t(node_ids.size),
+            etypes_arr,
+            c_size_t(len(edge_types)),
+            c_size_t(walk_len),
+            result_nodes.ctypes.data_as(POINTER(c_int64)),
+        )
+
+        return result_nodes
+
+    def node_types(self, nodes: np.ndarray, default_type: int) -> np.ndarray:
+        """Retrieve node types.
+
+        Args:
+            nodes (np.array): list of nodes
+            default_type (int): default value to use for nodes not found in the graph
+
+        Returns:
+            np.array: types of the input nodes
+        """
+        nodes = np.array(nodes, dtype=np.int64)
+        result = np.empty(len(nodes), dtype=np.int32)
+        self.lib.GetNodeType(
+            self.g_,
+            nodes.ctypes.data_as(POINTER(c_int64)),
+            c_size_t(len(nodes)),
+            result.ctypes.data_as(POINTER(c_int32)),
+            c_int32(default_type),
+        )
+
+        return result
+
+
+class DistributedGraph(MemoryGraph):
+    """Client for distributed graph."""
+
+    def __init__(
+        self,
+        servers: List[str],
+        ssl_cert: str = None,
+        num_threads: int = None,
+        num_cq_per_thread: int = None,
+    ):
+        """Create a client to work with a graph in a distributed mode.
+
+        Args:
+            servers (List[str]): List of server hostnames to connect to.
+            ssl_cert (str, optional): Certificates to use for connection if needed. Defaults to None.
+        """
+        assert len(servers) > 0
+        self.g_ = _DEEP_GRAPH()
+        self.lib = _get_c_lib()
+
+        self.lib.CreateRemoteClient.argtypes = [
+            POINTER(_DEEP_GRAPH),
+            c_char_p,
+            POINTER(c_char_p),
+            c_size_t,
+            c_char_p,
+            c_size_t,
+            c_size_t,
+        ]
+
+        ServersArray = c_char_p * len(servers)
+        pointers = ServersArray()
+        for i, path in enumerate(servers):
+            pointers[i] = c_char_p(bytes(path, "utf-8"))
+
+        self.lib.CreateRemoteClient.errcheck = _ErrCallback(  # type: ignore
+            "initialize remote client"
+        )
+        if num_threads is None:
+            if platform.system() == "Linux":
+                num_threads = max(len(os.sched_getaffinity(0)), 1)  # type: ignore
+            else:
+                num_threads = 1
+        if num_cq_per_thread is None:
+            num_cq_per_thread = 1
+
+        with tempfile.TemporaryDirectory() as meta_dir:
+            self.lib.CreateRemoteClient(
+                byref(self.g_),
+                c_char_p(bytes(str(meta_dir), "utf-8")),
+                pointers,
+                c_size_t(len(pointers)),
+                c_char_p(bytes(ssl_cert, "utf-8")) if ssl_cert is not None else None,
+                c_size_t(num_threads),
+                c_size_t(num_cq_per_thread),
+            )
+            self.meta = Meta(meta_dir)
+            # Keep an empty object to avoid ifs
+            self.path = GraphPath("")
+
+        super()._describe_clib_functions()
+
+
+class NodeSampler:
+    """Sampler to fetch nodes from a graph."""
+
+    def __init__(self, g: MemoryGraph, types: Union[List, int], kind: str = "weighted"):
+        """Create sampler from the graph.
+
+        Args:
+            g (MemoryGraph): graph to use for sampling.
+            types (Union[List, int]): node types to sample.
+            kind (str, optional): sampling strategy. Defaults to "weighted".
+        """
+        if isinstance(types, int) and types == -1:
+            types = []
+            for tp in range(g.meta.node_type_count):
+                types.append(tp)
+
+        if isinstance(types, int):
+            types = [types]
+
+        types = _make_sorted_list(types)
+        assert isinstance(types, List)
+
+        types = list(
+            filter(
+                lambda tp: tp >= 0
+                and tp < g.meta.node_type_count
+                and g.meta.node_count_per_type[tp] > 0,
+                types,
+            )
+        )
+
+        assert (
+            len(types) > 0
+        ), "Sampler doesn't have any nodes to select from the graph. Check graph.node_count_by_type to inspect node counts"
+
+        self.types = types
+        self.ns_ = _DEEP_GRAPH()
+        self.graph = g
+        self.lib = g.lib
+
+        sampler_func = {
+            "weighted": self.lib.CreateWeightedNodeSampler,
+            "uniform": self.lib.CreateUniformNodeSampler,
+            "withoutreplacement": self.lib.CreateUniformNodeSamplerWithoutReplacement,
+        }
+
+        sampler_func[kind].argtypes = [
+            POINTER(_DEEP_GRAPH),
+            POINTER(_DEEP_GRAPH),
+            c_size_t,
+            POINTER(c_int32),
+        ]
+        sampler_func[kind].restype = c_int32
+        sampler_func[kind].errcheck = _ErrCallback(  # type: ignore
+            "create node sampler"
+        )
+
+        TypeArray = c_int32 * len(types)
+        types_array = TypeArray(*types)
+        sampler_func[kind](
+            byref(self.graph.g_), byref(self.ns_), len(types), types_array
+        )
+        self._describe_clib_functions()
+
+    def _describe_clib_functions(self):
+        self.lib.SampleNodes.argtypes = [
+            POINTER(_DEEP_GRAPH),
+            c_int64,
+            c_size_t,
+            POINTER(c_int64),
+            POINTER(c_int32),
+        ]
+        self.lib.SampleNodes.restype = c_int32
+        self.lib.SampleNodes.errcheck = _ErrCallback("sample nodes")  # type: ignore
+
+        self.lib.ResetSampler.argtypes = [POINTER(_DEEP_GRAPH)]
+        self.lib.ResetSampler.restype = c_int32
+        self.lib.ResetSampler.errcheck = _ErrCallback(  # type: ignore
+            "reset node sampler"
+        )
+
+    def sample(
+        self, size: int, seed: Optional[int] = None
+    ) -> Tuple[np.ndarray, np.ndarray]:
+        """Perform sampling.
+
+        Args:
+            size (int): number of nodes to sample.
+            seed (int, optional): seed value to use for sampling. Defaults to random.getrandbits(64).
+
+        Returns:
+            Tuple[np.ndarray, np.ndarray]: a tuple of nodes and their corresponding types.
+        """
+        result_nodes = np.empty(size, dtype=np.int64)
+        result_types = np.empty(size, dtype=np.int32)
+
+        self.lib.SampleNodes(
+            self.ns_,
+            c_int64(seed if seed is not None else random.getrandbits(64)),
+            c_size_t(size),
+            result_nodes.ctypes.data_as(POINTER(c_int64)),
+            result_types.ctypes.data_as(POINTER(c_int32)),
+        )
+
+        return (result_nodes, result_types)
+
+    def reset(self):
+        """Reset sampler and free memory/disconnect from servers."""
+        self.lib.ResetSampler(self.ns_)
+
+
+class EdgeSampler:
+    """Sampler to fetch edges from a graph."""
+
+    def __init__(
+        self, g: MemoryGraph, types: Union[List[int], int], kind: str = "weighted"
+    ):
+        """Create sampler from the graph.
+
+        Args:
+            g (MemoryGraph): graph to use for sampling.
+            types (Union[List, int]): edge types to sample.
+            kind (str, optional): sampling strategy. Defaults to "weighted".
+        """
+        if isinstance(types, int) and types == -1:
+            types = []
+            for tp in range(g.meta.edge_type_count):
+                types.append(tp)
+
+        types = _make_sorted_list(types)
+        assert isinstance(types, List)
+
+        types = list(
+            filter(
+                lambda tp: tp >= 0
+                and tp < g.meta.edge_type_count
+                and g.meta.edge_count_per_type[tp] > 0,
+                types,
+            )
+        )
+
+        assert (
+            len(types) > 0
+        ), "Sampler doesn't have any edges to select from the graph. Check graph.edge_count_per_type to inspect edge counts"
+        assert isinstance(types, List)
+        self.types = types
+        self.es_ = _DEEP_GRAPH()
+        self.graph = g
+        self.lib = g.lib
+        sampler_func = {
+            "weighted": self.lib.CreateWeightedEdgeSampler,
+            "uniform": self.lib.CreateUniformEdgeSampler,
+            "withoutreplacement": self.lib.CreateUniformEdgeSamplerWithoutReplacement,
+        }
+        sampler_func[kind].argtypes = [
+            POINTER(_DEEP_GRAPH),
+            POINTER(_DEEP_GRAPH),
+            c_size_t,
+            POINTER(c_int32),
+        ]
+        sampler_func[kind].restype = c_int32
+        sampler_func[kind].errcheck = _ErrCallback(  # type: ignore
+            "create edge sampler"
+        )
+        sampler_func[kind].restype = c_int32
+        TypeArray = c_int32 * len(types)
+        types_array = TypeArray(*types)
+        sampler_func[kind](
+            byref(self.graph.g_), byref(self.es_), len(types), types_array
+        )
+        self._describe_clib_functions()
+
+    def _describe_clib_functions(self):
+        self.lib.SampleEdges.argtypes = [
+            POINTER(_DEEP_GRAPH),
+            c_int64,
+            c_size_t,
+            POINTER(c_int64),
+            POINTER(c_int64),
+            POINTER(c_int32),
+        ]
+        self.lib.SampleEdges.restype = c_int32
+        self.lib.SampleEdges.errcheck = _ErrCallback("sample edges")  # type: ignore
+
+        self.lib.ResetSampler.argtypes = [POINTER(_DEEP_GRAPH)]
+        self.lib.ResetSampler.restype = c_int32
+        self.lib.ResetSampler.errcheck = _ErrCallback(
+            "reset edge sampler"
+        )  # type: ignore
+
+    def sample(
+        self, size: int, seed: Optional[int] = None
+    ) -> Tuple[np.ndarray, np.ndarray, np.ndarray]:
+        """Perform sampling.
+
+        Args:
+            size (int): number of edges to sample.
+            seed (int, optional): seed value to use for sampling. Defaults to random.getrandbits(64).
+
+        Returns:
+            Tuple[np.ndarray, np.ndarray]: a tuple of source, destination nodes for edges and their corresponding types.
+        """
+        result_src = np.empty(size, dtype=np.int64)
+        result_dst = np.empty(size, dtype=np.int64)
+        result_types = np.empty(size, dtype=np.int32)
+
+        self.lib.SampleEdges(
+            self.es_,
+            c_int64(seed if seed is not None else random.getrandbits(64)),
+            c_size_t(size),
+            result_src.ctypes.data_as(POINTER(c_int64)),
+            result_dst.ctypes.data_as(POINTER(c_int64)),
+            result_types.ctypes.data_as(POINTER(c_int32)),
+        )
+
+        return (result_src, result_dst, result_types)
+
+    def reset(self):
+        """Reset sampler and free memory/disconnect from servers."""
+        self.lib.ResetSampler(self.es_)