--- conflicted
+++ resolved
@@ -84,12 +84,7 @@
             self.dispatcher = PipeDispatcher(
                 self.output_dir,
                 self.partition_count,
-<<<<<<< HEAD
-                self.decoder,
-=======
-                meta_path_local,
                 self.decoder,  # type: ignore
->>>>>>> 980d9a21
                 partition_offset=self.partition_offset,
                 use_threads=use_threads,
                 skip_node_sampler=skip_node_sampler,
