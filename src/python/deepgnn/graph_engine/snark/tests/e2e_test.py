# Copyright (c) Microsoft Corporation.
# Licensed under the MIT License.

import json
import multiprocessing as mp
import os
import sys
import tempfile
import threading
import time
from pathlib import Path
import platform
from typing import List, Tuple
import socket
from contextlib import closing

import numpy as np
import numpy.testing as npt
import pytest
import grpc
from grpc_health.v1 import health_pb2, health_pb2_grpc

import deepgnn.graph_engine.snark.client as client
from deepgnn.graph_engine.snark.decoders import JsonDecoder
import deepgnn.graph_engine.snark.server as server
import deepgnn.graph_engine.snark.convert as convert
import deepgnn.graph_engine.snark.dispatcher as dispatcher
import deepgnn.graph_engine.snark._lib as lib
from deepgnn.graph_engine.snark.converter.writers import BinaryWriter


nodes = [
    {
        "node_id": 9,
        "node_type": 0,
        "node_weight": 1,
        "uint64_feature": {"2": [13, 17]},
        "float_feature": {"0": [0, 1], "1": [-0.01, -0.02]},
        "binary_feature": {},
        "edge": [],
    },
    {
        "node_id": 0,
        "node_type": 1,
        "node_weight": 1,
        "uint64_feature": {},
        "float_feature": {"0": [1], "1": [-0.03, -0.04]},
        "binary_feature": {"3": "abcd"},
        "edge": [],
    },
    {
        "node_id": 5,
        "node_type": 2,
        "node_weight": 1,
        "float_feature": {"0": [1, 1], "1": [-0.05, -0.06]},
        "binary_feature": {},
        "uint8_feature": {"4": [5, 6, 7]},
        "int8_feature": {"5": [15, 16, 17]},
        "uint16_feature": {"6": [25, 26, 27]},
        "int16_feature": {"7": [35, 36, 37]},
        "uint32_feature": {"8": [45, 46, 47]},
        "int32_feature": {"9": [55, 56, 57]},
        "uint64_feature": {"10": [65, 66, 67]},
        "int64_feature": {"11": [75, 76, 77]},
        "double_feature": {"12": [85, 86, 87]},
        "float16_feature": {"13": [95, 96, 97], "14": [105, 106, 107]},
        "edge": [],
    },
]
edges = [
    {
        "src_id": 9,
        "dst_id": 0,
        "edge_type": 0,
        "weight": 0.5,
        "uint64_feature": {"0": [1, 2, 3]},
        "float_feature": {},
        "binary_feature": {},
    },
    {
        "src_id": 0,
        "dst_id": 5,
        "edge_type": 1,
        "weight": 1,
        "uint64_feature": {},
        "float_feature": {"1": [3, 4]},
        "binary_feature": {},
    },
    {
        "src_id": 5,
        "dst_id": 9,
        "edge_type": 1,
        "weight": 0.7,
        "float_feature": {},
        "binary_feature": {"2": "hello"},
        "uint8_feature": {"4": [5, 6, 7]},
        "int8_feature": {"5": [15, 16, 17]},
        "uint16_feature": {"6": [25, 26, 27]},
        "int16_feature": {"7": [35, 36, 37]},
        "uint32_feature": {"8": [45, 46, 47]},
        "int32_feature": {"9": [55, 56, 57]},
        "uint64_feature": {"10": [65, 66, 67]},
        "int64_feature": {"11": [75, 76, 77]},
        "double_feature": {"12": [85, 86, 87]},
        "float16_feature": {"13": [95, 96, 97], "14": [105, 106, 107]},
    },
]


def find_free_port():
    with closing(socket.socket(socket.AF_INET, socket.SOCK_STREAM)) as s:
        s.bind(("", 0))
        s.setsockopt(socket.SOL_SOCKET, socket.SO_REUSEADDR, 1)
        return s.getsockname()[1]


def triangle_graph_json(folder):
    nodes[0]["edge"] = [edges[0]]
    nodes[1]["edge"] = [edges[1]]
    nodes[2]["edge"] = [edges[2]]
    graph = [
        nodes[0],
        nodes[1],
        nodes[2],
    ]
    data = open(os.path.join(folder, "graph.json"), "w+")
    for el in graph:
        json.dump(el, data)
        data.write("\n")
    data.flush()
    data.close()
    return data.name


def triangle_graph_tsv(folder):
    data = open(os.path.join(folder, "graph.tsv"), "w+")
    data.write("9\t0\t1\tf:0 1;f:-0.01 -0.02;u64:13 17\t0,0,0.5,u64:1 2 3\n")
    data.write("0\t1\t1\tf:1;f:-0.03 -0.04;;b:abcd\t5,1,1,;f:3 4\n")
    data.write(
        "5\t2\t1\tf:1 1;f:-0.05 -0.06;;;u8:5 6 7;i8:15 16 17;u16:25 26 27;i16:35 36 37;u32:45 46 47;i32:55 56 57;u64:65 66 67;i64:75 76 77;d:85 86 87;f16:95 96 97\t9,1,0.7,;;b:hello;;u8:5 6 7;i8:15 16 17;u16:25 26 27;i16:35 36 37;u32:45 46 47;i32:55 56 57;u64:65 66 67;i64:75 76 77;d:85 86 87;f16:95 96 97\n"
    )
    data.flush()
    data.close()
    return data.name


@pytest.fixture(scope="module")
def triangle_graph_data():
    workdir = tempfile.TemporaryDirectory()
    data_name = triangle_graph_json(workdir.name)
    yield data_name
    workdir.cleanup()


def get_lib_name():
    lib_name = "libwrapper.so"
    if platform.system() == "Windows":
        lib_name = "wrapper.dll"

    _SNARK_LIB_PATH_ENV_KEY = "SNARK_LIB_PATH"
    if _SNARK_LIB_PATH_ENV_KEY in os.environ:
        return os.environ[_SNARK_LIB_PATH_ENV_KEY]

    return os.path.join(os.path.dirname(__file__), "..", lib_name)


def setup_module(module):
    lib._LIB_PATH = get_lib_name()


@pytest.fixture(scope="module")
def default_triangle_graph():
    output = tempfile.TemporaryDirectory()
    data_name = triangle_graph_json(output.name)
    convert.MultiWorkersConverter(
        graph_path=data_name,
        partition_count=1,
        output_dir=output.name,
        decoder=JsonDecoder(),
    ).convert()
    yield output.name


@pytest.mark.parametrize(
    "storage_type",
    [client.PartitionStorageType.memory, client.PartitionStorageType.disk],
)
def test_node_features_graph_single_partition(default_triangle_graph, storage_type):
    cl = client.MemoryGraph(default_triangle_graph, [0], storage_type)
    v = cl.node_features(
        np.array([5], dtype=np.int64),
        features=np.array([[0, 2]], dtype=np.int32),
        dtype=np.float32,
    )
    assert v.shape == (1, 2)
    assert v[0][0] == 1.0
    assert v[0][1] == 1.0


@pytest.mark.parametrize(
    "storage_type",
    [client.PartitionStorageType.memory, client.PartitionStorageType.disk],
)
def test_multiple_node_features_graph_single_partition(
    default_triangle_graph, storage_type
):
    cl = client.MemoryGraph(default_triangle_graph, [0], storage_type)
    v = cl.node_features(
        np.array([0, 5], dtype=np.int64),
        features=np.array([[0, 2], [1, 2]], dtype=np.int32),
        dtype=np.float32,
    )
    assert v.shape == (2, 4)
    npt.assert_almost_equal(v, [[1, 0, -0.03, -0.04], [1, 1, -0.05, -0.06]])


@pytest.mark.parametrize(
    "storage_type",
    [client.PartitionStorageType.memory, client.PartitionStorageType.disk],
)
def test_node_sampling_graph_single_partition(default_triangle_graph, storage_type):
    graph = client.MemoryGraph(default_triangle_graph, [0], storage_type)
    ns = client.NodeSampler(graph, [0, 2])
    v, t = ns.sample(size=5, seed=2)
    npt.assert_array_equal(v, [9, 9, 5, 5, 5])
    npt.assert_array_equal(t, [0, 0, 2, 2, 2])


@pytest.mark.parametrize(
    "storage_type",
    [client.PartitionStorageType.memory, client.PartitionStorageType.disk],
)
def test_node_sampling_graph_default_seed_non_repeating(
    default_triangle_graph, storage_type
):
    graph = client.MemoryGraph(default_triangle_graph, [0], storage_type)
    ns = client.NodeSampler(graph, [0, 2])
    assert not np.array_equal(
        ns.sample(size=100, seed=1)[0], ns.sample(size=100, seed=2)[0]
    )


# We'll use this class for deterministic partitioning
class Counter:
    def __init__(self):
        self.count = 0

    def __call__(self, x):
        self.count += 1
        return self.count % 2


def linearize(value):
    def get_features(item):
        output = []
        for feature_key, feature_dict in item.items():
            if "feature" not in feature_key:
                continue
            for key, v in feature_dict.items():
                while int(key) + 1 > len(output):
                    output.append(None)
                if feature_key == "binary_feature":
                    vv = v
                elif "sparse" in feature_key:
                    vv = (
                        np.array(v["coordinates"], dtype=np.int64),
                        np.array(
                            v["values"],
                            dtype=JsonDecoder.convert_map[
                                feature_key.replace("sparse_", "")
                            ],
                        ),
                    )
                else:
                    vv = np.array(v, dtype=JsonDecoder.convert_map[feature_key])
                output[int(key)] = vv
        return output

    if "node_id" in value:
        return (
            value["node_id"],
            -1,
            value["node_type"],
            value["node_weight"],
            get_features(value),
        )
    else:
        return (
            value["src_id"],
            value["dst_id"],
            value["edge_type"],
            value["weight"],
            get_features(value),
        )


def write_multi_binary(output_dir, partitions):
    partition_meta = ""
    for i, p in enumerate(partitions):
        writer = BinaryWriter(output_dir, i)
        for v in p:
            writer.add([linearize(v)])
        writer.close()
        nf = "\n".join(map(str, writer.node_type_count))
        ef = "\n".join(map(str, writer.edge_type_count))
        if nf == "":
            nf = "0\n0\n0"
        if ef == "":
            ef = "0\n0"
        partition_meta += f"{i}\n3\n3\n3\n2\n2\n{nf}\n{ef}\n"
    meta = open(os.path.join(output_dir, "meta.txt"), "w+")
    meta.write(f"3\n3\n3\n2\n15\n15\n2\n")
    meta.write(partition_meta)
    meta.close()


@pytest.fixture(scope="module")
def multi_partition_graph_data(request):
    output = tempfile.TemporaryDirectory()
    if request.param == "original":
        data_name = triangle_graph_json(output.name)
        d = dispatcher.QueueDispatcher(Path(output.name), 2, Counter(), JsonDecoder())
        convert.MultiWorkersConverter(
            graph_path=data_name,
            partition_count=2,
            output_dir=output.name,
            decoder=JsonDecoder(),
            dispatcher=d,
        ).convert()
    elif request.param == "nodes_p0":
        partitions = [
            nodes,
            edges,
        ]
        write_multi_binary(output.name, partitions)
    elif request.param == "nodes_p1":
        partitions = [
            edges,
            nodes,
        ]
        write_multi_binary(output.name, partitions)
    yield output.name


param = ["original", "nodes_p0", "nodes_p1"]


@pytest.mark.parametrize(
    "storage_type",
    [client.PartitionStorageType.memory, client.PartitionStorageType.disk],
)
@pytest.mark.parametrize("multi_partition_graph_data", param, indirect=True)
def test_memory_graph_metadata(multi_partition_graph_data, storage_type):
    cl = client.MemoryGraph(multi_partition_graph_data, [0, 1], storage_type)
    assert cl.meta.node_count == 3
    assert cl.meta.edge_count == 3
    assert cl.meta.node_type_count == 3
    assert cl.meta.edge_type_count == 2
    assert cl.meta._node_feature_count == 15
    assert cl.meta._edge_feature_count == 15


@pytest.mark.parametrize(
    "storage_type",
    [client.PartitionStorageType.memory, client.PartitionStorageType.disk],
)
@pytest.mark.parametrize("multi_partition_graph_data", param, indirect=True)
def test_memory_graph_neighbors(multi_partition_graph_data, storage_type):
    cl = client.MemoryGraph(multi_partition_graph_data, [0, 1], storage_type)
    node_ids, weights, edge_types, result_counts = cl.neighbors(
        np.array([9, 0], dtype=np.int64),
        np.array([0, 1, 2], dtype=np.int32),
    )
    npt.assert_equal(node_ids, np.array([0, 5], dtype=np.int64))
    npt.assert_almost_equal(weights, np.array([0.5, 1.0], dtype=np.float32))
    npt.assert_equal(edge_types, np.array([0, 1], dtype=np.int32))
    npt.assert_equal(result_counts, np.array([1, 1], dtype=np.int64))


@pytest.mark.parametrize(
    "storage_type",
    [client.PartitionStorageType.memory, client.PartitionStorageType.disk],
)
@pytest.mark.parametrize("multi_partition_graph_data", param, indirect=True)
def test_memory_graph_node_types(multi_partition_graph_data, storage_type):
    cl = client.MemoryGraph(multi_partition_graph_data, [0, 1], storage_type)
    types = cl.node_types(np.array([9, 5, 0], dtype=np.int64), -2)
    npt.assert_equal(types, np.array([0, 2, 1], dtype=np.int32))


@pytest.mark.parametrize(
    "storage_type",
    [client.PartitionStorageType.memory, client.PartitionStorageType.disk],
)
@pytest.mark.parametrize("multi_partition_graph_data", ["original"], indirect=True)
def test_memory_graph_type_counts(multi_partition_graph_data, storage_type):
    cl = client.MemoryGraph(multi_partition_graph_data, [0, 1], storage_type)
    assert cl.get_node_type_count([0]) == 1
    assert cl.get_node_type_count([1]) == 1
    assert cl.get_node_type_count([1, 1]) == 1
    assert cl.get_node_type_count([0, 1]) == 2
    assert cl.get_node_type_count([1, 0]) == 2
    with pytest.raises(AssertionError):
        cl.get_node_type_count([])
    assert cl.get_edge_type_count([0]) == 1
    assert cl.get_edge_type_count([1]) == 2
    assert cl.get_edge_type_count([1, 1]) == 2
    assert cl.get_edge_type_count([0, 1]) == 3
    assert cl.get_edge_type_count([1, 0]) == 3
    with pytest.raises(AssertionError):
        cl.get_edge_type_count([])


@pytest.mark.parametrize(
    "storage_type",
    [client.PartitionStorageType.memory, client.PartitionStorageType.disk],
)
@pytest.mark.parametrize("multi_partition_graph_data", param, indirect=True)
def test_multithreaded_calls(multi_partition_graph_data, storage_type):
    cl = client.MemoryGraph(multi_partition_graph_data, [0, 1], storage_type)
    num_calls = 100
    num_threads = 4

    def float_features():
        for _ in range(num_calls):
            v = cl.node_features(
                np.array([9, 0], dtype=np.int64),
                features=np.array([[1, 2]], dtype=np.int32),
                dtype=np.float32,
            )

            assert v.shape == (2, 2)
            npt.assert_array_almost_equal(v, [[-0.01, -0.02], [-0.03, -0.04]])

    def int_features():
        for _ in range(num_calls):
            v64 = cl.node_features(
                np.array([9], dtype=np.int64),
                features=np.array([[2, 2]], dtype=np.int32),
                dtype=np.uint64,
            )

            assert v64.shape == (1, 2)
            npt.assert_equal(v64, [[13, 17]])

    thread_list = []
    for _ in range(num_threads):
        thread_list.append(threading.Thread(target=float_features))
        thread_list.append(threading.Thread(target=int_features))
    [t.start() for t in thread_list]
    [t.join() for t in thread_list]


@pytest.mark.parametrize(
    "storage_type",
    [client.PartitionStorageType.memory, client.PartitionStorageType.disk],
)
<<<<<<< HEAD
def test_node_sampler_graph_multiple_partitions(
    multi_partition_graph_data, storage_type
):
    cl = client.MemoryGraph(multi_partition_graph_data, [0, 1], storage_type)
    ns = client.NodeSampler(cl, [2])
    v, t = ns.sample(size=3, seed=1)
    npt.assert_array_equal(v, [5, 5, 5])
    npt.assert_array_equal(t, [2, 2, 2])
=======
@pytest.mark.parametrize("multi_partition_graph_data", ["original"], indirect=True)
def test_node_features_graph_multiple_partitions(
    multi_partition_graph_data, storage_type
):
    cl = client.MemoryGraph(multi_partition_graph_data, [0], storage_type)
    sampler = client.NodeSampler(cl, np.array([2]))
    nodes = sampler.sample(3, 42)
    npt.assert_equal(nodes[0], [5, 5, 5])
>>>>>>> 49929354


@pytest.mark.parametrize(
    "storage_type",
    [client.PartitionStorageType.memory, client.PartitionStorageType.disk],
)
@pytest.mark.parametrize("multi_partition_graph_data", param, indirect=True)
def test_node_string_features_graph_multiple_partitions(
    multi_partition_graph_data, storage_type
):
    cl = client.MemoryGraph(multi_partition_graph_data, [0, 1], storage_type)
    v, d = cl.node_string_features([0], features=[0, 1], dtype=np.float32)
    npt.assert_equal(d, [[1, 2]])
    npt.assert_array_almost_equal(v, [1, -0.03, -0.04])


@pytest.mark.parametrize(
    "storage_type",
    [client.PartitionStorageType.memory, client.PartitionStorageType.disk],
)
@pytest.mark.parametrize("multi_partition_graph_data", param, indirect=True)
def test_node_features_graph_multiple_partitions(
    multi_partition_graph_data, storage_type
):
    cl = client.MemoryGraph(multi_partition_graph_data, [0, 1], storage_type)
    v = cl.node_features(
        np.array([9, 0], dtype=np.int64),
        features=np.array([[1, 2]], dtype=np.int32),
        dtype=np.float32,
    )

    assert v.shape == (2, 2)
    npt.assert_array_almost_equal(v, [[-0.01, -0.02], [-0.03, -0.04]])

    v64 = cl.node_features(
        np.array([9], dtype=np.int64),
        features=np.array([[2, 2]], dtype=np.int32),
        dtype=np.uint64,
    )

    assert v64.shape == (1, 2)
    npt.assert_equal(v64, [[13, 17]])
    v_binary = cl.node_features(
        np.array([0], dtype=np.int64),
        features=np.array([[3, 4]], dtype=np.int32),
        dtype=np.uint8,
    )

    assert v_binary.shape == (1, 4)
    npt.assert_equal(v_binary, [list(map(int, bytes("abcd", "utf-8")))])

    v_missing = cl.node_features(
        np.array([-1, 9], dtype=np.int64),
        features=np.array([[2, 3]], dtype=np.int32),
        dtype=np.uint64,
    )

    assert v_missing.shape == (2, 3)
    npt.assert_equal(v_missing, [[0, 0, 0], [13, 17, 0]])


@pytest.mark.parametrize(
    "storage_type",
    [client.PartitionStorageType.memory, client.PartitionStorageType.disk],
)
@pytest.mark.parametrize("multi_partition_graph_data", param, indirect=True)
def test_node_extra_features_graph_multiple_partitions(
    multi_partition_graph_data, storage_type
):
    cl = client.MemoryGraph(multi_partition_graph_data, [0, 1], storage_type)
    types = [
        np.uint8,
        np.int8,
        np.uint16,
        np.int16,
        np.uint32,
        np.int32,
        np.uint64,
        np.int64,
        np.double,
        np.float16,
    ]
    values = [5, 6, 7]
    feature_id = 4
    for tp in types:
        v = cl.node_features(
            np.array([5], dtype=np.int64),
            features=np.array([[feature_id, 3]], dtype=np.int32),
            dtype=tp,
        )

        assert v.shape == (1, 3)
        npt.assert_array_almost_equal(v, [values])
        values = list(map(lambda x: x + 10, values))
        feature_id += 1


@pytest.mark.parametrize(
    "storage_type",
    [client.PartitionStorageType.memory, client.PartitionStorageType.disk],
)
@pytest.mark.parametrize("multi_partition_graph_data", param, indirect=True)
def test_edge_features_missing_feature_id(multi_partition_graph_data, storage_type):
    cl = client.MemoryGraph(multi_partition_graph_data, [0, 1], storage_type)
    v = cl.edge_features(
        np.array([0], dtype=np.int64),
        np.array([5], dtype=np.int64),
        np.array([1], dtype=np.int32),
        features=np.array([[2, 3]], dtype=np.int32),
        dtype=np.int32,
    )

    assert v.shape == (1, 3)
    npt.assert_equal(v, [[0, 0, 0]])


@pytest.mark.parametrize(
    "storage_type",
    [client.PartitionStorageType.memory, client.PartitionStorageType.disk],
)
@pytest.mark.parametrize("multi_partition_graph_data", param, indirect=True)
def test_edge_extra_features_graph_multiple_partitions(
    multi_partition_graph_data, storage_type
):
    cl = client.MemoryGraph(multi_partition_graph_data, [0, 1], storage_type)
    types = [
        np.uint8,
        np.int8,
        np.uint16,
        np.int16,
        np.uint32,
        np.int32,
        np.uint64,
        np.int64,
        np.double,
        np.float16,
    ]
    values = [5, 6, 7]
    feature_id = 4
    for tp in types:
        v = cl.edge_features(
            np.array([5], dtype=np.int64),
            np.array([9], dtype=np.int64),
            np.array([1], dtype=np.int32),
            features=np.array([[feature_id, 3]], dtype=np.int32),
            dtype=tp,
        )

        assert v.shape == (1, 3)
        npt.assert_array_almost_equal(v, [values])
        values = list(map(lambda x: x + 10, values))
        feature_id += 1


@pytest.mark.parametrize("multi_partition_graph_data", ["original"], indirect=True)
def test_node_sampling_graph_multiple_partitions(multi_partition_graph_data):
    g = client.MemoryGraph(multi_partition_graph_data, [0, 1])
    ns = client.NodeSampler(g, [0, 2])
    v, t = ns.sample(size=5, seed=1)
    npt.assert_array_equal(v, [9, 9, 5, 5, 5])
    npt.assert_array_equal(t, [0, 0, 2, 2, 2])


@pytest.mark.parametrize("multi_partition_graph_data", param, indirect=True)
def test_node_sampling_graph_with_only_missing_type(multi_partition_graph_data):
    g = client.MemoryGraph(multi_partition_graph_data, [0])
    with pytest.raises(AssertionError):
        client.NodeSampler(g, [4])


@pytest.mark.parametrize("multi_partition_graph_data", ["original"], indirect=True)
def test_node_sampling_graph_ok_with_extra_missing_type(multi_partition_graph_data):
    g = client.MemoryGraph(multi_partition_graph_data, [0, 1])
    ns = client.NodeSampler(g, [0, 4])
    v, t = ns.sample(size=3, seed=1)
    npt.assert_array_equal(v, [9, 9, 9])
    npt.assert_array_equal(t, [0, 0, 0])


@pytest.mark.parametrize("multi_partition_graph_data", ["original"], indirect=True)
def test_edge_sampling_non_repeating_defaults(multi_partition_graph_data):
    g = client.MemoryGraph(multi_partition_graph_data, [0, 1])
    es = client.EdgeSampler(g, [0, 1])
    v1 = es.sample(size=15, seed=1)
    v2 = es.sample(size=15, seed=2)
    assert not (
        np.array_equal(v1[0], v2[0])
        and np.array_equal(v1[1], v2[1])
        and np.array_equal(v1[2], v2[2])
    )


@pytest.mark.parametrize("multi_partition_graph_data", ["original"], indirect=True)
def test_edge_sampling_graph_multiple_partitions(multi_partition_graph_data):
    g = client.MemoryGraph(multi_partition_graph_data, [0, 1])
    es = client.EdgeSampler(g, [0, 1])
    s, d, t = es.sample(size=5, seed=2)
    npt.assert_array_equal(s, [9, 0, 0, 5, 5])
    npt.assert_array_equal(d, [0, 5, 5, 9, 9])
    npt.assert_array_equal(t, [0, 1, 1, 1, 1])


@pytest.mark.parametrize("multi_partition_graph_data", ["original"], indirect=True)
def test_edge_sampling_without_replacement_graph_multiple_partitions(
    multi_partition_graph_data,
):
    g = client.MemoryGraph(multi_partition_graph_data, [0, 1])
    es = client.EdgeSampler(g, [0, 1], "withoutreplacement")
    s, d, t = es.sample(size=5, seed=4)
    npt.assert_array_equal(s, [9, 0, 5, 9, 9])
    npt.assert_array_equal(d, [0, 5, 9, 5, 5])
    npt.assert_array_equal(t, [0, 1, 1, 1, 1])


@pytest.mark.parametrize("multi_partition_graph_data", ["original"], indirect=True)
def test_uniform_edge_sampling_graph_multiple_partitions(multi_partition_graph_data):
    g = client.MemoryGraph(multi_partition_graph_data, [0, 1])
    es = client.EdgeSampler(g, [0, 1], "uniform")
    s, d, t = es.sample(size=5, seed=4)
    npt.assert_array_equal(s, [9, 0, 5, 5, 5])
    npt.assert_array_equal(d, [0, 5, 9, 9, 9])
    npt.assert_array_equal(t, [0, 1, 1, 1, 1])


def test_edge_sampling_graph_single_partition(triangle_graph_data):
    output = tempfile.TemporaryDirectory()
    data_name = triangle_graph_data
    convert.MultiWorkersConverter(
        graph_path=data_name,
        partition_count=1,
        output_dir=output.name,
        decoder=JsonDecoder(),
    ).convert()

    g = client.MemoryGraph(output.name, [0])
    es = client.EdgeSampler(g, [0])
    s, d, t = es.sample(size=5, seed=3)
    npt.assert_array_equal(s, [9, 9, 9, 9, 9])
    npt.assert_array_equal(d, [0, 0, 0, 0, 0])
    npt.assert_array_equal(t, [0, 0, 0, 0, 0])


def test_edge_sampling_graph_single_partition_raises_empty_types(triangle_graph_data):
    output = tempfile.TemporaryDirectory()
    data_name = triangle_graph_data
    convert.MultiWorkersConverter(
        graph_path=data_name,
        partition_count=1,
        output_dir=output.name,
        decoder=JsonDecoder(),
    ).convert()

    g = client.MemoryGraph(output.name, [0, 1])
    with pytest.raises(AssertionError):
        client.EdgeSampler(g, [10])


@pytest.mark.parametrize("multi_partition_graph_data", param, indirect=True)
def test_feature_extraction_after_reset(multi_partition_graph_data):
    cl = client.MemoryGraph(multi_partition_graph_data, [0])
    cl.reset()
    with pytest.raises(Exception, match="Failed to extract node features"):
        cl.node_features(
            np.array([9], dtype=np.int64),
            features=np.array([[1, 2]], dtype=np.int32),
            dtype=np.float32,
        )


@pytest.mark.parametrize("multi_partition_graph_data", param, indirect=True)
def test_edge_sampler_creation(multi_partition_graph_data):
    cl = client.MemoryGraph(multi_partition_graph_data, [0])
    cl.reset()
    with pytest.raises(Exception, match="Failed to create edge sampler"):
        client.EdgeSampler(cl, [0])


@pytest.mark.parametrize("multi_partition_graph_data", param, indirect=True)
def test_node_sampler_creation(multi_partition_graph_data):
    cl = client.MemoryGraph(multi_partition_graph_data, [0])
    cl.reset()
    with pytest.raises(Exception, match="Failed to create node sampler"):
        client.NodeSampler(cl, [0])


@pytest.mark.parametrize("multi_partition_graph_data", ["original"], indirect=True)
def test_edge_sampler_reset(multi_partition_graph_data):
    cl = client.MemoryGraph(multi_partition_graph_data, [0])
    es = client.EdgeSampler(cl, [0])
    es.reset()
    with pytest.raises(Exception, match="Failed to sample edges"):
        es.sample(5)


@pytest.mark.parametrize("multi_partition_graph_data", ["original"], indirect=True)
def test_node_sampler_reset(multi_partition_graph_data):
    cl = client.MemoryGraph(multi_partition_graph_data, [0])
    ns = client.NodeSampler(cl, [0])
    ns.reset()
    with pytest.raises(Exception, match="Failed to sample nodes"):
        ns.sample(5)


@pytest.mark.parametrize(
    "storage_type",
    [client.PartitionStorageType.memory, client.PartitionStorageType.disk],
)
@pytest.mark.parametrize("multi_partition_graph_data", ["original"], indirect=True)
def test_remote_client_node_features_single_server(
    multi_partition_graph_data, storage_type
):
    address = [f"localhost:{find_free_port()}"]
    s = server.Server(
        multi_partition_graph_data, [0], address[0], storage_type=storage_type
    )
    cl = client.DistributedGraph(address)
    v = cl.node_features(
        np.array([9, 0], dtype=np.int64),
        features=np.array([[0, 2], [1, 2]], dtype=np.int32),
        dtype=np.float32,
    )

    assert v.shape == (2, 4)
    npt.assert_array_almost_equal(v, [[0, 0, 0, 0], [1, 0, -0.03, -0.04]])
    s.reset()


@pytest.mark.parametrize(
    "storage_type",
    [client.PartitionStorageType.memory, client.PartitionStorageType.disk],
)
@pytest.mark.parametrize("multi_partition_graph_data", param, indirect=True)
def test_distributed_graph_metadata(multi_partition_graph_data, storage_type):
    address = [f"localhost:{find_free_port()}", f"localhost:{find_free_port()}"]
    s1 = server.Server(
        multi_partition_graph_data, [0], address[0], storage_type=storage_type
    )
    s2 = server.Server(
        multi_partition_graph_data, [1], address[1], storage_type=storage_type
    )

    cl = client.DistributedGraph(address)
    assert cl.meta.node_count == 3
    assert cl.meta.edge_count == 3
    assert cl.meta.node_type_count == 3
    assert cl.meta.edge_type_count == 2
    assert cl.meta._node_feature_count == 15
    assert cl.meta._edge_feature_count == 15
    s1.reset()
    s2.reset()


@pytest.mark.parametrize(
    "storage_type",
    [client.PartitionStorageType.memory, client.PartitionStorageType.disk],
)
@pytest.mark.parametrize("multi_partition_graph_data", ["original"], indirect=True)
def test_distributed_graph_type_counts(multi_partition_graph_data, storage_type):
    address = [f"localhost:{find_free_port()}", f"localhost:{find_free_port()}"]
    s1 = server.Server(
        multi_partition_graph_data, [0], address[0], storage_type=storage_type
    )
    s2 = server.Server(
        multi_partition_graph_data, [1], address[1], storage_type=storage_type
    )

    cl = client.DistributedGraph(address)
    assert cl.get_node_type_count([0]) == 1
    assert cl.get_node_type_count([1]) == 1
    assert cl.get_node_type_count([1, 1]) == 1
    assert cl.get_node_type_count([0, 1]) == 2
    assert cl.get_node_type_count([1, 0]) == 2
    with pytest.raises(AssertionError):
        cl.get_node_type_count([])
    assert cl.get_edge_type_count([0]) == 1
    assert cl.get_edge_type_count([1]) == 2
    assert cl.get_edge_type_count([1, 1]) == 2
    assert cl.get_edge_type_count([0, 1]) == 3
    assert cl.get_edge_type_count([1, 0]) == 3
    with pytest.raises(AssertionError):
        cl.get_edge_type_count([])

    s1.reset()
    s2.reset()


@pytest.mark.parametrize(
    "storage_type",
    [client.PartitionStorageType.memory, client.PartitionStorageType.disk],
)
@pytest.mark.parametrize("multi_partition_graph_data", param, indirect=True)
def test_remote_client_node_features_multiple_servers(
    multi_partition_graph_data, storage_type
):
    address = [f"localhost:{find_free_port()}", f"localhost:{find_free_port()}"]
    s1 = server.Server(
        multi_partition_graph_data, [0], address[0], storage_type=storage_type
    )
    s2 = server.Server(
        multi_partition_graph_data, [1], address[1], storage_type=storage_type
    )

    cl = client.DistributedGraph(address)
    v = cl.node_features(
        np.array([9, 0], dtype=np.int64),
        features=np.array([[1, 2]], dtype=np.int32),
        dtype=np.float32,
    )

    assert v.shape == (2, 2)
    npt.assert_array_almost_equal(v, [[-0.01, -0.02], [-0.03, -0.04]])
    s1.reset()
    s2.reset()


@pytest.mark.parametrize(
    "storage_type",
    [client.PartitionStorageType.memory, client.PartitionStorageType.disk],
)
@pytest.mark.parametrize("multi_partition_graph_data", param, indirect=True)
def test_remote_client_node_string_features_multiple_servers(
    multi_partition_graph_data, storage_type
):
    address = [f"localhost:{find_free_port()}", f"localhost:{find_free_port()}"]
    s1 = server.Server(
        multi_partition_graph_data, [0], address[0], storage_type=storage_type
    )
    s2 = server.Server(
        multi_partition_graph_data, [1], address[1], storage_type=storage_type
    )

    cl = client.DistributedGraph(address)
    v, d = cl.node_string_features([9, 0], features=[1], dtype=np.float32)

    npt.assert_array_equal(d, [[2], [2]])
    npt.assert_array_almost_equal(v, [-0.01, -0.02, -0.03, -0.04])
    s1.reset()
    s2.reset()


@pytest.mark.parametrize(
    "storage_type",
    [client.PartitionStorageType.memory, client.PartitionStorageType.disk],
)
@pytest.mark.parametrize("multi_partition_graph_data", param, indirect=True)
def test_remote_client_node_extra_features(multi_partition_graph_data, storage_type):
    address = [f"localhost:{find_free_port()}", f"localhost:{find_free_port()}"]
    s1 = server.Server(
        multi_partition_graph_data, [0], address[0], storage_type=storage_type
    )
    s2 = server.Server(
        multi_partition_graph_data, [1], address[1], storage_type=storage_type
    )

    cl = client.DistributedGraph(address)
    types = [
        np.uint8,
        np.int8,
        np.uint16,
        np.int16,
        np.uint32,
        np.int32,
        np.uint64,
        np.int64,
        np.double,
        np.float16,
    ]
    values = [5, 6, 7]
    feature_id = 4
    for tp in types:
        v = cl.node_features(
            np.array([5], dtype=np.int64),
            features=np.array([[feature_id, 3]], dtype=np.int32),
            dtype=tp,
        )

        assert v.shape == (1, 3)
        npt.assert_array_almost_equal(v, [values])
        values = list(map(lambda x: x + 10, values))
        feature_id += 1

    s1.reset()
    s2.reset()


@pytest.mark.parametrize(
    "storage_type",
    [client.PartitionStorageType.memory, client.PartitionStorageType.disk],
)
@pytest.mark.parametrize("multi_partition_graph_data", param, indirect=True)
def test_remote_client_edge_extra_features_graph_multiple_partitions(
    multi_partition_graph_data, storage_type
):
    address = [f"localhost:{find_free_port()}", f"localhost:{find_free_port()}"]
    s1 = server.Server(
        multi_partition_graph_data, [0], address[0], storage_type=storage_type
    )
    s2 = server.Server(
        multi_partition_graph_data, [1], address[1], storage_type=storage_type
    )

    cl = client.DistributedGraph(address)
    types = [
        np.uint8,
        np.int8,
        np.uint16,
        np.int16,
        np.uint32,
        np.int32,
        np.uint64,
        np.int64,
        np.double,
        np.float16,
    ]
    values = [5, 6, 7]
    feature_id = 4
    for tp in types:
        v = cl.edge_features(
            np.array([5], dtype=np.int64),
            np.array([9], dtype=np.int64),
            np.array([1], dtype=np.int32),
            features=np.array([[feature_id, 3]], dtype=np.int32),
            dtype=tp,
        )

        assert v.shape == (1, 3)
        npt.assert_array_almost_equal(v, [values])
        values = list(map(lambda x: x + 10, values))
        feature_id += 1
    s1.reset()
    s2.reset()


@pytest.mark.parametrize(
    "storage_type",
    [client.PartitionStorageType.memory, client.PartitionStorageType.disk],
)
@pytest.mark.parametrize("multi_partition_graph_data", param, indirect=True)
def test_remote_client_missing_edge_features_graph_multiple_partitions(
    multi_partition_graph_data, storage_type
):
    address = [f"localhost:{find_free_port()}", f"localhost:{find_free_port()}"]
    s1 = server.Server(
        multi_partition_graph_data, [0], address[0], storage_type=storage_type
    )
    s2 = server.Server(
        multi_partition_graph_data, [1], address[1], storage_type=storage_type
    )

    cl = client.DistributedGraph(address)
    v = cl.edge_features(
        np.array([5, -1], dtype=np.int64),
        np.array([9, 0], dtype=np.int64),
        np.array([1, 1], dtype=np.int32),
        features=np.array([[4, 3], [5, 2]], dtype=np.int32),
        dtype=np.uint8,
    )

    npt.assert_array_equal(v, [[5, 6, 7, 15, 16], [0, 0, 0, 0, 0]])
    s1.reset()
    s2.reset()


@pytest.mark.parametrize(
    "storage_type",
    [client.PartitionStorageType.memory, client.PartitionStorageType.disk],
)
@pytest.mark.parametrize("multi_partition_graph_data", param, indirect=True)
def test_remote_client_missing_edge_string_features_graph_multiple_partitions(
    multi_partition_graph_data, storage_type
):
    address = [f"localhost:{find_free_port()}", f"localhost:{find_free_port()}"]
    s1 = server.Server(
        multi_partition_graph_data, [0], address[0], storage_type=storage_type
    )
    s2 = server.Server(
        multi_partition_graph_data, [1], address[1], storage_type=storage_type
    )

    cl = client.DistributedGraph(address)
    v, d = cl.edge_string_features(
        np.array([5, -1], dtype=np.int64),
        np.array([9, 0], dtype=np.int64),
        np.array([1, 1], dtype=np.int32),
        features=np.array([4, 5], dtype=np.int8),
        dtype=np.uint8,
    )

    npt.assert_equal(d, [[3, 3], [0, 0]])
    npt.assert_equal(v, [5, 6, 7, 15, 16, 17])
    s1.reset()
    s2.reset()


@pytest.mark.parametrize(
    "storage_type",
    [client.PartitionStorageType.memory, client.PartitionStorageType.disk],
)
@pytest.mark.parametrize("multi_partition_graph_data", param, indirect=True)
def test_remote_client_node_features_multiple_servers_same_data_tst(
    multi_partition_graph_data, storage_type
):
    address = [f"localhost:{find_free_port()}", f"localhost:{find_free_port()}"]
    s1 = server.Server(
        multi_partition_graph_data, [0, 1], address[0], storage_type=storage_type
    )
    s2 = server.Server(
        multi_partition_graph_data, [1, 0], address[1], storage_type=storage_type
    )
    cl = client.DistributedGraph(address)
    v = cl.node_features(
        np.array([9, 0], dtype=np.int64),
        features=np.array([[1, 2]], dtype=np.int32),
        dtype=np.float32,
    )

    assert v.shape == (2, 2)
    npt.assert_array_almost_equal(v, [[-0.01, -0.02], [-0.03, -0.04]])
    s1.reset()
    s2.reset()


@pytest.mark.parametrize(
    "storage_type",
    [client.PartitionStorageType.memory, client.PartitionStorageType.disk],
)
@pytest.mark.parametrize("multi_partition_graph_data", param, indirect=True)
def test_remote_client_node_features_multiple_servers_connection_loss(
    multi_partition_graph_data, storage_type
):
    address = [f"localhost:{find_free_port()}", f"localhost:{find_free_port()}"]
    s1 = server.Server(
        multi_partition_graph_data, [0], hostname=address[0], storage_type=storage_type
    )
    s2 = server.Server(
        multi_partition_graph_data, [1], hostname=address[1], storage_type=storage_type
    )

    cl = client.DistributedGraph(address)

    before = cl.node_features(
        np.array([9, 0], dtype=np.int64),
        features=np.array([[1, 2]], dtype=np.int32),
        dtype=np.float32,
    )

    assert before.shape == (2, 2)
    npt.assert_array_almost_equal(before, [[-0.01, -0.02], [-0.03, -0.04]])

    s2.reset()
    with pytest.raises(Exception, match="Failed to extract node features"):
        cl.node_features(
            np.array([9, 0], dtype=np.int64),
            features=np.array([[1, 2]], dtype=np.int32),
            dtype=np.float32,
        )
    s1.reset()


@pytest.mark.parametrize(
    "storage_type",
    [client.PartitionStorageType.memory, client.PartitionStorageType.disk],
)
@pytest.mark.parametrize("multi_partition_graph_data", ["original"], indirect=True)
def test_node_sampling_distributed_graph_multiple_partitions(
    multi_partition_graph_data, storage_type
):
    address = [f"localhost:{find_free_port()}", f"localhost:{find_free_port()}"]
    s1 = server.Server(multi_partition_graph_data, [0], hostname=address[0])
    s2 = server.Server(multi_partition_graph_data, [1], hostname=address[1])

    cl = client.DistributedGraph(address)

    ns = client.NodeSampler(cl, [0, 2])
    v, t = ns.sample(size=5, seed=1)
    npt.assert_array_equal(v, [9, 5, 5, 5, 5])
    npt.assert_array_equal(t, [0, 2, 2, 2, 2])
    s2.reset()
    s1.reset()


@pytest.mark.parametrize(
    "storage_type",
    [client.PartitionStorageType.memory, client.PartitionStorageType.disk],
)
@pytest.mark.parametrize("multi_partition_graph_data", ["original"], indirect=True)
def test_node_sampling_distributed_graph_multiple_partitions_raises_empty_types(
    multi_partition_graph_data, storage_type
):
    address = [f"localhost:{find_free_port()}", f"localhost:{find_free_port()}"]
    s1 = server.Server(
        multi_partition_graph_data, [0], hostname=address[0], storage_type=storage_type
    )
    s2 = server.Server(
        multi_partition_graph_data, [1], hostname=address[1], storage_type=storage_type
    )

    cl = client.DistributedGraph(address)
    with pytest.raises(AssertionError):
        client.NodeSampler(cl, [10])
    s1.reset()
    s2.reset()


@pytest.mark.parametrize("multi_partition_graph_data", ["original"], indirect=True)
def test_edge_sampling_distributed_graph_multiple_partitions(
    multi_partition_graph_data,
):
    address = [f"localhost:{find_free_port()}", f"localhost:{find_free_port()}"]
    s1 = server.Server(multi_partition_graph_data, [0], hostname=address[0])
    s2 = server.Server(multi_partition_graph_data, [1], hostname=address[1])

    cl = client.DistributedGraph([address[0], address[1]])
    es = client.EdgeSampler(cl, [0, 1])
    s, d, t = es.sample(size=5, seed=2)
    npt.assert_array_equal(s, [0, 0, 5, 5, 5])
    npt.assert_array_equal(d, [5, 5, 9, 9, 9])
    npt.assert_array_equal(t, [1, 1, 1, 1, 1])
    s1.reset()
    s2.reset()


@pytest.mark.parametrize(
    "storage_type",
    [client.PartitionStorageType.memory, client.PartitionStorageType.disk],
)
@pytest.mark.parametrize("multi_partition_graph_data", param, indirect=True)
def test_distributed_graph_neighbors(multi_partition_graph_data, storage_type):
    address = [f"localhost:{find_free_port()}", f"localhost:{find_free_port()}"]
    s1 = server.Server(
        multi_partition_graph_data, [0], hostname=address[0], storage_type=storage_type
    )
    s2 = server.Server(
        multi_partition_graph_data, [1], hostname=address[1], storage_type=storage_type
    )
    cl = client.DistributedGraph(address)
    node_ids, weights, edge_types, result_counts = cl.neighbors(
        np.array([9, 0], dtype=np.int64),
        np.array([0, 1, 2], dtype=np.int32),
    )
    npt.assert_equal(node_ids, np.array([0, 5], dtype=np.int64))
    npt.assert_almost_equal(weights, np.array([0.5, 1.0], dtype=np.float32))
    npt.assert_equal(edge_types, np.array([0, 1], dtype=np.int32))
    npt.assert_equal(result_counts, np.array([1, 1], dtype=np.int64))
    s1.reset()
    s2.reset()


@pytest.mark.parametrize(
    "storage_type",
    [client.PartitionStorageType.memory, client.PartitionStorageType.disk],
)
@pytest.mark.parametrize("multi_partition_graph_data", param, indirect=True)
def test_distributed_graph_node_types(multi_partition_graph_data, storage_type):
    address = [f"localhost:{find_free_port()}", f"localhost:{find_free_port()}"]
    s1 = server.Server(
        multi_partition_graph_data, [0], hostname=address[0], storage_type=storage_type
    )
    s2 = server.Server(
        multi_partition_graph_data, [1], hostname=address[1], storage_type=storage_type
    )
    cl = client.DistributedGraph(address)
    types = cl.node_types(np.array([9, 5, 0], dtype=np.int64), -1)
    npt.assert_equal(types, np.array([0, 2, 1], dtype=np.int32))
    s1.reset()
    s2.reset()

    address = [f"localhost:{find_free_port()}"]
    s1 = server.Server(
        multi_partition_graph_data,
        [0, 1],
        hostname=address[0],
        storage_type=storage_type,
    )
    cl = client.DistributedGraph(address)
    types = cl.node_types(np.array([9, 5, 0], dtype=np.int64), -1)
    npt.assert_equal(types, np.array([0, 2, 1], dtype=np.int32))
    s1.reset()


@pytest.mark.parametrize(
    "storage_type",
    [client.PartitionStorageType.memory, client.PartitionStorageType.disk],
)
@pytest.mark.parametrize("multi_partition_graph_data", ["original"], indirect=True)
def test_edge_sampling_distributed_graph_multiple_partitions_raises_empty_types(
    multi_partition_graph_data, storage_type
):
    address = [f"localhost:{find_free_port()}", f"localhost:{find_free_port()}"]
    s1 = server.Server(
        multi_partition_graph_data, [0], hostname=address[0], storage_type=storage_type
    )
    s2 = server.Server(
        multi_partition_graph_data, [1], hostname=address[1], storage_type=storage_type
    )

    cl = client.DistributedGraph(address)
    with pytest.raises(AssertionError):
        client.EdgeSampler(cl, [10])
    s1.reset()
    s2.reset()


@pytest.mark.parametrize(
    "storage_type",
    [client.PartitionStorageType.memory, client.PartitionStorageType.disk],
)
@pytest.mark.parametrize("multi_partition_graph_data", ["original"], indirect=True)
def test_node_sampling_distributed_graph_multiple_partitions_server_down(
    multi_partition_graph_data, storage_type
):
    address = [f"localhost:{find_free_port()}", f"localhost:{find_free_port()}"]
    s1 = server.Server(
        multi_partition_graph_data, [0], hostname=address[0], storage_type=storage_type
    )
    s2 = server.Server(
        multi_partition_graph_data, [1], hostname=address[1], storage_type=storage_type
    )

    cl = client.DistributedGraph(address)

    ns = client.NodeSampler(cl, [0, 2])

    s2.reset()
    with pytest.raises(Exception, match="Failed to sample nodes"):
        ns.sample(size=5, seed=1)
    s1.reset()


@pytest.mark.parametrize(
    "storage_type",
    [client.PartitionStorageType.memory, client.PartitionStorageType.disk],
)
@pytest.mark.parametrize("multi_partition_graph_data", ["original"], indirect=True)
def test_edge_sampling_distributed_graph_multiple_partitions_server_down(
    multi_partition_graph_data, storage_type
):
    address = [f"localhost:{find_free_port()}", f"localhost:{find_free_port()}"]
    s1 = server.Server(
        multi_partition_graph_data, [0], hostname=address[0], storage_type=storage_type
    )
    s2 = server.Server(
        multi_partition_graph_data, [1], hostname=address[1], storage_type=storage_type
    )

    cl = client.DistributedGraph(address)
    es = client.EdgeSampler(cl, [0, 1])

    s2.reset()
    with pytest.raises(Exception, match="Failed to sample edges"):
        es.sample(size=5, seed=2)
    s1.reset()


class _TrainingWorker:
    def __init__(self, addresses: List[str], path: str, num_processes: int, dir: str):
        self.addresses = addresses
        self.path = path
        self.num_processes = num_processes
        self.dir = dir

    def __call__(self):
        os.environ[lib._SNARK_LIB_PATH_ENV_KEY] = self.path

        cl = client.DistributedGraph(self.addresses)
        cl.node_features(
            np.array([9, 0], dtype=np.int64),
            features=np.array([[1, 2]], dtype=np.int32),
            dtype=np.float32,
        )
        pid = os.getpid()
        with open(os.path.join(self.dir, f"{pid}.lock"), "w+") as tmp:
            tmp.write("done")

        while True:
            _ = cl.node_features(
                np.array([9, 0], dtype=np.int64),
                features=np.array([[1, 2]], dtype=np.int32),
                dtype=np.float32,
            )
            time.sleep(0.1)


@pytest.mark.parametrize(
    "storage_type",
    [client.PartitionStorageType.memory, client.PartitionStorageType.disk],
)
@pytest.mark.parametrize("multi_partition_graph_data", ["original"], indirect=True)
def test_servers_stay_alive_on_client_disconnects(
    multi_partition_graph_data, storage_type
):
    addresses = [f"localhost:{find_free_port()}", f"localhost:{find_free_port()}"]
    s1 = server.Server(
        multi_partition_graph_data,
        [0],
        hostname=addresses[0],
        storage_type=storage_type,
    )
    s2 = server.Server(
        multi_partition_graph_data,
        [1],
        hostname=addresses[1],
        storage_type=storage_type,
    )
    trainers: List[Tuple(mp.Event, mp.Process)] = []
    num_processes = 10

    with tempfile.TemporaryDirectory(suffix="snark_") as workdir:
        for _ in range(num_processes):
            # Spawn child processes instead of forking to imitate distributed training
            p = mp.get_context("spawn").Process(
                target=_TrainingWorker(
                    addresses, get_lib_name(), num_processes, workdir
                )
            )
            p.start()
            trainers.append(p)
        timeout_count = 0
        while len(os.listdir(workdir)) < num_processes:
            time.sleep(1)
            timeout_count += 1
            assert timeout_count < 10

    for trainer in trainers:
        trainer.terminate()

    # final check: a client can connect to the servers after random terminations above.
    cl = client.DistributedGraph(addresses)
    values = cl.node_features(
        np.array([9, 0], dtype=np.int64),
        features=np.array([[1, 2]], dtype=np.int32),
        dtype=np.float32,
    )
    npt.assert_array_almost_equal(values, [[-0.01, -0.02], [-0.03, -0.04]])
    s2.reset()
    s1.reset()


@pytest.fixture(scope="module")
def sampling_graph_data():
    workdir = tempfile.TemporaryDirectory()
    data = open(os.path.join(workdir.name, "graph.json"), "w+")
    graph = []
    num_nodes = 10
    num_types = 3
    for node_id in range(num_nodes):
        graph.append(
            {
                "node_id": node_id,
                "node_type": (node_id % num_types),
                "node_weight": 1,
                "uint64_feature": None,
                "float_feature": None,
                "binary_feature": None,
                "edge": [],
            }
        )

    for el in graph:
        json.dump(el, data)
        data.write("\n")
    data.flush()

    yield data.name

    data.close()
    workdir.cleanup()


@pytest.fixture(scope="module")
def default_node_sampling_graph(sampling_graph_data):
    output = tempfile.TemporaryDirectory()
    data_name = sampling_graph_data
    convert.MultiWorkersConverter(
        graph_path=data_name,
        partition_count=1,
        output_dir=output.name,
        decoder=JsonDecoder(),
    ).convert()

    yield output.name


@pytest.mark.parametrize(
    "input_types,expected_nodes,expected_types",
    [
        ([0], [0, 3, 6, 9], [0] * 4),
        ([0, 1], [0, 1, 3, 4, 6, 7, 9], [0] * 4 + [1] * 3),
        ([0, 1, 2], [0, 1, 2, 3, 4, 5, 6, 7, 8, 9], [0] * 4 + [1] * 3 + [2] * 3),
    ],
)
def test_node_sampling_graph_single_partition_all_nodes_withoutreplacement(
    default_node_sampling_graph, input_types, expected_nodes, expected_types
):
    graph = client.MemoryGraph(default_node_sampling_graph, [0])
    ns = client.NodeSampler(graph, input_types, "withoutreplacement")
    v, t = ns.sample(size=len(expected_nodes), seed=2)
    v.sort()
    t.sort()
    npt.assert_array_equal(v, expected_nodes)
    npt.assert_array_equal(t, expected_types)


def no_features_graph_json(folder):
    data = open(os.path.join(folder, "graph.json"), "w+")
    graph = [
        {
            "node_id": 9,
            "node_type": 0,
            "node_weight": 1,
            "uint64_feature": {},
            "float_feature": {},
            "binary_feature": {},
            "edge": [
                {
                    "src_id": 9,
                    "dst_id": 0,
                    "edge_type": 0,
                    "weight": 0.5,
                    "uint64_feature": {},
                    "float_feature": {},
                    "binary_feature": {},
                }
            ],
        },
        {
            "node_id": 0,
            "node_type": 1,
            "node_weight": 1,
            "uint64_feature": {},
            "float_feature": {},
            "binary_feature": {},
            "edge": [
                {
                    "src_id": 0,
                    "dst_id": 5,
                    "edge_type": 1,
                    "weight": 1,
                    "uint64_feature": {},
                    "float_feature": {},
                    "binary_feature": {},
                }
            ],
        },
    ]
    for el in graph:
        json.dump(el, data)
        data.write("\n")
    data.flush()
    data.close()
    return data.name


@pytest.fixture(scope="module")
def no_features_graph():
    output = tempfile.TemporaryDirectory()
    data_name = no_features_graph_json(output.name)
    d = dispatcher.QueueDispatcher(Path(output.name), 2, Counter(), JsonDecoder())

    convert.MultiWorkersConverter(
        graph_path=data_name,
        partition_count=2,
        output_dir=output.name,
        decoder=JsonDecoder(),
        dispatcher=d,
        skip_edge_sampler=True,
        skip_node_sampler=True,
    ).convert()

    yield output.name
    output.cleanup()


@pytest.fixture(scope="module")
def in_memory_no_features_graph(no_features_graph):
    return client.MemoryGraph(no_features_graph, [0])


@pytest.fixture(scope="module")
def multi_server_no_features_graph(no_features_graph):
    address = [f"localhost:{find_free_port()}", f"localhost:{find_free_port()}"]
    s1 = server.Server(no_features_graph, [0], hostname=address[0])
    s2 = server.Server(no_features_graph, [1], hostname=address[1])

    yield client.DistributedGraph([address[0], address[1]])

    s1.reset()
    s2.reset()


def test_single_graph_partition_without_features(in_memory_no_features_graph):
    cl = in_memory_no_features_graph
    v = cl.node_features(
        np.array([9], dtype=np.int64),
        features=np.array([[0, 2]], dtype=np.int32),
        dtype=np.float32,
    )
    npt.assert_equal(v, np.zeros((1, 2), dtype=np.float32))

    ev = cl.edge_features(
        np.array([9], dtype=np.int64),
        np.array([0], dtype=np.int64),
        np.array([0], dtype=np.int32),
        features=np.array([[0, 3]], dtype=np.int32),
        dtype=np.float32,
    )

    npt.assert_equal(ev, np.zeros((1, 3), dtype=np.float32))


def test_multi_graph_partition_without_features(multi_server_no_features_graph):
    cl = multi_server_no_features_graph
    v = cl.node_features(
        np.array([9, 0], dtype=np.int64),
        features=np.array([[0, 3]], dtype=np.int32),
        dtype=np.float32,
    )
    npt.assert_equal(v, np.zeros((2, 3), dtype=np.float32))

    ev = cl.edge_features(
        np.array([9, 0], dtype=np.int64),
        np.array([0, 5], dtype=np.int64),
        np.array([0, 1], dtype=np.int32),
        features=np.array([[0, 3]], dtype=np.int32),
        dtype=np.float32,
    )

    npt.assert_equal(ev, np.zeros((2, 3), dtype=np.float32))


def test_node_types_in_memory(in_memory_no_features_graph):
    cl = in_memory_no_features_graph
    v = cl.node_types(np.array([9, 0, 42], dtype=np.int64), default_type=-1)
    npt.assert_equal(v, np.array([-1, 1, -1], dtype=np.int32))


def test_node_types_distributed(multi_server_no_features_graph):
    cl = multi_server_no_features_graph
    v = cl.node_types(np.array([42, 0, 9], dtype=np.int64), default_type=-1)
    npt.assert_equal(v, np.array([-1, 1, 0], dtype=np.int32))


def test_health_check(no_features_graph):
    address = f"localhost:{find_free_port()}"
    s = server.Server(no_features_graph, [0], hostname=address)
    channel = grpc.insecure_channel(address)
    stub = health_pb2_grpc.HealthStub(channel)
    response = stub.Check(health_pb2.HealthCheckRequest(service=""))
    assert str(response) == "status: SERVING\n"
    s.reset()


def test_multi_partition_metadata():
    folder = tempfile.TemporaryDirectory()
    data = open(os.path.join(folder.name, "graph.json"), "w+")
    graph = [
        {
            "node_id": 0,
            "node_type": 0,
            "node_weight": 1,
            "edge": [
                {
                    "src_id": 0,
                    "dst_id": 1,
                    "edge_type": 0,
                    "weight": 0.5,
                }
            ],
        },
        {
            "node_id": 1,
            "node_type": 1,
            "node_weight": 1,
            "uint64_feature": {},
            "float_feature": {"0": [1], "1": [-0.03, -0.04]},
            "edge": [
                {
                    "src_id": 1,
                    "dst_id": 0,
                    "edge_type": 1,
                    "weight": 1,
                    "float_feature": {"0": [1], "1": [-0.03, -0.04]},
                }
            ],
        },
    ]
    for el in graph:
        json.dump(el, data)
        data.write("\n")
    data.flush()
    data.close()
    data_name = data.name
    output = tempfile.TemporaryDirectory()
    d = dispatcher.QueueDispatcher(Path(output.name), 2, Counter(), JsonDecoder())
    convert.MultiWorkersConverter(
        graph_path=data_name,
        partition_count=2,
        output_dir=output.name,
        decoder=JsonDecoder(),
        dispatcher=d,
    ).convert()
    cl = client.MemoryGraph(output.name, [0, 1], client.PartitionStorageType.memory)
    assert cl.meta.node_count == 2
    assert cl.meta.edge_count == 2
    assert cl.meta.node_type_count == 2  # p0 only type 0, p1 only type 1
    assert cl.meta.edge_type_count == 2
    assert cl.meta._node_feature_count == 2  # p0 0 features, p1 2 features
    assert cl.meta._edge_feature_count == 2
    v = cl.node_features(np.array([1]), np.array([[1, 2]]), dtype=np.float32)
    npt.assert_almost_equal(v, np.array([[-0.03, -0.04]]))


if __name__ == "__main__":
    sys.exit(
        pytest.main(
            [__file__, "--junitxml", os.environ["XML_OUTPUT_FILE"], *sys.argv[1:]]
        )
    )<|MERGE_RESOLUTION|>--- conflicted
+++ resolved
@@ -455,7 +455,7 @@
     "storage_type",
     [client.PartitionStorageType.memory, client.PartitionStorageType.disk],
 )
-<<<<<<< HEAD
+@pytest.mark.parametrize("multi_partition_graph_data", ["original"], indirect=True)
 def test_node_sampler_graph_multiple_partitions(
     multi_partition_graph_data, storage_type
 ):
@@ -464,16 +464,6 @@
     v, t = ns.sample(size=3, seed=1)
     npt.assert_array_equal(v, [5, 5, 5])
     npt.assert_array_equal(t, [2, 2, 2])
-=======
-@pytest.mark.parametrize("multi_partition_graph_data", ["original"], indirect=True)
-def test_node_features_graph_multiple_partitions(
-    multi_partition_graph_data, storage_type
-):
-    cl = client.MemoryGraph(multi_partition_graph_data, [0], storage_type)
-    sampler = client.NodeSampler(cl, np.array([2]))
-    nodes = sampler.sample(3, 42)
-    npt.assert_equal(nodes[0], [5, 5, 5])
->>>>>>> 49929354
 
 
 @pytest.mark.parametrize(
