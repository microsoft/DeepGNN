# Copyright (c) Microsoft Corporation.
# Licensed under the MIT License.

import json
import multiprocessing as mp
import os
import sys
import tempfile
import threading
import time
from pathlib import Path
import platform
from typing import List, Tuple

import numpy as np
import numpy.testing as npt
import pytest
import grpc
from grpc_health.v1 import health_pb2, health_pb2_grpc

import deepgnn.graph_engine.snark.client as client
from deepgnn.graph_engine.snark.decoders import JsonDecoder
import deepgnn.graph_engine.snark.server as server
import deepgnn.graph_engine.snark.convert as convert
import deepgnn.graph_engine.snark.dispatcher as dispatcher
import deepgnn.graph_engine.snark._lib as lib
from deepgnn.graph_engine.snark.converter.writers import BinaryWriter


def triangle_graph_json(folder):
    data = open(os.path.join(folder, "graph.json"), "w+")
    graph = [
        {
            "node_id": 9,
            "node_type": 0,
            "node_weight": 1,
            "uint64_feature": {"2": [13, 17]},
            "float_feature": {"0": [0, 1], "1": [-0.01, -0.02]},
            "binary_feature": {},
            "edge": [
                {
                    "src_id": 9,
                    "dst_id": 0,
                    "edge_type": 0,
                    "weight": 0.5,
                    "uint64_feature": {"0": [1, 2, 3]},
                    "float_feature": {},
                    "binary_feature": {},
                }
            ],
        },
        {
            "node_id": 0,
            "node_type": 1,
            "node_weight": 1,
            "uint64_feature": {},
            "float_feature": {"0": [1], "1": [-0.03, -0.04]},
            "binary_feature": {"3": "abcd"},
            "edge": [
                {
                    "src_id": 0,
                    "dst_id": 5,
                    "edge_type": 1,
                    "weight": 1,
                    "uint64_feature": {},
                    "float_feature": {"1": [3, 4]},
                    "binary_feature": {},
                }
            ],
        },
        {
            "node_id": 5,
            "node_type": 2,
            "node_weight": 1,
            "float_feature": {"0": [1, 1], "1": [-0.05, -0.06]},
            "binary_feature": {},
            "uint8_feature": {"4": [5, 6, 7]},
            "int8_feature": {"5": [15, 16, 17]},
            "uint16_feature": {"6": [25, 26, 27]},
            "int16_feature": {"7": [35, 36, 37]},
            "uint32_feature": {"8": [45, 46, 47]},
            "int32_feature": {"9": [55, 56, 57]},
            "uint64_feature": {"10": [65, 66, 67]},
            "int64_feature": {"11": [75, 76, 77]},
            "double_feature": {"12": [85, 86, 87]},
            "float16_feature": {"13": [95, 96, 97]},
            "edge": [
                {
                    "src_id": 5,
                    "dst_id": 9,
                    "edge_type": 1,
                    "weight": 0.7,
                    "float_feature": {},
                    "binary_feature": {"2": "hello"},
                    "uint8_feature": {"4": [5, 6, 7]},
                    "int8_feature": {"5": [15, 16, 17]},
                    "uint16_feature": {"6": [25, 26, 27]},
                    "int16_feature": {"7": [35, 36, 37]},
                    "uint32_feature": {"8": [45, 46, 47]},
                    "int32_feature": {"9": [55, 56, 57]},
                    "uint64_feature": {"10": [65, 66, 67]},
                    "int64_feature": {"11": [75, 76, 77]},
                    "double_feature": {"12": [85, 86, 87]},
                    "float16_feature": {"13": [95, 96, 97]},
                }
            ],
        },
    ]
    for el in graph:
        json.dump(el, data)
        data.write("\n")
    data.flush()
    data.close()
    return data.name


def triangle_graph_tsv(folder):
    data = open(os.path.join(folder, "graph.tsv"), "w+")
    data.write("9\t0\t1\tf:0 1;f:-0.01 -0.02;u64:13 17\t0,0,0.5,u64:1 2 3\n")
    data.write("0\t1\t1\tf:1;f:-0.03 -0.04;;b:abcd\t5,1,1,;f:3 4\n")
    data.write(
        "5\t2\t1\tf:1 1;f:-0.05 -0.06;;;u8:5 6 7;i8:15 16 17;u16:25 26 27;i16:35 36 37;u32:45 46 47;i32:55 56 57;u64:65 66 67;i64:75 76 77;d:85 86 87;f16:95 96 97\t9,1,0.7,;;b:hello;;u8:5 6 7;i8:15 16 17;u16:25 26 27;i16:35 36 37;u32:45 46 47;i32:55 56 57;u64:65 66 67;i64:75 76 77;d:85 86 87;f16:95 96 97\n"
    )
    data.flush()
    data.close()
    return data.name


@pytest.fixture(scope="module")
def triangle_graph_data():
    workdir = tempfile.TemporaryDirectory()
    data_name = triangle_graph_json(workdir.name)
    yield data_name
    workdir.cleanup()


def get_lib_name():
    lib_name = "libwrapper.so"
    if platform.system() == "Windows":
        lib_name = "wrapper.dll"

    _SNARK_LIB_PATH_ENV_KEY = "SNARK_LIB_PATH"
    if _SNARK_LIB_PATH_ENV_KEY in os.environ:
        return os.environ[_SNARK_LIB_PATH_ENV_KEY]

    return os.path.join(os.path.dirname(__file__), "..", lib_name)


def setup_module(module):
    lib._LIB_PATH = get_lib_name()


@pytest.fixture(scope="module")
def default_triangle_graph():
    output = tempfile.TemporaryDirectory()
    data_name = triangle_graph_json(output.name)
    convert.MultiWorkersConverter(
        graph_path=data_name,
        partition_count=1,
        output_dir=output.name,
        decoder=JsonDecoder(),
    ).convert()
    yield output.name


@pytest.mark.parametrize(
    "storage_type",
    [client.PartitionStorageType.memory, client.PartitionStorageType.disk],
)
def test_node_features_graph_single_partition(default_triangle_graph, storage_type):
    cl = client.MemoryGraph(default_triangle_graph, [0], storage_type)
    v = cl.node_features(
        np.array([5], dtype=np.int64),
        features=np.array([[0, 2]], dtype=np.int32),
        dtype=np.float32,
    )
    assert v.shape == (1, 2)
    assert v[0][0] == 1.0
    assert v[0][1] == 1.0


@pytest.mark.parametrize(
    "storage_type",
    [client.PartitionStorageType.memory, client.PartitionStorageType.disk],
)
def test_multiple_node_features_graph_single_partition(
    default_triangle_graph, storage_type
):
    cl = client.MemoryGraph(default_triangle_graph, [0], storage_type)
    v = cl.node_features(
        np.array([0, 5], dtype=np.int64),
        features=np.array([[0, 2], [1, 2]], dtype=np.int32),
        dtype=np.float32,
    )
    assert v.shape == (2, 4)
    npt.assert_almost_equal(v, [[1, 0, -0.03, -0.04], [1, 1, -0.05, -0.06]])


@pytest.mark.parametrize(
    "storage_type",
    [client.PartitionStorageType.memory, client.PartitionStorageType.disk],
)
def test_node_sampling_graph_single_partition(default_triangle_graph, storage_type):
    graph = client.MemoryGraph(default_triangle_graph, [0], storage_type)
    ns = client.NodeSampler(graph, [0, 2])
    v, t = ns.sample(size=5, seed=2)
    npt.assert_array_equal(v, [9, 9, 5, 5, 5])
    npt.assert_array_equal(t, [0, 0, 2, 2, 2])


@pytest.mark.parametrize(
    "storage_type",
    [client.PartitionStorageType.memory, client.PartitionStorageType.disk],
)
def test_node_sampling_graph_default_seed_non_repeating(
    default_triangle_graph, storage_type
):
    graph = client.MemoryGraph(default_triangle_graph, [0], storage_type)
    ns = client.NodeSampler(graph, [0, 2])
    assert not np.array_equal(
        ns.sample(size=100, seed=1)[0], ns.sample(size=100, seed=2)[0]
    )


# We'll use this class for deterministic partitioning
class Counter:
    def __init__(self):
        self.count = 0

    def __call__(self, x):
        self.count += 1
        return self.count % 2


@pytest.fixture(scope="module")
def multi_partition_graph_data():
    output = tempfile.TemporaryDirectory()
    data_name = triangle_graph_json(output.name)
    d = dispatcher.QueueDispatcher(Path(output.name), 2, Counter(), JsonDecoder())
    convert.MultiWorkersConverter(
        graph_path=data_name,
        partition_count=2,
        output_dir=output.name,
        decoder=JsonDecoder(),
        dispatcher=d,
    ).convert()
    yield output.name


@pytest.mark.parametrize(
    "storage_type",
    [client.PartitionStorageType.memory, client.PartitionStorageType.disk],
)
def test_memory_graph_metadata(multi_partition_graph_data, storage_type):
    cl = client.MemoryGraph(multi_partition_graph_data, [0, 1], storage_type)
    assert cl.meta.node_count == 3
    assert cl.meta.edge_count == 3
    assert cl.meta.node_type_count == 3
    assert cl.meta.edge_type_count == 2
    assert cl.meta._node_feature_count == 14
    assert cl.meta._edge_feature_count == 14


@pytest.mark.parametrize(
    "storage_type",
    [client.PartitionStorageType.memory, client.PartitionStorageType.disk],
)
def test_memory_graph_type_counts(multi_partition_graph_data, storage_type):
    cl = client.MemoryGraph(multi_partition_graph_data, [0, 1], storage_type)
    assert cl.get_node_type_count([0]) == 1
    assert cl.get_node_type_count([1]) == 1
    assert cl.get_node_type_count([1, 1]) == 1
    assert cl.get_node_type_count([0, 1]) == 2
    assert cl.get_node_type_count([1, 0]) == 2
    with pytest.raises(AssertionError):
        cl.get_node_type_count([])
    assert cl.get_edge_type_count([0]) == 1
    assert cl.get_edge_type_count([1]) == 2
    assert cl.get_edge_type_count([1, 1]) == 2
    assert cl.get_edge_type_count([0, 1]) == 3
    assert cl.get_edge_type_count([1, 0]) == 3
    with pytest.raises(AssertionError):
        cl.get_edge_type_count([])


@pytest.mark.parametrize(
    "storage_type",
    [client.PartitionStorageType.memory, client.PartitionStorageType.disk],
)
def test_multithreaded_calls(multi_partition_graph_data, storage_type):
    cl = client.MemoryGraph(multi_partition_graph_data, [0, 1], storage_type)
    num_calls = 100
    num_threads = 4

    def float_features():
        for _ in range(num_calls):
            v = cl.node_features(
                np.array([9, 0], dtype=np.int64),
                features=np.array([[1, 2]], dtype=np.int32),
                dtype=np.float32,
            )

            assert v.shape == (2, 2)
            npt.assert_array_almost_equal(v, [[-0.01, -0.02], [-0.03, -0.04]])

    def int_features():
        for _ in range(num_calls):
            v64 = cl.node_features(
                np.array([9], dtype=np.int64),
                features=np.array([[2, 2]], dtype=np.int32),
                dtype=np.uint64,
            )

            assert v64.shape == (1, 2)
            npt.assert_equal(v64, [[13, 17]])

    thread_list = []
    for _ in range(num_threads):
        thread_list.append(threading.Thread(target=float_features))
        thread_list.append(threading.Thread(target=int_features))
    [t.start() for t in thread_list]
    [t.join() for t in thread_list]


@pytest.mark.parametrize(
    "storage_type",
    [client.PartitionStorageType.memory, client.PartitionStorageType.disk],
)
def test_node_features_graph_multiple_partitions(
    multi_partition_graph_data, storage_type
):
    cl = client.MemoryGraph(multi_partition_graph_data, [0], storage_type)
    sampler = client.NodeSampler(cl, np.array([2]))
    nodes = sampler.sample(3, 42)
    npt.assert_equal(nodes, [5, 5, 5])


@pytest.mark.parametrize(
    "storage_type",
    [client.PartitionStorageType.memory, client.PartitionStorageType.disk],
)
def test_node_string_features_graph_multiple_partitions(
    multi_partition_graph_data, storage_type
):
    cl = client.MemoryGraph(multi_partition_graph_data, [0, 1], storage_type)
    v, d = cl.node_string_features([0], features=[0, 1], dtype=np.float32)
    npt.assert_equal(d, [[1, 2]])
    npt.assert_array_almost_equal(v, [1, -0.03, -0.04])


@pytest.mark.parametrize(
    "storage_type",
    [client.PartitionStorageType.memory, client.PartitionStorageType.disk],
)
def test_node_features_graph_multiple_partitions(
    multi_partition_graph_data, storage_type
):
    cl = client.MemoryGraph(multi_partition_graph_data, [0, 1], storage_type)
    v = cl.node_features(
        np.array([9, 0], dtype=np.int64),
        features=np.array([[1, 2]], dtype=np.int32),
        dtype=np.float32,
    )

    assert v.shape == (2, 2)
    npt.assert_array_almost_equal(v, [[-0.01, -0.02], [-0.03, -0.04]])

    v64 = cl.node_features(
        np.array([9], dtype=np.int64),
        features=np.array([[2, 2]], dtype=np.int32),
        dtype=np.uint64,
    )

    assert v64.shape == (1, 2)
    npt.assert_equal(v64, [[13, 17]])
    v_binary = cl.node_features(
        np.array([0], dtype=np.int64),
        features=np.array([[3, 4]], dtype=np.int32),
        dtype=np.uint8,
    )

    assert v_binary.shape == (1, 4)
    npt.assert_equal(v_binary, [list(map(int, bytes("abcd", "utf-8")))])

    v_missing = cl.node_features(
        np.array([-1, 9], dtype=np.int64),
        features=np.array([[2, 3]], dtype=np.int32),
        dtype=np.uint64,
    )

    assert v_missing.shape == (2, 3)
    npt.assert_equal(v_missing, [[0, 0, 0], [13, 17, 0]])


@pytest.mark.parametrize(
    "storage_type",
    [client.PartitionStorageType.memory, client.PartitionStorageType.disk],
)
def test_node_extra_features_graph_multiple_partitions(
    multi_partition_graph_data, storage_type
):
    cl = client.MemoryGraph(multi_partition_graph_data, [0, 1], storage_type)
    types = [
        np.uint8,
        np.int8,
        np.uint16,
        np.int16,
        np.uint32,
        np.int32,
        np.uint64,
        np.int64,
        np.double,
        np.float16,
    ]
    values = [5, 6, 7]
    feature_id = 4
    for tp in types:
        v = cl.node_features(
            np.array([5], dtype=np.int64),
            features=np.array([[feature_id, 3]], dtype=np.int32),
            dtype=tp,
        )

        assert v.shape == (1, 3)
        npt.assert_array_almost_equal(v, [values])
        values = list(map(lambda x: x + 10, values))
        feature_id += 1


@pytest.mark.parametrize(
    "storage_type",
    [client.PartitionStorageType.memory, client.PartitionStorageType.disk],
)
def test_edge_features_missing_feature_id(multi_partition_graph_data, storage_type):
    cl = client.MemoryGraph(multi_partition_graph_data, [0, 1], storage_type)
    v = cl.edge_features(
        np.array([0], dtype=np.int64),
        np.array([5], dtype=np.int64),
        np.array([1], dtype=np.int32),
        features=np.array([[2, 3]], dtype=np.int32),
        dtype=np.int32,
    )

    assert v.shape == (1, 3)
    npt.assert_equal(v, [[0, 0, 0]])


@pytest.mark.parametrize(
    "storage_type",
    [client.PartitionStorageType.memory, client.PartitionStorageType.disk],
)
def test_edge_extra_features_graph_multiple_partitions(
    multi_partition_graph_data, storage_type
):
    cl = client.MemoryGraph(multi_partition_graph_data, [0, 1], storage_type)
    types = [
        np.uint8,
        np.int8,
        np.uint16,
        np.int16,
        np.uint32,
        np.int32,
        np.uint64,
        np.int64,
        np.double,
        np.float16,
    ]
    values = [5, 6, 7]
    feature_id = 4
    for tp in types:
        v = cl.edge_features(
            np.array([5], dtype=np.int64),
            np.array([9], dtype=np.int64),
            np.array([1], dtype=np.int32),
            features=np.array([[feature_id, 3]], dtype=np.int32),
            dtype=tp,
        )

        assert v.shape == (1, 3)
        npt.assert_array_almost_equal(v, [values])
        values = list(map(lambda x: x + 10, values))
        feature_id += 1


def test_node_sampling_graph_multiple_partitions(multi_partition_graph_data):
    g = client.MemoryGraph(multi_partition_graph_data, [0, 1])
    ns = client.NodeSampler(g, [0, 2])
    v, t = ns.sample(size=5, seed=1)
    npt.assert_array_equal(v, [9, 9, 5, 5, 5])
    npt.assert_array_equal(t, [0, 0, 2, 2, 2])


def test_node_sampling_graph_with_only_missing_type(multi_partition_graph_data):
    g = client.MemoryGraph(multi_partition_graph_data, [0])
    with pytest.raises(AssertionError):
        client.NodeSampler(g, [4])


def test_node_sampling_graph_ok_with_extra_missing_type(multi_partition_graph_data):
    g = client.MemoryGraph(multi_partition_graph_data, [0, 1])
    ns = client.NodeSampler(g, [0, 4])
    v, t = ns.sample(size=3, seed=1)
    npt.assert_array_equal(v, [9, 9, 9])
    npt.assert_array_equal(t, [0, 0, 0])


def test_edge_sampling_non_repeating_defaults(multi_partition_graph_data):
    g = client.MemoryGraph(multi_partition_graph_data, [0, 1])
    es = client.EdgeSampler(g, [0, 1])
    v1 = es.sample(size=15, seed=1)
    v2 = es.sample(size=15, seed=2)
    assert not (
        np.array_equal(v1[0], v2[0])
        and np.array_equal(v1[1], v2[1])
        and np.array_equal(v1[2], v2[2])
    )


def test_edge_sampling_graph_multiple_partitions(multi_partition_graph_data):
    g = client.MemoryGraph(multi_partition_graph_data, [0, 1])
    es = client.EdgeSampler(g, [0, 1])
    s, d, t = es.sample(size=5, seed=2)
    npt.assert_array_equal(s, [9, 0, 0, 5, 5])
    npt.assert_array_equal(d, [0, 5, 5, 9, 9])
    npt.assert_array_equal(t, [0, 1, 1, 1, 1])


def test_edge_sampling_without_replacement_graph_multiple_partitions(
    multi_partition_graph_data,
):
    g = client.MemoryGraph(multi_partition_graph_data, [0, 1])
    es = client.EdgeSampler(g, [0, 1], "withoutreplacement")
    s, d, t = es.sample(size=5, seed=4)
    npt.assert_array_equal(s, [9, 0, 5, 9, 9])
    npt.assert_array_equal(d, [0, 5, 9, 5, 5])
    npt.assert_array_equal(t, [0, 1, 1, 1, 1])


def test_uniform_edge_sampling_graph_multiple_partitions(multi_partition_graph_data):
    g = client.MemoryGraph(multi_partition_graph_data, [0, 1])
    es = client.EdgeSampler(g, [0, 1], "uniform")
    s, d, t = es.sample(size=5, seed=4)
    npt.assert_array_equal(s, [9, 0, 5, 5, 5])
    npt.assert_array_equal(d, [0, 5, 9, 9, 9])
    npt.assert_array_equal(t, [0, 1, 1, 1, 1])


def test_edge_sampling_graph_single_partition(triangle_graph_data):
    output = tempfile.TemporaryDirectory()
    data_name = triangle_graph_data
    convert.MultiWorkersConverter(
        graph_path=data_name,
        partition_count=1,
        output_dir=output.name,
        decoder=JsonDecoder(),
    ).convert()

    g = client.MemoryGraph(output.name, [0])
    es = client.EdgeSampler(g, [0])
    s, d, t = es.sample(size=5, seed=3)
    npt.assert_array_equal(s, [9, 9, 9, 9, 9])
    npt.assert_array_equal(d, [0, 0, 0, 0, 0])
    npt.assert_array_equal(t, [0, 0, 0, 0, 0])


def test_edge_sampling_graph_single_partition_raises_empty_types(triangle_graph_data):
    output = tempfile.TemporaryDirectory()
    data_name = triangle_graph_data
    convert.MultiWorkersConverter(
        graph_path=data_name,
        partition_count=1,
        output_dir=output.name,
        decoder=JsonDecoder(),
    ).convert()

    g = client.MemoryGraph(output.name, [0, 1])
    with pytest.raises(AssertionError):
        client.EdgeSampler(g, [10])


def test_feature_extraction_after_reset(multi_partition_graph_data):
    cl = client.MemoryGraph(multi_partition_graph_data, [0])
    cl.reset()
    with pytest.raises(Exception, match="Failed to extract node features"):
        cl.node_features(
            np.array([9], dtype=np.int64),
            features=np.array([[1, 2]], dtype=np.int32),
            dtype=np.float32,
        )


def test_edge_sampler_creation(multi_partition_graph_data):
    cl = client.MemoryGraph(multi_partition_graph_data, [0])
    cl.reset()
    with pytest.raises(Exception, match="Failed to create edge sampler"):
        client.EdgeSampler(cl, [0])


def test_node_sampler_creation(multi_partition_graph_data):
    cl = client.MemoryGraph(multi_partition_graph_data, [0])
    cl.reset()
    with pytest.raises(Exception, match="Failed to create node sampler"):
        client.NodeSampler(cl, [0])


def test_edge_sampler_reset(multi_partition_graph_data):
    cl = client.MemoryGraph(multi_partition_graph_data, [0])
    es = client.EdgeSampler(cl, [0])
    es.reset()
    with pytest.raises(Exception, match="Failed to sample edges"):
        es.sample(5)


def test_node_sampler_reset(multi_partition_graph_data):
    cl = client.MemoryGraph(multi_partition_graph_data, [0])
    ns = client.NodeSampler(cl, [0])
    ns.reset()
    with pytest.raises(Exception, match="Failed to sample nodes"):
        ns.sample(5)


@pytest.mark.parametrize(
    "storage_type",
    [client.PartitionStorageType.memory, client.PartitionStorageType.disk],
)
def test_remote_client_node_features_single_server(
    multi_partition_graph_data, storage_type
):
    address = ["localhost:9999"]
    if platform.system() != "Darwin":
        address = [a + f"{int(storage_type)}" for a in address]
    s = server.Server(
        multi_partition_graph_data, [0], address[0], storage_type=storage_type
    )
    cl = client.DistributedGraph(address)
    v = cl.node_features(
        np.array([9, 0], dtype=np.int64),
        features=np.array([[0, 2], [1, 2]], dtype=np.int32),
        dtype=np.float32,
    )

    assert v.shape == (2, 4)
    npt.assert_array_almost_equal(v, [[0, 0, 0, 0], [1, 0, -0.03, -0.04]])
    s.reset()


@pytest.mark.parametrize(
    "storage_type",
    [client.PartitionStorageType.memory, client.PartitionStorageType.disk],
)
def test_distributed_graph_metadata(multi_partition_graph_data, storage_type):
    address = ["localhost:2234", "localhost:2235"]
    if platform.system() != "Darwin":
        address = [a + f"{int(storage_type)}" for a in address]

    s1 = server.Server(
        multi_partition_graph_data, [0], address[0], storage_type=storage_type
    )
    s2 = server.Server(
        multi_partition_graph_data, [1], address[1], storage_type=storage_type
    )

    cl = client.DistributedGraph(address)
    assert cl.meta.node_count == 3
    assert cl.meta.edge_count == 3
    assert cl.meta.node_type_count == 3
    assert cl.meta.edge_type_count == 2
    assert cl.meta._node_feature_count == 14
    assert cl.meta._edge_feature_count == 14
    s1.reset()
    s2.reset()


@pytest.mark.parametrize(
    "storage_type",
    [client.PartitionStorageType.memory, client.PartitionStorageType.disk],
)
def test_distributed_graph_type_counts(multi_partition_graph_data, storage_type):
    address = ["localhost:12234", "localhost:12235"]
    if platform.system() != "Darwin":
        address = [a + f"{int(storage_type)}" for a in address]
    s1 = server.Server(
        multi_partition_graph_data, [0], address[0], storage_type=storage_type
    )
    s2 = server.Server(
        multi_partition_graph_data, [1], address[1], storage_type=storage_type
    )

    cl = client.DistributedGraph(address)
    assert cl.get_node_type_count([0]) == 1
    assert cl.get_node_type_count([1]) == 1
    assert cl.get_node_type_count([1, 1]) == 1
    assert cl.get_node_type_count([0, 1]) == 2
    assert cl.get_node_type_count([1, 0]) == 2
    with pytest.raises(AssertionError):
        cl.get_node_type_count([])
    assert cl.get_edge_type_count([0]) == 1
    assert cl.get_edge_type_count([1]) == 2
    assert cl.get_edge_type_count([1, 1]) == 2
    assert cl.get_edge_type_count([0, 1]) == 3
    assert cl.get_edge_type_count([1, 0]) == 3
    with pytest.raises(AssertionError):
        cl.get_edge_type_count([])

    s1.reset()
    s2.reset()


@pytest.mark.parametrize(
    "storage_type",
    [client.PartitionStorageType.memory, client.PartitionStorageType.disk],
)
def test_remote_client_node_features_multiple_servers(
    multi_partition_graph_data, storage_type
):
    address = ["localhost:1234", "localhost:1235"]
    if platform.system() != "Darwin":
        address = [a + f"{int(storage_type)}" for a in address]
    s1 = server.Server(
        multi_partition_graph_data, [0], address[0], storage_type=storage_type
    )
    s2 = server.Server(
        multi_partition_graph_data, [1], address[1], storage_type=storage_type
    )

    cl = client.DistributedGraph(address)
    v = cl.node_features(
        np.array([9, 0], dtype=np.int64),
        features=np.array([[1, 2]], dtype=np.int32),
        dtype=np.float32,
    )

    assert v.shape == (2, 2)
    npt.assert_array_almost_equal(v, [[-0.01, -0.02], [-0.03, -0.04]])
    s1.reset()
    s2.reset()


@pytest.mark.parametrize(
    "storage_type",
    [client.PartitionStorageType.memory, client.PartitionStorageType.disk],
)
def test_remote_client_node_string_features_multiple_servers(
    multi_partition_graph_data, storage_type
):
    address = ["localhost:1234", "localhost:1235"]
    if platform.system() != "Darwin":
        address = [a + f"{int(storage_type)}" for a in address]
    s1 = server.Server(
        multi_partition_graph_data, [0], address[0], storage_type=storage_type
    )
    s2 = server.Server(
        multi_partition_graph_data, [1], address[1], storage_type=storage_type
    )

    cl = client.DistributedGraph(address)
    v, d = cl.node_string_features([9, 0], features=[1], dtype=np.float32)

    npt.assert_array_equal(d, [[2], [2]])
    npt.assert_array_almost_equal(v, [-0.01, -0.02, -0.03, -0.04])
    s1.reset()
    s2.reset()


@pytest.mark.parametrize(
    "storage_type",
    [client.PartitionStorageType.memory, client.PartitionStorageType.disk],
)
def test_remote_client_node_extra_features(multi_partition_graph_data, storage_type):
    address = ["localhost:11234", "localhost:11235"]
    if platform.system() != "Darwin":
        address = [a + f"{int(storage_type)}" for a in address]
    s1 = server.Server(
        multi_partition_graph_data, [0], address[0], storage_type=storage_type
    )
    s2 = server.Server(
        multi_partition_graph_data, [1], address[1], storage_type=storage_type
    )

    cl = client.DistributedGraph(address)
    types = [
        np.uint8,
        np.int8,
        np.uint16,
        np.int16,
        np.uint32,
        np.int32,
        np.uint64,
        np.int64,
        np.double,
        np.float16,
    ]
    values = [5, 6, 7]
    feature_id = 4
    for tp in types:
        v = cl.node_features(
            np.array([5], dtype=np.int64),
            features=np.array([[feature_id, 3]], dtype=np.int32),
            dtype=tp,
        )

        assert v.shape == (1, 3)
        npt.assert_array_almost_equal(v, [values])
        values = list(map(lambda x: x + 10, values))
        feature_id += 1

    s1.reset()
    s2.reset()


@pytest.mark.parametrize(
    "storage_type",
    [client.PartitionStorageType.memory, client.PartitionStorageType.disk],
)
def test_remote_client_edge_extra_features_graph_multiple_partitions(
    multi_partition_graph_data, storage_type
):
    address = ["localhost:9234", "localhost:9235"]
    if platform.system() != "Darwin":
        address = [a + f"{int(storage_type)}" for a in address]
    s1 = server.Server(
        multi_partition_graph_data, [0], address[0], storage_type=storage_type
    )
    s2 = server.Server(
        multi_partition_graph_data, [1], address[1], storage_type=storage_type
    )

    cl = client.DistributedGraph(address)
    types = [
        np.uint8,
        np.int8,
        np.uint16,
        np.int16,
        np.uint32,
        np.int32,
        np.uint64,
        np.int64,
        np.double,
        np.float16,
    ]
    values = [5, 6, 7]
    feature_id = 4
    for tp in types:
        v = cl.edge_features(
            np.array([5], dtype=np.int64),
            np.array([9], dtype=np.int64),
            np.array([1], dtype=np.int32),
            features=np.array([[feature_id, 3]], dtype=np.int32),
            dtype=tp,
        )

        assert v.shape == (1, 3)
        npt.assert_array_almost_equal(v, [values])
        values = list(map(lambda x: x + 10, values))
        feature_id += 1
    s1.reset()
    s2.reset()


@pytest.mark.parametrize(
    "storage_type",
    [client.PartitionStorageType.memory, client.PartitionStorageType.disk],
)
def test_remote_client_missing_edge_features_graph_multiple_partitions(
    multi_partition_graph_data, storage_type
):
    address = ["localhost:9234", "localhost:9235"]
    if platform.system() != "Darwin":
        address = [a + f"{int(storage_type)}" for a in address]
    s1 = server.Server(
        multi_partition_graph_data, [0], address[0], storage_type=storage_type
    )
    s2 = server.Server(
        multi_partition_graph_data, [1], address[1], storage_type=storage_type
    )

    cl = client.DistributedGraph(address)
    v = cl.edge_features(
        np.array([5, -1], dtype=np.int64),
        np.array([9, 0], dtype=np.int64),
        np.array([1, 1], dtype=np.int32),
        features=np.array([[4, 3], [5, 2]], dtype=np.int32),
        dtype=np.uint8,
    )

    npt.assert_array_equal(v, [[5, 6, 7, 15, 16], [0, 0, 0, 0, 0]])
    s1.reset()
    s2.reset()


@pytest.mark.parametrize(
    "storage_type",
    [client.PartitionStorageType.memory, client.PartitionStorageType.disk],
)
def test_remote_client_missing_edge_string_features_graph_multiple_partitions(
    multi_partition_graph_data, storage_type
):
    address = ["localhost:9236", "localhost:9237"]
    if platform.system() != "Darwin":
        address = [a + f"{int(storage_type)}" for a in address]
    s1 = server.Server(
        multi_partition_graph_data, [0], address[0], storage_type=storage_type
    )
    s2 = server.Server(
        multi_partition_graph_data, [1], address[1], storage_type=storage_type
    )

    cl = client.DistributedGraph(address)
    v, d = cl.edge_string_features(
        np.array([5, -1], dtype=np.int64),
        np.array([9, 0], dtype=np.int64),
        np.array([1, 1], dtype=np.int32),
        features=np.array([4, 5], dtype=np.int8),
        dtype=np.uint8,
    )

    npt.assert_equal(d, [[3, 3], [0, 0]])
    npt.assert_equal(v, [5, 6, 7, 15, 16, 17])
    s1.reset()
    s2.reset()


@pytest.mark.parametrize(
    "storage_type",
    [client.PartitionStorageType.memory, client.PartitionStorageType.disk],
)
def test_remote_client_node_features_multiple_servers_same_data_tst(
    multi_partition_graph_data, storage_type
):
    address = ["localhost:1236", "localhost:1237"]
    if platform.system() != "Darwin":
        address = [a + f"{int(storage_type)}" for a in address]
    s1 = server.Server(
        multi_partition_graph_data, [0, 1], address[0], storage_type=storage_type
    )
    s2 = server.Server(
        multi_partition_graph_data, [1, 0], address[1], storage_type=storage_type
    )
    cl = client.DistributedGraph(address)
    v = cl.node_features(
        np.array([9, 0], dtype=np.int64),
        features=np.array([[1, 2]], dtype=np.int32),
        dtype=np.float32,
    )

    assert v.shape == (2, 2)
    npt.assert_array_almost_equal(v, [[-0.01, -0.02], [-0.03, -0.04]])
    s1.reset()
    s2.reset()


@pytest.mark.parametrize(
    "storage_type",
    [client.PartitionStorageType.memory, client.PartitionStorageType.disk],
)
def test_remote_client_node_features_multiple_servers_connection_loss(
    multi_partition_graph_data, storage_type
):
    address = ["localhost:1238", "localhost:1239"]
    if platform.system() != "Darwin":
        address = [a + f"{int(storage_type)}" for a in address]
    s1 = server.Server(
        multi_partition_graph_data, [0], hostname=address[0], storage_type=storage_type
    )
    s2 = server.Server(
        multi_partition_graph_data, [1], hostname=address[1], storage_type=storage_type
    )

    cl = client.DistributedGraph(address)

    before = cl.node_features(
        np.array([9, 0], dtype=np.int64),
        features=np.array([[1, 2]], dtype=np.int32),
        dtype=np.float32,
    )

    assert before.shape == (2, 2)
    npt.assert_array_almost_equal(before, [[-0.01, -0.02], [-0.03, -0.04]])

    s2.reset()
    with pytest.raises(Exception, match="Failed to extract node features"):
        cl.node_features(
            np.array([9, 0], dtype=np.int64),
            features=np.array([[1, 2]], dtype=np.int32),
            dtype=np.float32,
        )
    s1.reset()


@pytest.mark.parametrize(
    "storage_type",
    [client.PartitionStorageType.memory, client.PartitionStorageType.disk],
)
def test_node_sampling_distributed_graph_multiple_partitions(
    multi_partition_graph_data, storage_type
):
    address = ["localhost:1240", "localhost:1241"]
    if platform.system() != "Darwin":
        address = [a + f"{int(storage_type)}" for a in address]
    s1 = server.Server(multi_partition_graph_data, [0], hostname=address[0])
    s2 = server.Server(multi_partition_graph_data, [1], hostname=address[1])

    cl = client.DistributedGraph(address)

    ns = client.NodeSampler(cl, [0, 2])
    v, t = ns.sample(size=5, seed=1)
    npt.assert_array_equal(v, [9, 5, 5, 5, 5])
    npt.assert_array_equal(t, [0, 2, 2, 2, 2])
    s2.reset()
    s1.reset()


@pytest.mark.parametrize(
    "storage_type",
    [client.PartitionStorageType.memory, client.PartitionStorageType.disk],
)
def test_node_sampling_distributed_graph_multiple_partitions_raises_empty_types(
    multi_partition_graph_data, storage_type
):
    address = ["localhost:12409", "localhost:12419"]
    if platform.system() != "Darwin":
        address = [a + f"{int(storage_type)}" for a in address]
    s1 = server.Server(
        multi_partition_graph_data, [0], hostname=address[0], storage_type=storage_type
    )
    s2 = server.Server(
        multi_partition_graph_data, [1], hostname=address[1], storage_type=storage_type
    )

    cl = client.DistributedGraph(address)
    with pytest.raises(AssertionError):
        client.NodeSampler(cl, [10])
    s1.reset()
    s2.reset()


def test_edge_sampling_distributed_graph_multiple_partitions(
    multi_partition_graph_data,
):
    _ = server.Server(multi_partition_graph_data, [0], hostname="localhost:1243")
    _ = server.Server(multi_partition_graph_data, [1], hostname="localhost:1244")

    cl = client.DistributedGraph(["localhost:1243", "localhost:1244"])
    es = client.EdgeSampler(cl, [0, 1])
    s, d, t = es.sample(size=5, seed=2)
    npt.assert_array_equal(s, [0, 0, 5, 5, 5])
    npt.assert_array_equal(d, [5, 5, 9, 9, 9])
    npt.assert_array_equal(t, [1, 1, 1, 1, 1])


@pytest.mark.parametrize(
    "storage_type",
    [client.PartitionStorageType.memory, client.PartitionStorageType.disk],
)
def test_edge_sampling_distributed_graph_multiple_partitions_raises_empty_types(
    multi_partition_graph_data, storage_type
):
    address = ["localhost:12439", "localhost:12449"]
    if platform.system() != "Darwin":
        address = [a + f"{int(storage_type)}" for a in address]
    s1 = server.Server(
        multi_partition_graph_data, [0], hostname=address[0], storage_type=storage_type
    )
    s2 = server.Server(
        multi_partition_graph_data, [1], hostname=address[1], storage_type=storage_type
    )

    cl = client.DistributedGraph(address)
    with pytest.raises(AssertionError):
        client.EdgeSampler(cl, [10])
    s1.reset()
    s2.reset()


@pytest.mark.parametrize(
    "storage_type",
    [client.PartitionStorageType.memory, client.PartitionStorageType.disk],
)
def test_node_sampling_distributed_graph_multiple_partitions_server_down(
    multi_partition_graph_data, storage_type
):
    address = ["localhost:1250", "localhost:1251"]
    if platform.system() != "Darwin":
        address = [a + f"{int(storage_type)}" for a in address]
    s1 = server.Server(
        multi_partition_graph_data, [0], hostname=address[0], storage_type=storage_type
    )
    s2 = server.Server(
        multi_partition_graph_data, [1], hostname=address[1], storage_type=storage_type
    )

    cl = client.DistributedGraph(address)

    ns = client.NodeSampler(cl, [0, 2])

    s2.reset()
    with pytest.raises(Exception, match="Failed to sample nodes"):
        ns.sample(size=5, seed=1)
    s1.reset()


@pytest.mark.parametrize(
    "storage_type",
    [client.PartitionStorageType.memory, client.PartitionStorageType.disk],
)
def test_edge_sampling_distributed_graph_multiple_partitions_server_down(
    multi_partition_graph_data, storage_type
):
    address = ["localhost:1253", "localhost:1254"]
    if platform.system() != "Darwin":
        address = [a + f"{int(storage_type)}" for a in address]
    s1 = server.Server(
        multi_partition_graph_data, [0], hostname=address[0], storage_type=storage_type
    )
    s2 = server.Server(
        multi_partition_graph_data, [1], hostname=address[1], storage_type=storage_type
    )

    cl = client.DistributedGraph(address)
    es = client.EdgeSampler(cl, [0, 1])

    s2.reset()
    with pytest.raises(Exception, match="Failed to sample edges"):
        es.sample(size=5, seed=2)
    s1.reset()


class _TrainingWorker:
    def __init__(self, addresses: List[str], path: str, num_processes: int, dir: str):
        self.addresses = addresses
        self.path = path
        self.num_processes = num_processes
        self.dir = dir

    def __call__(self):
        os.environ[lib._SNARK_LIB_PATH_ENV_KEY] = self.path

        cl = client.DistributedGraph(self.addresses)
        cl.node_features(
            np.array([9, 0], dtype=np.int64),
            features=np.array([[1, 2]], dtype=np.int32),
            dtype=np.float32,
        )
        pid = os.getpid()
        with open(os.path.join(self.dir, f"{pid}.lock"), "w+") as tmp:
            tmp.write("done")

        while True:
            _ = cl.node_features(
                np.array([9, 0], dtype=np.int64),
                features=np.array([[1, 2]], dtype=np.int32),
                dtype=np.float32,
            )
            time.sleep(0.1)


@pytest.mark.parametrize(
    "storage_type",
    [client.PartitionStorageType.memory, client.PartitionStorageType.disk],
)
def test_servers_stay_alive_on_client_disconnects(
    multi_partition_graph_data, storage_type
):
    addresses = ["localhost:1255", "localhost:1256"]
    if platform.system() != "Darwin":
        addresses = [a + f"{int(storage_type)}" for a in addresses]
    s1 = server.Server(
        multi_partition_graph_data,
        [0],
        hostname=addresses[0],
        storage_type=storage_type,
    )
    s2 = server.Server(
        multi_partition_graph_data,
        [1],
        hostname=addresses[1],
        storage_type=storage_type,
    )
    trainers: List[Tuple(mp.Event, mp.Process)] = []
    num_processes = 10

    with tempfile.TemporaryDirectory(suffix="snark_") as workdir:
        for _ in range(num_processes):
            # Spawn child processes instead of forking to imitate distributed training
            p = mp.get_context("spawn").Process(
                target=_TrainingWorker(
                    addresses, get_lib_name(), num_processes, workdir
                )
            )
            p.start()
            trainers.append(p)
        timeout_count = 0
        while len(os.listdir(workdir)) < num_processes:
            time.sleep(1)
            timeout_count += 1
            assert timeout_count < 10

    for trainer in trainers:
        trainer.terminate()

    # final check: a client can connect to the servers after random terminations above.
    cl = client.DistributedGraph(addresses)
    values = cl.node_features(
        np.array([9, 0], dtype=np.int64),
        features=np.array([[1, 2]], dtype=np.int32),
        dtype=np.float32,
    )
    npt.assert_array_almost_equal(values, [[-0.01, -0.02], [-0.03, -0.04]])
    s2.reset()
    s1.reset()


@pytest.fixture(scope="module")
def sampling_graph_data():
    workdir = tempfile.TemporaryDirectory()
    data = open(os.path.join(workdir.name, "graph.json"), "w+")
    graph = []
    num_nodes = 10
    num_types = 3
    for node_id in range(num_nodes):
        graph.append(
            {
                "node_id": node_id,
                "node_type": (node_id % num_types),
                "node_weight": 1,
                "uint64_feature": None,
                "float_feature": None,
                "binary_feature": None,
                "edge": [],
            }
        )

    for el in graph:
        json.dump(el, data)
        data.write("\n")
    data.flush()

    yield data.name

    data.close()
    workdir.cleanup()


@pytest.fixture(scope="module")
def default_node_sampling_graph(sampling_graph_data):
    output = tempfile.TemporaryDirectory()
    data_name = sampling_graph_data
    convert.MultiWorkersConverter(
        graph_path=data_name,
        partition_count=1,
        output_dir=output.name,
        decoder=JsonDecoder(),
    ).convert()

    yield output.name


@pytest.mark.parametrize(
    "input_types,expected_nodes,expected_types",
    [
        ([0], [0, 3, 6, 9], [0] * 4),
        ([0, 1], [0, 1, 3, 4, 6, 7, 9], [0] * 4 + [1] * 3),
        ([0, 1, 2], [0, 1, 2, 3, 4, 5, 6, 7, 8, 9], [0] * 4 + [1] * 3 + [2] * 3),
    ],
)
def test_node_sampling_graph_single_partition_all_nodes_withoutreplacement(
    default_node_sampling_graph, input_types, expected_nodes, expected_types
):
    graph = client.MemoryGraph(default_node_sampling_graph, [0])
    ns = client.NodeSampler(graph, input_types, "withoutreplacement")
    v, t = ns.sample(size=len(expected_nodes), seed=2)
    v.sort()
    t.sort()
    npt.assert_array_equal(v, expected_nodes)
    npt.assert_array_equal(t, expected_types)


def no_features_graph_json(folder):
    data = open(os.path.join(folder, "graph.json"), "w+")
    graph = [
        {
            "node_id": 9,
            "node_type": 0,
            "node_weight": 1,
            "uint64_feature": {},
            "float_feature": {},
            "binary_feature": {},
            "edge": [
                {
                    "src_id": 9,
                    "dst_id": 0,
                    "edge_type": 0,
                    "weight": 0.5,
                    "uint64_feature": {},
                    "float_feature": {},
                    "binary_feature": {},
                }
            ],
        },
        {
            "node_id": 0,
            "node_type": 1,
            "node_weight": 1,
            "uint64_feature": {},
            "float_feature": {},
            "binary_feature": {},
            "edge": [
                {
                    "src_id": 0,
                    "dst_id": 5,
                    "edge_type": 1,
                    "weight": 1,
                    "uint64_feature": {},
                    "float_feature": {},
                    "binary_feature": {},
                }
            ],
        },
    ]
    for el in graph:
        json.dump(el, data)
        data.write("\n")
    data.flush()
    data.close()
    return data.name


@pytest.fixture(scope="module")
def no_features_graph():
    output = tempfile.TemporaryDirectory()
    data_name = no_features_graph_json(output.name)
    d = dispatcher.QueueDispatcher(Path(output.name), 2, Counter(), JsonDecoder())

    convert.MultiWorkersConverter(
        graph_path=data_name,
        partition_count=2,
        output_dir=output.name,
        decoder=JsonDecoder(),
        dispatcher=d,
        skip_edge_sampler=True,
        skip_node_sampler=True,
    ).convert()

    yield output.name
    output.cleanup()


@pytest.fixture(scope="module")
def in_memory_no_features_graph(no_features_graph):
    return client.MemoryGraph(no_features_graph, [0])


@pytest.fixture(scope="module")
def multi_server_no_features_graph(no_features_graph):
    s1 = server.Server(no_features_graph, [0], hostname="localhost:1255")
    s2 = server.Server(no_features_graph, [1], hostname="localhost:1256")

    yield client.DistributedGraph(["localhost:1255", "localhost:1256"])

    s1.reset()
    s2.reset()


def test_single_graph_partition_without_features(in_memory_no_features_graph):
    cl = in_memory_no_features_graph
    v = cl.node_features(
        np.array([9], dtype=np.int64),
        features=np.array([[0, 2]], dtype=np.int32),
        dtype=np.float32,
    )
    npt.assert_equal(v, np.zeros((1, 2), dtype=np.float32))

    ev = cl.edge_features(
        np.array([9], dtype=np.int64),
        np.array([0], dtype=np.int64),
        np.array([0], dtype=np.int32),
        features=np.array([[0, 3]], dtype=np.int32),
        dtype=np.float32,
    )

    npt.assert_equal(ev, np.zeros((1, 3), dtype=np.float32))


def test_multi_graph_partition_without_features(multi_server_no_features_graph):
    cl = multi_server_no_features_graph
    v = cl.node_features(
        np.array([9, 0], dtype=np.int64),
        features=np.array([[0, 3]], dtype=np.int32),
        dtype=np.float32,
    )
    npt.assert_equal(v, np.zeros((2, 3), dtype=np.float32))

    ev = cl.edge_features(
        np.array([9, 0], dtype=np.int64),
        np.array([0, 5], dtype=np.int64),
        np.array([0, 1], dtype=np.int32),
        features=np.array([[0, 3]], dtype=np.int32),
        dtype=np.float32,
    )

    npt.assert_equal(ev, np.zeros((2, 3), dtype=np.float32))


def test_node_types_in_memory(in_memory_no_features_graph):
    cl = in_memory_no_features_graph
    v = cl.node_types(np.array([9, 0, 42], dtype=np.int64), default_type=-1)
    npt.assert_equal(v, np.array([-1, 1, -1], dtype=np.int32))


def test_node_types_distributed(multi_server_no_features_graph):
    cl = multi_server_no_features_graph
    v = cl.node_types(np.array([42, 0, 9], dtype=np.int64), default_type=-1)
    npt.assert_equal(v, np.array([-1, 1, 0], dtype=np.int32))


def test_health_check(no_features_graph):
    s = server.Server(no_features_graph, [0], hostname="localhost:1257")
    channel = grpc.insecure_channel("localhost:1257")
    stub = health_pb2_grpc.HealthStub(channel)
    response = stub.Check(health_pb2.HealthCheckRequest(service=""))
    assert str(response) == "status: SERVING\n"
    s.reset()


<<<<<<< HEAD
def test_edges_different_partition():
    # Node not given at first before outgoing edges
    output = tempfile.TemporaryDirectory()
    partitions = [0, 1]
    writer = BinaryWriter(output.name, partitions[0], False, False)
    writer.add([(0, 1, 0, 1.0, [])])
    writer.close()
    writer = BinaryWriter(output.name, partitions[1], False, False)
    writer.add([(-1, 0, 0, 1.0, []), (-1, 1, 0, 1.0, [])])
    writer.close()
    meta = open(os.path.join(output.name, "meta.txt"), "w+")
    meta.write("2\n1\n1\n1\n0\n0\n2\n0\n0\n1\n1\n2\n0\n2\n1\n")
    meta.close()

    cl = client.MemoryGraph(output.name, partitions, client.PartitionStorageType.memory)
    node_ids, weights, edge_types, result_counts = cl.neighbors(
        np.array([0], dtype=np.int64), 0
    )
    assert result_counts[0] == 1
    assert node_ids[0] == 1

    es = client.EdgeSampler(cl, partitions)
    v1 = es.sample(size=1, seed=1)
    assert v1[0] == 1

    # Second node not given before its outgoing edges
    output = tempfile.TemporaryDirectory()
    partitions = [0, 1]
    writer = BinaryWriter(output.name, partitions[0], False, False)
    writer.add([(-1, 0, 0, 1.0, []), (0, 1, 0, 1.0, []), (1, 0, 0, 1.0, [])])
    writer.close()
    writer = BinaryWriter(output.name, partitions[1], False, False)
    writer.add([(-1, 1, 0, 1.0, [])])
    writer.close()
    meta = open(os.path.join(output.name, "meta.txt"), "w+")
    meta.write("2\n1\n1\n1\n0\n0\n2\n0\n0\n1\n1\n2\n0\n2\n1\n")
    meta.close()

    cl = client.MemoryGraph(output.name, partitions, client.PartitionStorageType.memory)
    node_ids, weights, edge_types, result_counts = cl.neighbors(
        np.array([1], dtype=np.int64), 0
    )
    assert result_counts[0] == 1
    assert node_ids[0] == 0

    es = client.EdgeSampler(cl, partitions)
    v1 = es.sample(size=1, seed=1)
    assert v1[0] == 1
=======
def test_multi_partition_metadata():
    folder = tempfile.TemporaryDirectory()
    data = open(os.path.join(folder.name, "graph.json"), "w+")
    graph = [
        {
            "node_id": 0,
            "node_type": 0,
            "node_weight": 1,
            "float_feature": {},
            "edge": [
                {
                    "src_id": 0,
                    "dst_id": 1,
                    "edge_type": 0,
                    "weight": 0.5,
                    "float_feature": {},
                }
            ],
        },
        {
            "node_id": 1,
            "node_type": 1,
            "node_weight": 1,
            "uint64_feature": {},
            "float_feature": {"0": [1], "1": [-0.03, -0.04]},
            "edge": [
                {
                    "src_id": 1,
                    "dst_id": 0,
                    "edge_type": 1,
                    "weight": 1,
                    "float_feature": {"0": [1], "1": [-0.03, -0.04]},
                }
            ],
        },
    ]
    for el in graph:
        json.dump(el, data)
        data.write("\n")
    data.flush()
    data.close()
    data_name = data.name
    output = tempfile.TemporaryDirectory()
    d = dispatcher.QueueDispatcher(Path(output.name), 2, Counter(), JsonDecoder())
    convert.MultiWorkersConverter(
        graph_path=data_name,
        partition_count=2,
        output_dir=output.name,
        decoder=JsonDecoder(),
        dispatcher=d,
    ).convert()
    cl = client.MemoryGraph(output.name, [0, 1], client.PartitionStorageType.memory)
    assert cl.meta.node_count == 2
    assert cl.meta.edge_count == 2
    assert cl.meta.node_type_count == 2  # p0 only type 0, p1 only type 1
    assert cl.meta.edge_type_count == 2
    assert cl.meta._node_feature_count == 2  # p0 0 features, p1 2 features
    assert cl.meta._edge_feature_count == 2
>>>>>>> 9853f33f


if __name__ == "__main__":
    sys.exit(
        pytest.main(
            [__file__, "--junitxml", os.environ["XML_OUTPUT_FILE"], *sys.argv[1:]]
        )
    )<|MERGE_RESOLUTION|>--- conflicted
+++ resolved
@@ -1422,7 +1422,6 @@
     s.reset()
 
 
-<<<<<<< HEAD
 def test_edges_different_partition():
     # Node not given at first before outgoing edges
     output = tempfile.TemporaryDirectory()
@@ -1471,7 +1470,8 @@
     es = client.EdgeSampler(cl, partitions)
     v1 = es.sample(size=1, seed=1)
     assert v1[0] == 1
-=======
+
+
 def test_multi_partition_metadata():
     folder = tempfile.TemporaryDirectory()
     data = open(os.path.join(folder.name, "graph.json"), "w+")
@@ -1530,7 +1530,6 @@
     assert cl.meta.edge_type_count == 2
     assert cl.meta._node_feature_count == 2  # p0 0 features, p1 2 features
     assert cl.meta._edge_feature_count == 2
->>>>>>> 9853f33f
 
 
 if __name__ == "__main__":
