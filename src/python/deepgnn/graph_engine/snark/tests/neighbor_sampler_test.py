<<<<<<< HEAD
# Copyright (c) Microsoft Corporation.
# Licensed under the MIT License.

import json
import os
import sys
import tempfile
from pathlib import Path
import platform
from typing import List, Any

import numpy as np
import numpy.testing as npt
import pytest
import networkx as nx

import deepgnn.graph_engine.snark.client as client
from deepgnn.graph_engine.snark.decoders import JsonDecoder
import deepgnn.graph_engine.snark.convert as convert
import deepgnn.graph_engine.snark.server as server
import deepgnn.graph_engine.snark.dispatcher as dispatcher
import deepgnn.graph_engine.snark._lib as lib


def triangle_graph_json(folder):
    data = open(os.path.join(folder, "graph.json"), "w+")
    graph = [
        {
            "node_id": 9,
            "node_type": 0,
            "node_weight": 1,
            "uint64_feature": {"2": [13, 17]},
            "float_feature": {"0": [0, 1], "1": [-0.01, -0.02]},
            "binary_feature": {},
            "edge": [
                {
                    "src_id": 9,
                    "dst_id": 0,
                    "edge_type": 0,
                    "weight": 0.5,
                    "uint64_feature": {"0": [1, 2, 3]},
                    "float_feature": {},
                    "binary_feature": {},
                }
            ],
        },
        {
            "node_id": 0,
            "node_type": 1,
            "node_weight": 1,
            "uint64_feature": {},
            "float_feature": {"0": [1], "1": [-0.03, -0.04]},
            "binary_feature": {"3": "abcd"},
            "edge": [
                {
                    "src_id": 0,
                    "dst_id": 5,
                    "edge_type": 1,
                    "weight": 1,
                    "uint64_feature": {},
                    "float_feature": {"1": [3, 4]},
                    "binary_feature": {},
                }
            ],
        },
        {
            "node_id": 5,
            "node_type": 2,
            "node_weight": 1,
            "float_feature": {"0": [1, 1], "1": [-0.05, -0.06]},
            "binary_feature": {},
            "uint8_feature": {"4": [5, 6, 7]},
            "int8_feature": {"5": [15, 16, 17]},
            "uint16_feature": {"6": [25, 26, 27]},
            "int16_feature": {"7": [35, 36, 37]},
            "uint32_feature": {"8": [45, 46, 47]},
            "int32_feature": {"9": [55, 56, 57]},
            "uint64_feature": {"10": [65, 66, 67]},
            "int64_feature": {"11": [75, 76, 77]},
            "double_feature": {"12": [85, 86, 87]},
            "float16_feature": {"13": [95, 96, 97]},
            "edge": [
                {
                    "src_id": 5,
                    "dst_id": 9,
                    "edge_type": 1,
                    "weight": 0.7,
                    "float_feature": {},
                    "binary_feature": {"2": "hello"},
                    "uint8_feature": {"4": [5, 6, 7]},
                    "int8_feature": {"5": [15, 16, 17]},
                    "uint16_feature": {"6": [25, 26, 27]},
                    "int16_feature": {"7": [35, 36, 37]},
                    "uint32_feature": {"8": [45, 46, 47]},
                    "int32_feature": {"9": [55, 56, 57]},
                    "uint64_feature": {"10": [65, 66, 67]},
                    "int64_feature": {"11": [75, 76, 77]},
                    "double_feature": {"12": [85, 86, 87]},
                    "float16_feature": {"13": [95, 96, 97]},
                }
            ],
        },
    ]
    for el in graph:
        json.dump(el, data)
        data.write("\n")
    data.flush()
    data.close()
    return data.name


@pytest.fixture(scope="module")
def triangle_graph_data():
    workdir = tempfile.TemporaryDirectory()
    data_name = triangle_graph_json(workdir.name)
    yield data_name
    workdir.cleanup()


def get_lib_name():
    lib_name = "libwrapper.so"
    if platform.system() == "Windows":
        lib_name = "wrapper.dll"
    return os.path.join(os.path.dirname(__file__), "..", lib_name)


def setup_module():
    lib._LIB_PATH = get_lib_name()


@pytest.fixture(scope="module")
def default_triangle_graph():
    output = tempfile.TemporaryDirectory()
    data_name = triangle_graph_data(output.name)
    convert.MultiWorkersConverter(
        graph_path=data_name,
        partition_count=1,
        output_dir=output.name,
    ).convert()
    yield output.name


# We'll use this class for deterministic partitioning
class Counter:
    def __init__(self):
        self.count = 0

    def __call__(self, x):
        self.count += 1
        return self.count % 2


@pytest.fixture(scope="module")
def multi_partition_graph_data():
    output = tempfile.TemporaryDirectory()
    data_name = triangle_graph_json(output.name)
    d = dispatcher.QueueDispatcher(Path(output.name), 2, Counter(), JsonDecoder())
    convert.MultiWorkersConverter(
        graph_path=data_name,
        partition_count=1,
        output_dir=output.name,
        decoder=JsonDecoder(),
        dispatcher=d,
    ).convert()

    yield output.name


def test_neighbor_sampling_graph_multiple_partitions(multi_partition_graph_data):
    g = client.MemoryGraph(multi_partition_graph_data, [0])
    ns, ws, ts = g.weighted_sample_neighbors(
        nodes=np.array([0, 1], dtype=np.int64),
        edge_types=1,
        count=2,
        seed=3,
        default_node=13,
        default_weight=-1,
    )
    npt.assert_array_equal(ns, [[5, 5], [13, 13]])
    npt.assert_array_equal(ws, [[1, 1], [-1, -1]])
    npt.assert_array_equal(ts, [[1, 1], [-1, -1]])


def test_full_neighbor_graph_multiple_partitions(multi_partition_graph_data):
    g = client.MemoryGraph(multi_partition_graph_data, [0, 1])
    node_ids, weights, types, counts = g.neighbors(
        nodes=np.array([9, 0, 5], dtype=np.int64), edge_types=1
    )
    npt.assert_array_equal(node_ids, [5, 9])
    npt.assert_array_equal(types, [1, 1])
    npt.assert_array_almost_equal(weights, [1, 0.7])
    npt.assert_array_equal(counts, [0, 1, 1])


def test_full_neighbor_graph_single_partition(multi_partition_graph_data):
    g = client.MemoryGraph(multi_partition_graph_data, [1])
    node_ids, weights, types, counts = g.neighbors(
        nodes=np.array([9, 0, 5], dtype=np.int64), edge_types=1
    )
    npt.assert_array_equal(node_ids, [9])
    npt.assert_array_equal(types, [1])
    npt.assert_array_almost_equal(weights, [0.7])
    npt.assert_array_equal(counts, [0, 0, 1])


def test_full_neighbor_graph_handle_empty_list(multi_partition_graph_data):
    g = client.MemoryGraph(multi_partition_graph_data, [0])
    node_ids, types, weights, counts = g.neighbors(
        nodes=np.array([9], dtype=np.int64), edge_types=1
    )
    npt.assert_array_equal(node_ids, [])
    npt.assert_array_equal(types, [])
    npt.assert_array_equal(weights, [])
    npt.assert_array_equal(counts, [0])


# Neighbor Count Tests
def test_neighbor_count_graph_single_partition(multi_partition_graph_data):
    g = client.MemoryGraph(multi_partition_graph_data, [1])
    output_node_counts = g.neighbor_counts(
        nodes=np.array([9, 0, 5], dtype=np.int64), edge_types=1
    )

    npt.assert_array_equal(output_node_counts, [0, 0, 1])


def test_neighbor_count_graph_multiple_partitions(multi_partition_graph_data):
    g = client.MemoryGraph(multi_partition_graph_data, [0, 1])
    output_node_counts = g.neighbor_counts(
        nodes=np.array([9, 0, 5], dtype=np.int64), edge_types=1
    )

    npt.assert_array_equal(output_node_counts, [0, 1, 1])


def test_neighbor_count_graph_handle_empty_list(multi_partition_graph_data):
    g = client.MemoryGraph(multi_partition_graph_data, [0])
    output_node_counts = g.neighbor_counts(
        nodes=np.array([9], dtype=np.int64), edge_types=[100, 1]
    )

    npt.assert_array_equal(output_node_counts, [0])


def test_neighbor_count_graph_nonmatching_edge_type(multi_partition_graph_data):
    g = client.MemoryGraph(multi_partition_graph_data, [0])
    output_node_counts = g.neighbor_counts(
        nodes=np.array([9], dtype=np.int64), edge_types=100
    )

    npt.assert_array_equal(output_node_counts, [0])


def test_neighbor_count_graph_nonexistent_node(multi_partition_graph_data):
    g = client.MemoryGraph(multi_partition_graph_data, [0])
    output_node_counts = g.neighbor_counts(
        nodes=np.array([4], dtype=np.int64), edge_types=1
    )

    npt.assert_array_equal(output_node_counts, [0])


def test_neighbor_sampling_after_reset(multi_partition_graph_data):
    cl = client.MemoryGraph(multi_partition_graph_data, [0])
    cl.reset()
    with pytest.raises(
        Exception, match="Failed to extract sampler neighbors with weights"
    ):
        cl.weighted_sample_neighbors(
            nodes=np.array([0, 1], dtype=np.int64), edge_types=1, count=2
        )


def test_uniform_neighbor_sampling_graph_multiple_partitions(
    multi_partition_graph_data,
):
    g = client.MemoryGraph(multi_partition_graph_data, [0])
    for replacement in [True, False]:
        ns, ts = g.uniform_sample_neighbors(
            replacement,
            nodes=np.array([0, 1], dtype=np.int64),
            edge_types=1,
            count=2,
            seed=3,
            default_node=13,
            default_type=-1,
        )
        if replacement:
            npt.assert_array_equal(ns, [[5, 13], [13, 13]])
            npt.assert_array_equal(ts, [[1, -1], [-1, -1]])
        else:
            npt.assert_array_equal(ns, [[5, 5], [13, 13]])
            npt.assert_array_equal(ts, [[1, 1], [-1, -1]])


def test_uniform_neighbor_sampling_after_reset(multi_partition_graph_data):
    cl = client.MemoryGraph(multi_partition_graph_data, [0])
    cl.reset()
    with pytest.raises(
        Exception, match="Failed to sample neighbors with uniform distribution"
    ):
        cl.uniform_sample_neighbors(
            True, nodes=np.array([0, 1], dtype=np.int64), edge_types=1, count=2
        )


def test_remote_client_uniform_sampling_from_unsorted_types(multi_partition_graph_data):
    s1 = server.Server(multi_partition_graph_data, [0], "localhost:12344")
    s2 = server.Server(multi_partition_graph_data, [1], "localhost:12354")

    cl = client.DistributedGraph(["localhost:12344", "localhost:12354"])
    neighbors, types = cl.uniform_sample_neighbors(
        False, nodes=np.array([1, 0], dtype=np.int64), edge_types=[0, 1], count=2
    )

    npt.assert_array_equal(neighbors, [[-1, -1], [5, 5]])
    npt.assert_array_equal(types, [[-1, -1], [1, 1]])
    s1.reset()
    s2.reset()


def test_remote_client_weighted_sampling_from_unsorted_types(
    multi_partition_graph_data,
):
    s1 = server.Server(multi_partition_graph_data, [0], "localhost:12345")
    s2 = server.Server(multi_partition_graph_data, [1], "localhost:12355")

    cl = client.DistributedGraph(["localhost:12345", "localhost:12355"])
    neighbors, weights, types = cl.weighted_sample_neighbors(
        nodes=np.array([1, 0], dtype=np.int64), edge_types=[1, 0], count=2
    )

    npt.assert_array_equal(neighbors, [[-1, -1], [5, 5]])
    npt.assert_array_equal(types, [[-1, -1], [1, 1]])
    npt.assert_array_equal(weights, [[0, 0], [1.0, 1.0]])
    s1.reset()
    s2.reset()


def test_remote_client_weighted_sampling_with_missing_neighbors(
    multi_partition_graph_data,
):
    s1 = server.Server(multi_partition_graph_data, [0], "localhost:12346")
    s2 = server.Server(multi_partition_graph_data, [1], "localhost:12356")

    cl = client.DistributedGraph(["localhost:12346", "localhost:12356"])
    neighbors, weights, types = cl.weighted_sample_neighbors(
        # Cover two cases: missing node(node_id=1) and missing neighbors(node_id=0)
        nodes=np.array([1, 0], dtype=np.int64),
        edge_types=[0],
        count=2,
        default_edge_type=-1,
        default_node=-1,
    )
    npt.assert_array_equal(neighbors, [[-1, -1], [-1, -1]])
    npt.assert_array_equal(types, [[-1, -1], [-1, -1]])
    npt.assert_array_equal(weights, [[0, 0], [0.0, 0.0]])
    s1.reset()
    s2.reset()


def test_remote_client_uniform_sampling_with_missing_neighbors(
    multi_partition_graph_data,
):
    s1 = server.Server(multi_partition_graph_data, [0], "localhost:12349")
    s2 = server.Server(multi_partition_graph_data, [1], "localhost:12359")
    cl = client.DistributedGraph(["localhost:12349", "localhost:12359"])

    for replacement in [True, False]:
        neighbors, types = cl.uniform_sample_neighbors(
            without_replacement=replacement,
            # Cover two cases: missing node(node_id=1) and missing neighbors(node_id=0)
            nodes=np.array([1, 0], dtype=np.int64),
            edge_types=[0],
            count=2,
            default_type=-1,
            default_node=-1,
        )
        npt.assert_array_equal(neighbors, [[-1, -1], [-1, -1]])
        npt.assert_array_equal(types, [[-1, -1], [-1, -1]])

    s1.reset()
    s2.reset()


def karate_club_json(folder):
    data = open(os.path.join(folder, "graph.json"), "w+")
    raw = nx.karate_club_graph()
    graph: List[Any] = []
    for nx_node in raw.nodes():
        node_id = nx_node + 1
        node = {
            "node_id": node_id,
            "node_type": 0,
            "node_weight": 1,
            "edge": [],
        }
        for nb in raw.neighbors(nx_node):
            nb_index = nb + 1
            node["edge"].append(
                {"src_id": node_id, "dst_id": nb_index, "edge_type": 0, "weight": 1}
            )
        graph.append(node)

    for el in graph:
        json.dump(el, data)
        data.write("\n")
    data.flush()
    data.close()
    return data.name


@pytest.fixture(scope="module")
def karate_club_graph():
    with tempfile.TemporaryDirectory() as workdir:
        data_name = karate_club_json(workdir)
        d = dispatcher.QueueDispatcher(Path(workdir), 2, Counter(), JsonDecoder())
        convert.MultiWorkersConverter(
            graph_path=data_name,
            partition_count=2,
            output_dir=workdir,
            decoder=JsonDecoder(),
            dispatcher=d,
            skip_edge_sampler=True,
            skip_node_sampler=True,
        ).convert()
        yield client.MemoryGraph(workdir, [0, 1])


def test_karate_club_uniform_neighbor_sampling_different_result(
    karate_club_graph,
):
    for replacement in [True, False]:
        v1 = karate_club_graph.uniform_sample_neighbors(
            without_replacement=replacement,
            nodes=np.array([1, 7, 15], dtype=np.int64),
            edge_types=0,
            count=2,
        )[0]

        v2 = karate_club_graph.uniform_sample_neighbors(
            without_replacement=replacement,
            nodes=np.array([1, 7, 15], dtype=np.int64),
            edge_types=0,
            count=2,
        )[0]
        assert not np.array_equal(v1, v2)


def test_karate_club_weighted_neighbor_sampling_different_result(
    karate_club_graph,
):
    v1 = karate_club_graph.weighted_sample_neighbors(
        nodes=np.array([2, 4, 6], dtype=np.int64), edge_types=0, count=2
    )[0]

    v2 = karate_club_graph.weighted_sample_neighbors(
        nodes=np.array([2, 4, 6], dtype=np.int64), edge_types=0, count=2
    )[0]
    assert not np.array_equal(v1, v2)


if __name__ == "__main__":
    sys.exit(
        pytest.main(
            [__file__, "--junitxml", os.environ["XML_OUTPUT_FILE"], *sys.argv[1:]]
        )
    )
=======
# Copyright (c) Microsoft Corporation.
# Licensed under the MIT License.

import json
import os
import sys
import tempfile
from pathlib import Path
import platform
from typing import List, Any

import numpy as np
import numpy.testing as npt
import pytest
import networkx as nx

import deepgnn.graph_engine.snark.client as client
from deepgnn.graph_engine.snark.decoders import JsonDecoder
import deepgnn.graph_engine.snark.convert as convert
import deepgnn.graph_engine.snark.server as server
import deepgnn.graph_engine.snark.dispatcher as dispatcher
import deepgnn.graph_engine.snark._lib as lib


def triangle_graph_json(folder):
    data = open(os.path.join(folder, "graph.json"), "w+")
    graph = [
        {
            "node_id": 9,
            "node_type": 0,
            "node_weight": 1,
            "uint64_feature": {"2": [13, 17]},
            "float_feature": {"0": [0, 1], "1": [-0.01, -0.02]},
            "binary_feature": {},
            "edge": [
                {
                    "src_id": 9,
                    "dst_id": 0,
                    "edge_type": 0,
                    "weight": 0.5,
                    "uint64_feature": {"0": [1, 2, 3]},
                    "float_feature": {},
                    "binary_feature": {},
                }
            ],
        },
        {
            "node_id": 0,
            "node_type": 1,
            "node_weight": 1,
            "uint64_feature": {},
            "float_feature": {"0": [1], "1": [-0.03, -0.04]},
            "binary_feature": {"3": "abcd"},
            "edge": [
                {
                    "src_id": 0,
                    "dst_id": 5,
                    "edge_type": 1,
                    "weight": 1,
                    "uint64_feature": {},
                    "float_feature": {"1": [3, 4]},
                    "binary_feature": {},
                }
            ],
        },
        {
            "node_id": 5,
            "node_type": 2,
            "node_weight": 1,
            "float_feature": {"0": [1, 1], "1": [-0.05, -0.06]},
            "binary_feature": {},
            "uint8_feature": {"4": [5, 6, 7]},
            "int8_feature": {"5": [15, 16, 17]},
            "uint16_feature": {"6": [25, 26, 27]},
            "int16_feature": {"7": [35, 36, 37]},
            "uint32_feature": {"8": [45, 46, 47]},
            "int32_feature": {"9": [55, 56, 57]},
            "uint64_feature": {"10": [65, 66, 67]},
            "int64_feature": {"11": [75, 76, 77]},
            "double_feature": {"12": [85, 86, 87]},
            "float16_feature": {"13": [95, 96, 97]},
            "edge": [
                {
                    "src_id": 5,
                    "dst_id": 9,
                    "edge_type": 1,
                    "weight": 0.7,
                    "float_feature": {},
                    "binary_feature": {"2": "hello"},
                    "uint8_feature": {"4": [5, 6, 7]},
                    "int8_feature": {"5": [15, 16, 17]},
                    "uint16_feature": {"6": [25, 26, 27]},
                    "int16_feature": {"7": [35, 36, 37]},
                    "uint32_feature": {"8": [45, 46, 47]},
                    "int32_feature": {"9": [55, 56, 57]},
                    "uint64_feature": {"10": [65, 66, 67]},
                    "int64_feature": {"11": [75, 76, 77]},
                    "double_feature": {"12": [85, 86, 87]},
                    "float16_feature": {"13": [95, 96, 97]},
                }
            ],
        },
    ]
    for el in graph:
        json.dump(el, data)
        data.write("\n")
    data.flush()
    data.close()
    return data.name


@pytest.fixture(scope="module")
def triangle_graph_data():
    workdir = tempfile.TemporaryDirectory()
    data_name = triangle_graph_json(workdir.name)
    yield data_name
    workdir.cleanup()


def get_lib_name():
    lib_name = "libwrapper.so"
    if platform.system() == "Windows":
        lib_name = "wrapper.dll"
    return os.path.join(os.path.dirname(__file__), "..", lib_name)


def setup_module():
    lib._LIB_PATH = get_lib_name()


@pytest.fixture(scope="module")
def default_triangle_graph():
    output = tempfile.TemporaryDirectory()
    data_name = triangle_graph_data(output.name)
    convert.MultiWorkersConverter(
        graph_path=data_name,
        partition_count=1,
        output_dir=output.name,
    ).convert()
    yield output.name


# We'll use this class for deterministic partitioning
class Counter:
    def __init__(self):
        self.count = 0

    def __call__(self, x):
        self.count += 1
        return self.count % 2


@pytest.fixture(scope="module")
def multi_partition_graph_data():
    output = tempfile.TemporaryDirectory()
    data_name = triangle_graph_json(output.name)
    d = dispatcher.QueueDispatcher(Path(output.name), 2, Counter(), JsonDecoder())
    convert.MultiWorkersConverter(
        graph_path=data_name,
        partition_count=1,
        output_dir=output.name,
        decoder=JsonDecoder(),
        dispatcher=d,
    ).convert()

    yield output.name


def test_neighbor_sampling_graph_multiple_partitions(multi_partition_graph_data):
    g = client.MemoryGraph(multi_partition_graph_data, [0])
    ns, ws, ts = g.weighted_sample_neighbors(
        nodes=np.array([0, 1], dtype=np.int64),
        edge_types=1,
        count=2,
        seed=3,
        default_node=13,
        default_weight=-1,
    )
    npt.assert_array_equal(ns, [[5, 5], [13, 13]])
    npt.assert_array_equal(ws, [[1, 1], [-1, -1]])
    npt.assert_array_equal(ts, [[1, 1], [-1, -1]])


def test_full_neighbor_graph_multiple_partitions(multi_partition_graph_data):
    g = client.MemoryGraph(multi_partition_graph_data, [0, 1])
    node_ids, weights, types, counts = g.neighbors(
        nodes=np.array([9, 0, 5], dtype=np.int64), edge_types=1
    )
    npt.assert_array_equal(node_ids, [5, 9])
    npt.assert_array_equal(types, [1, 1])
    npt.assert_array_almost_equal(weights, [1, 0.7])
    npt.assert_array_equal(counts, [0, 1, 1])


def test_full_neighbor_graph_single_partition(multi_partition_graph_data):
    g = client.MemoryGraph(multi_partition_graph_data, [1])
    node_ids, weights, types, counts = g.neighbors(
        nodes=np.array([9, 0, 5], dtype=np.int64), edge_types=1
    )
    npt.assert_array_equal(node_ids, [9])
    npt.assert_array_equal(types, [1])
    npt.assert_array_almost_equal(weights, [0.7])
    npt.assert_array_equal(counts, [0, 0, 1])


def test_full_neighbor_graph_handle_empty_list(multi_partition_graph_data):
    g = client.MemoryGraph(multi_partition_graph_data, [0])
    node_ids, types, weights, counts = g.neighbors(
        nodes=np.array([9], dtype=np.int64), edge_types=1
    )
    npt.assert_array_equal(node_ids, [])
    npt.assert_array_equal(types, [])
    npt.assert_array_equal(weights, [])
    npt.assert_array_equal(counts, [0])


def test_neighbor_count_graph_single_partition(multi_partition_graph_data):
    g = client.MemoryGraph(multi_partition_graph_data, [1])
    output_node_counts = g.neighbor_counts(
        nodes=np.array([9, 0, 5], dtype=np.int64), edge_types=1
    )

    npt.assert_array_equal(output_node_counts, [0, 0, 1])


def test_neighbor_count_graph_multiple_partitions(multi_partition_graph_data):
    g = client.MemoryGraph(multi_partition_graph_data, [0, 1])
    output_node_counts = g.neighbor_counts(
        nodes=np.array([9, 0, 5], dtype=np.int64), edge_types=1
    )

    npt.assert_array_equal(output_node_counts, [0, 1, 1])


def test_neighbor_count_graph_handle_empty_list(multi_partition_graph_data):
    g = client.MemoryGraph(multi_partition_graph_data, [0])
    output_node_counts = g.neighbor_counts(
        nodes=np.array([9], dtype=np.int64), edge_types=[100, 1]
    )

    npt.assert_array_equal(output_node_counts, [0])


def test_neighbor_count_graph_nonmatching_edge_type(multi_partition_graph_data):
    g = client.MemoryGraph(multi_partition_graph_data, [0])
    output_node_counts = g.neighbor_counts(
        nodes=np.array([9], dtype=np.int64), edge_types=100
    )

    npt.assert_array_equal(output_node_counts, [0])


def test_neighbor_count_graph_nonexistent_node(multi_partition_graph_data):
    g = client.MemoryGraph(multi_partition_graph_data, [0])
    output_node_counts = g.neighbor_counts(
        nodes=np.array([4], dtype=np.int64), edge_types=1
    )

    npt.assert_array_equal(output_node_counts, [0])


def test_neighbor_count_remote_client_single_partition(multi_partition_graph_data):
    s1 = server.Server(multi_partition_graph_data, [0], "localhost:12344")
    s2 = server.Server(multi_partition_graph_data, [1], "localhost:12354")

    cl = client.DistributedGraph(["localhost:12344", "localhost:12354"])
    output_node_counts = cl.neighbor_counts(
        nodes=np.array([9, 0, 5], dtype=np.int64), edge_types=1
    )

    print(output_node_counts)

    npt.assert_array_equal(output_node_counts, [0, 1, 1])
    s1.reset()
    s2.reset()


def test_neighbor_count_remote_client_multiple_partitions(multi_partition_graph_data):
    s1 = server.Server(multi_partition_graph_data, [0], "localhost:12345")
    s2 = server.Server(multi_partition_graph_data, [1], "localhost:12355")

    cl = client.DistributedGraph(["localhost:12345", "localhost:12355"])
    output_node_counts = cl.neighbor_counts(
        nodes=np.array([9, 0, 5], dtype=np.int64), edge_types=1
    )

    npt.assert_array_equal(output_node_counts, [0, 1, 1])
    s1.reset()
    s2.reset()


def test_neighbor_count_remote_client_handle_empty_list(multi_partition_graph_data):
    s1 = server.Server(multi_partition_graph_data, [0], "localhost:12346")
    s2 = server.Server(multi_partition_graph_data, [1], "localhost:12356")

    cl = client.DistributedGraph(["localhost:12346", "localhost:12356"])
    output_node_counts = cl.neighbor_counts(
        nodes=np.array([9], dtype=np.int64), edge_types=[100, 1]
    )

    npt.assert_array_equal(output_node_counts, [0])
    s1.reset()
    s2.reset()


def test_neighbor_count_remote_client_nonmatching_edge_type(multi_partition_graph_data):

    s1 = server.Server(multi_partition_graph_data, [0], "localhost:12347")
    s2 = server.Server(multi_partition_graph_data, [1], "localhost:12357")

    cl = client.DistributedGraph(["localhost:12347", "localhost:12357"])
    output_node_counts = cl.neighbor_counts(
        nodes=np.array([9], dtype=np.int64), edge_types=100
    )

    npt.assert_array_equal(output_node_counts, [0])
    s1.reset()
    s2.reset()


def test_neighbor_count_remote_client_nonexistent_node(multi_partition_graph_data):
    s1 = server.Server(multi_partition_graph_data, [0], "localhost:12358")
    s2 = server.Server(multi_partition_graph_data, [1], "localhost:12368")

    cl = client.DistributedGraph(["localhost:12358", "localhost:12368"])
    output_node_counts = cl.neighbor_counts(
        nodes=np.array([4], dtype=np.int64), edge_types=1
    )

    npt.assert_array_equal(output_node_counts, [0])
    s1.reset()
    s2.reset()


def test_neighbor_sampling_after_reset(multi_partition_graph_data):
    cl = client.MemoryGraph(multi_partition_graph_data, [0])
    cl.reset()
    with pytest.raises(
        Exception, match="Failed to extract sampler neighbors with weights"
    ):
        cl.weighted_sample_neighbors(
            nodes=np.array([0, 1], dtype=np.int64), edge_types=1, count=2
        )


def test_uniform_neighbor_sampling_graph_multiple_partitions(
    multi_partition_graph_data,
):
    g = client.MemoryGraph(multi_partition_graph_data, [0])
    for replacement in [True, False]:
        ns, ts = g.uniform_sample_neighbors(
            replacement,
            nodes=np.array([0, 1], dtype=np.int64),
            edge_types=1,
            count=2,
            seed=3,
            default_node=13,
            default_type=-1,
        )
        if replacement:
            npt.assert_array_equal(ns, [[5, 13], [13, 13]])
            npt.assert_array_equal(ts, [[1, -1], [-1, -1]])
        else:
            npt.assert_array_equal(ns, [[5, 5], [13, 13]])
            npt.assert_array_equal(ts, [[1, 1], [-1, -1]])


def test_uniform_neighbor_sampling_after_reset(multi_partition_graph_data):
    cl = client.MemoryGraph(multi_partition_graph_data, [0])
    cl.reset()
    with pytest.raises(
        Exception, match="Failed to sample neighbors with uniform distribution"
    ):
        cl.uniform_sample_neighbors(
            True, nodes=np.array([0, 1], dtype=np.int64), edge_types=1, count=2
        )


def test_remote_client_uniform_sampling_from_unsorted_types(multi_partition_graph_data):
    s1 = server.Server(multi_partition_graph_data, [0], "localhost:12349")
    s2 = server.Server(multi_partition_graph_data, [1], "localhost:12359")

    cl = client.DistributedGraph(["localhost:12349", "localhost:12359"])
    neighbors, types = cl.uniform_sample_neighbors(
        False, nodes=np.array([1, 0], dtype=np.int64), edge_types=[0, 1], count=2
    )

    npt.assert_array_equal(neighbors, [[-1, -1], [5, 5]])
    npt.assert_array_equal(types, [[-1, -1], [1, 1]])
    s1.reset()
    s2.reset()


def test_remote_client_weighted_sampling_from_unsorted_types(
    multi_partition_graph_data,
):
    s1 = server.Server(multi_partition_graph_data, [0], "localhost:12359")
    s2 = server.Server(multi_partition_graph_data, [1], "localhost:12369")

    cl = client.DistributedGraph(["localhost:12359", "localhost:12369"])
    neighbors, weights, types = cl.weighted_sample_neighbors(
        nodes=np.array([1, 0], dtype=np.int64), edge_types=[1, 0], count=2
    )

    npt.assert_array_equal(neighbors, [[-1, -1], [5, 5]])
    npt.assert_array_equal(types, [[-1, -1], [1, 1]])
    npt.assert_array_equal(weights, [[0, 0], [1.0, 1.0]])
    s1.reset()
    s2.reset()


def test_remote_client_weighted_sampling_with_missing_neighbors(
    multi_partition_graph_data,
):
    s1 = server.Server(multi_partition_graph_data, [0], "localhost:12378")
    s2 = server.Server(multi_partition_graph_data, [1], "localhost:12379")

    cl = client.DistributedGraph(["localhost:12378", "localhost:12379"])
    neighbors, weights, types = cl.weighted_sample_neighbors(
        # Cover two cases: missing node(node_id=1) and missing neighbors(node_id=0)
        nodes=np.array([1, 0], dtype=np.int64),
        edge_types=[0],
        count=2,
        default_edge_type=-1,
        default_node=-1,
    )
    npt.assert_array_equal(neighbors, [[-1, -1], [-1, -1]])
    npt.assert_array_equal(types, [[-1, -1], [-1, -1]])
    npt.assert_array_equal(weights, [[0, 0], [0.0, 0.0]])
    s1.reset()
    s2.reset()


def test_remote_client_uniform_sampling_with_missing_neighbors(
    multi_partition_graph_data,
):
    s1 = server.Server(multi_partition_graph_data, [0], "localhost:12358")
    s2 = server.Server(multi_partition_graph_data, [1], "localhost:12368")
    cl = client.DistributedGraph(["localhost:12358", "localhost:12368"])

    for replacement in [True, False]:
        neighbors, types = cl.uniform_sample_neighbors(
            without_replacement=replacement,
            # Cover two cases: missing node(node_id=1) and missing neighbors(node_id=0)
            nodes=np.array([1, 0], dtype=np.int64),
            edge_types=[0],
            count=2,
            default_type=-1,
            default_node=-1,
        )
        npt.assert_array_equal(neighbors, [[-1, -1], [-1, -1]])
        npt.assert_array_equal(types, [[-1, -1], [-1, -1]])

    s1.reset()
    s2.reset()


def karate_club_json(folder):
    data = open(os.path.join(folder, "graph.json"), "w+")
    raw = nx.karate_club_graph()
    graph: List[Any] = []
    for nx_node in raw.nodes():
        node_id = nx_node + 1
        node = {
            "node_id": node_id,
            "node_type": 0,
            "node_weight": 1,
            "edge": [],
        }
        for nb in raw.neighbors(nx_node):
            nb_index = nb + 1
            node["edge"].append(
                {"src_id": node_id, "dst_id": nb_index, "edge_type": 0, "weight": 1}
            )
        graph.append(node)

    for el in graph:
        json.dump(el, data)
        data.write("\n")
    data.flush()
    data.close()
    return data.name


@pytest.fixture(scope="module")
def karate_club_graph():
    with tempfile.TemporaryDirectory() as workdir:
        data_name = karate_club_json(workdir)
        d = dispatcher.QueueDispatcher(Path(workdir), 2, Counter(), JsonDecoder())
        convert.MultiWorkersConverter(
            graph_path=data_name,
            partition_count=2,
            output_dir=workdir,
            decoder=JsonDecoder(),
            dispatcher=d,
            skip_edge_sampler=True,
            skip_node_sampler=True,
        ).convert()
        yield client.MemoryGraph(workdir, [0, 1])


def test_karate_club_uniform_neighbor_sampling_different_result(
    karate_club_graph,
):
    for replacement in [True, False]:
        v1 = karate_club_graph.uniform_sample_neighbors(
            without_replacement=replacement,
            nodes=np.array([1, 7, 15], dtype=np.int64),
            edge_types=0,
            count=2,
        )[0]

        v2 = karate_club_graph.uniform_sample_neighbors(
            without_replacement=replacement,
            nodes=np.array([1, 7, 15], dtype=np.int64),
            edge_types=0,
            count=2,
        )[0]
        assert not np.array_equal(v1, v2)


def test_karate_club_weighted_neighbor_sampling_different_result(
    karate_club_graph,
):
    v1 = karate_club_graph.weighted_sample_neighbors(
        nodes=np.array([2, 4, 6], dtype=np.int64), edge_types=0, count=2
    )[0]

    v2 = karate_club_graph.weighted_sample_neighbors(
        nodes=np.array([2, 4, 6], dtype=np.int64), edge_types=0, count=2
    )[0]
    assert not np.array_equal(v1, v2)


if __name__ == "__main__":
    sys.exit(
        pytest.main(
            [__file__, "--junitxml", os.environ["XML_OUTPUT_FILE"], *sys.argv[1:]]
        )
    )
>>>>>>> 8ad4738b
<|MERGE_RESOLUTION|>--- conflicted
+++ resolved
@@ -1,1011 +1,540 @@
-<<<<<<< HEAD
-# Copyright (c) Microsoft Corporation.
-# Licensed under the MIT License.
-
-import json
-import os
-import sys
-import tempfile
-from pathlib import Path
-import platform
-from typing import List, Any
-
-import numpy as np
-import numpy.testing as npt
-import pytest
-import networkx as nx
-
-import deepgnn.graph_engine.snark.client as client
-from deepgnn.graph_engine.snark.decoders import JsonDecoder
-import deepgnn.graph_engine.snark.convert as convert
-import deepgnn.graph_engine.snark.server as server
-import deepgnn.graph_engine.snark.dispatcher as dispatcher
-import deepgnn.graph_engine.snark._lib as lib
-
-
-def triangle_graph_json(folder):
-    data = open(os.path.join(folder, "graph.json"), "w+")
-    graph = [
-        {
-            "node_id": 9,
-            "node_type": 0,
-            "node_weight": 1,
-            "uint64_feature": {"2": [13, 17]},
-            "float_feature": {"0": [0, 1], "1": [-0.01, -0.02]},
-            "binary_feature": {},
-            "edge": [
-                {
-                    "src_id": 9,
-                    "dst_id": 0,
-                    "edge_type": 0,
-                    "weight": 0.5,
-                    "uint64_feature": {"0": [1, 2, 3]},
-                    "float_feature": {},
-                    "binary_feature": {},
-                }
-            ],
-        },
-        {
-            "node_id": 0,
-            "node_type": 1,
-            "node_weight": 1,
-            "uint64_feature": {},
-            "float_feature": {"0": [1], "1": [-0.03, -0.04]},
-            "binary_feature": {"3": "abcd"},
-            "edge": [
-                {
-                    "src_id": 0,
-                    "dst_id": 5,
-                    "edge_type": 1,
-                    "weight": 1,
-                    "uint64_feature": {},
-                    "float_feature": {"1": [3, 4]},
-                    "binary_feature": {},
-                }
-            ],
-        },
-        {
-            "node_id": 5,
-            "node_type": 2,
-            "node_weight": 1,
-            "float_feature": {"0": [1, 1], "1": [-0.05, -0.06]},
-            "binary_feature": {},
-            "uint8_feature": {"4": [5, 6, 7]},
-            "int8_feature": {"5": [15, 16, 17]},
-            "uint16_feature": {"6": [25, 26, 27]},
-            "int16_feature": {"7": [35, 36, 37]},
-            "uint32_feature": {"8": [45, 46, 47]},
-            "int32_feature": {"9": [55, 56, 57]},
-            "uint64_feature": {"10": [65, 66, 67]},
-            "int64_feature": {"11": [75, 76, 77]},
-            "double_feature": {"12": [85, 86, 87]},
-            "float16_feature": {"13": [95, 96, 97]},
-            "edge": [
-                {
-                    "src_id": 5,
-                    "dst_id": 9,
-                    "edge_type": 1,
-                    "weight": 0.7,
-                    "float_feature": {},
-                    "binary_feature": {"2": "hello"},
-                    "uint8_feature": {"4": [5, 6, 7]},
-                    "int8_feature": {"5": [15, 16, 17]},
-                    "uint16_feature": {"6": [25, 26, 27]},
-                    "int16_feature": {"7": [35, 36, 37]},
-                    "uint32_feature": {"8": [45, 46, 47]},
-                    "int32_feature": {"9": [55, 56, 57]},
-                    "uint64_feature": {"10": [65, 66, 67]},
-                    "int64_feature": {"11": [75, 76, 77]},
-                    "double_feature": {"12": [85, 86, 87]},
-                    "float16_feature": {"13": [95, 96, 97]},
-                }
-            ],
-        },
-    ]
-    for el in graph:
-        json.dump(el, data)
-        data.write("\n")
-    data.flush()
-    data.close()
-    return data.name
-
-
-@pytest.fixture(scope="module")
-def triangle_graph_data():
-    workdir = tempfile.TemporaryDirectory()
-    data_name = triangle_graph_json(workdir.name)
-    yield data_name
-    workdir.cleanup()
-
-
-def get_lib_name():
-    lib_name = "libwrapper.so"
-    if platform.system() == "Windows":
-        lib_name = "wrapper.dll"
-    return os.path.join(os.path.dirname(__file__), "..", lib_name)
-
-
-def setup_module():
-    lib._LIB_PATH = get_lib_name()
-
-
-@pytest.fixture(scope="module")
-def default_triangle_graph():
-    output = tempfile.TemporaryDirectory()
-    data_name = triangle_graph_data(output.name)
-    convert.MultiWorkersConverter(
-        graph_path=data_name,
-        partition_count=1,
-        output_dir=output.name,
-    ).convert()
-    yield output.name
-
-
-# We'll use this class for deterministic partitioning
-class Counter:
-    def __init__(self):
-        self.count = 0
-
-    def __call__(self, x):
-        self.count += 1
-        return self.count % 2
-
-
-@pytest.fixture(scope="module")
-def multi_partition_graph_data():
-    output = tempfile.TemporaryDirectory()
-    data_name = triangle_graph_json(output.name)
-    d = dispatcher.QueueDispatcher(Path(output.name), 2, Counter(), JsonDecoder())
-    convert.MultiWorkersConverter(
-        graph_path=data_name,
-        partition_count=1,
-        output_dir=output.name,
-        decoder=JsonDecoder(),
-        dispatcher=d,
-    ).convert()
-
-    yield output.name
-
-
-def test_neighbor_sampling_graph_multiple_partitions(multi_partition_graph_data):
-    g = client.MemoryGraph(multi_partition_graph_data, [0])
-    ns, ws, ts = g.weighted_sample_neighbors(
-        nodes=np.array([0, 1], dtype=np.int64),
-        edge_types=1,
-        count=2,
-        seed=3,
-        default_node=13,
-        default_weight=-1,
-    )
-    npt.assert_array_equal(ns, [[5, 5], [13, 13]])
-    npt.assert_array_equal(ws, [[1, 1], [-1, -1]])
-    npt.assert_array_equal(ts, [[1, 1], [-1, -1]])
-
-
-def test_full_neighbor_graph_multiple_partitions(multi_partition_graph_data):
-    g = client.MemoryGraph(multi_partition_graph_data, [0, 1])
-    node_ids, weights, types, counts = g.neighbors(
-        nodes=np.array([9, 0, 5], dtype=np.int64), edge_types=1
-    )
-    npt.assert_array_equal(node_ids, [5, 9])
-    npt.assert_array_equal(types, [1, 1])
-    npt.assert_array_almost_equal(weights, [1, 0.7])
-    npt.assert_array_equal(counts, [0, 1, 1])
-
-
-def test_full_neighbor_graph_single_partition(multi_partition_graph_data):
-    g = client.MemoryGraph(multi_partition_graph_data, [1])
-    node_ids, weights, types, counts = g.neighbors(
-        nodes=np.array([9, 0, 5], dtype=np.int64), edge_types=1
-    )
-    npt.assert_array_equal(node_ids, [9])
-    npt.assert_array_equal(types, [1])
-    npt.assert_array_almost_equal(weights, [0.7])
-    npt.assert_array_equal(counts, [0, 0, 1])
-
-
-def test_full_neighbor_graph_handle_empty_list(multi_partition_graph_data):
-    g = client.MemoryGraph(multi_partition_graph_data, [0])
-    node_ids, types, weights, counts = g.neighbors(
-        nodes=np.array([9], dtype=np.int64), edge_types=1
-    )
-    npt.assert_array_equal(node_ids, [])
-    npt.assert_array_equal(types, [])
-    npt.assert_array_equal(weights, [])
-    npt.assert_array_equal(counts, [0])
-
-
-# Neighbor Count Tests
-def test_neighbor_count_graph_single_partition(multi_partition_graph_data):
-    g = client.MemoryGraph(multi_partition_graph_data, [1])
-    output_node_counts = g.neighbor_counts(
-        nodes=np.array([9, 0, 5], dtype=np.int64), edge_types=1
-    )
-
-    npt.assert_array_equal(output_node_counts, [0, 0, 1])
-
-
-def test_neighbor_count_graph_multiple_partitions(multi_partition_graph_data):
-    g = client.MemoryGraph(multi_partition_graph_data, [0, 1])
-    output_node_counts = g.neighbor_counts(
-        nodes=np.array([9, 0, 5], dtype=np.int64), edge_types=1
-    )
-
-    npt.assert_array_equal(output_node_counts, [0, 1, 1])
-
-
-def test_neighbor_count_graph_handle_empty_list(multi_partition_graph_data):
-    g = client.MemoryGraph(multi_partition_graph_data, [0])
-    output_node_counts = g.neighbor_counts(
-        nodes=np.array([9], dtype=np.int64), edge_types=[100, 1]
-    )
-
-    npt.assert_array_equal(output_node_counts, [0])
-
-
-def test_neighbor_count_graph_nonmatching_edge_type(multi_partition_graph_data):
-    g = client.MemoryGraph(multi_partition_graph_data, [0])
-    output_node_counts = g.neighbor_counts(
-        nodes=np.array([9], dtype=np.int64), edge_types=100
-    )
-
-    npt.assert_array_equal(output_node_counts, [0])
-
-
-def test_neighbor_count_graph_nonexistent_node(multi_partition_graph_data):
-    g = client.MemoryGraph(multi_partition_graph_data, [0])
-    output_node_counts = g.neighbor_counts(
-        nodes=np.array([4], dtype=np.int64), edge_types=1
-    )
-
-    npt.assert_array_equal(output_node_counts, [0])
-
-
-def test_neighbor_sampling_after_reset(multi_partition_graph_data):
-    cl = client.MemoryGraph(multi_partition_graph_data, [0])
-    cl.reset()
-    with pytest.raises(
-        Exception, match="Failed to extract sampler neighbors with weights"
-    ):
-        cl.weighted_sample_neighbors(
-            nodes=np.array([0, 1], dtype=np.int64), edge_types=1, count=2
-        )
-
-
-def test_uniform_neighbor_sampling_graph_multiple_partitions(
-    multi_partition_graph_data,
-):
-    g = client.MemoryGraph(multi_partition_graph_data, [0])
-    for replacement in [True, False]:
-        ns, ts = g.uniform_sample_neighbors(
-            replacement,
-            nodes=np.array([0, 1], dtype=np.int64),
-            edge_types=1,
-            count=2,
-            seed=3,
-            default_node=13,
-            default_type=-1,
-        )
-        if replacement:
-            npt.assert_array_equal(ns, [[5, 13], [13, 13]])
-            npt.assert_array_equal(ts, [[1, -1], [-1, -1]])
-        else:
-            npt.assert_array_equal(ns, [[5, 5], [13, 13]])
-            npt.assert_array_equal(ts, [[1, 1], [-1, -1]])
-
-
-def test_uniform_neighbor_sampling_after_reset(multi_partition_graph_data):
-    cl = client.MemoryGraph(multi_partition_graph_data, [0])
-    cl.reset()
-    with pytest.raises(
-        Exception, match="Failed to sample neighbors with uniform distribution"
-    ):
-        cl.uniform_sample_neighbors(
-            True, nodes=np.array([0, 1], dtype=np.int64), edge_types=1, count=2
-        )
-
-
-def test_remote_client_uniform_sampling_from_unsorted_types(multi_partition_graph_data):
-    s1 = server.Server(multi_partition_graph_data, [0], "localhost:12344")
-    s2 = server.Server(multi_partition_graph_data, [1], "localhost:12354")
-
-    cl = client.DistributedGraph(["localhost:12344", "localhost:12354"])
-    neighbors, types = cl.uniform_sample_neighbors(
-        False, nodes=np.array([1, 0], dtype=np.int64), edge_types=[0, 1], count=2
-    )
-
-    npt.assert_array_equal(neighbors, [[-1, -1], [5, 5]])
-    npt.assert_array_equal(types, [[-1, -1], [1, 1]])
-    s1.reset()
-    s2.reset()
-
-
-def test_remote_client_weighted_sampling_from_unsorted_types(
-    multi_partition_graph_data,
-):
-    s1 = server.Server(multi_partition_graph_data, [0], "localhost:12345")
-    s2 = server.Server(multi_partition_graph_data, [1], "localhost:12355")
-
-    cl = client.DistributedGraph(["localhost:12345", "localhost:12355"])
-    neighbors, weights, types = cl.weighted_sample_neighbors(
-        nodes=np.array([1, 0], dtype=np.int64), edge_types=[1, 0], count=2
-    )
-
-    npt.assert_array_equal(neighbors, [[-1, -1], [5, 5]])
-    npt.assert_array_equal(types, [[-1, -1], [1, 1]])
-    npt.assert_array_equal(weights, [[0, 0], [1.0, 1.0]])
-    s1.reset()
-    s2.reset()
-
-
-def test_remote_client_weighted_sampling_with_missing_neighbors(
-    multi_partition_graph_data,
-):
-    s1 = server.Server(multi_partition_graph_data, [0], "localhost:12346")
-    s2 = server.Server(multi_partition_graph_data, [1], "localhost:12356")
-
-    cl = client.DistributedGraph(["localhost:12346", "localhost:12356"])
-    neighbors, weights, types = cl.weighted_sample_neighbors(
-        # Cover two cases: missing node(node_id=1) and missing neighbors(node_id=0)
-        nodes=np.array([1, 0], dtype=np.int64),
-        edge_types=[0],
-        count=2,
-        default_edge_type=-1,
-        default_node=-1,
-    )
-    npt.assert_array_equal(neighbors, [[-1, -1], [-1, -1]])
-    npt.assert_array_equal(types, [[-1, -1], [-1, -1]])
-    npt.assert_array_equal(weights, [[0, 0], [0.0, 0.0]])
-    s1.reset()
-    s2.reset()
-
-
-def test_remote_client_uniform_sampling_with_missing_neighbors(
-    multi_partition_graph_data,
-):
-    s1 = server.Server(multi_partition_graph_data, [0], "localhost:12349")
-    s2 = server.Server(multi_partition_graph_data, [1], "localhost:12359")
-    cl = client.DistributedGraph(["localhost:12349", "localhost:12359"])
-
-    for replacement in [True, False]:
-        neighbors, types = cl.uniform_sample_neighbors(
-            without_replacement=replacement,
-            # Cover two cases: missing node(node_id=1) and missing neighbors(node_id=0)
-            nodes=np.array([1, 0], dtype=np.int64),
-            edge_types=[0],
-            count=2,
-            default_type=-1,
-            default_node=-1,
-        )
-        npt.assert_array_equal(neighbors, [[-1, -1], [-1, -1]])
-        npt.assert_array_equal(types, [[-1, -1], [-1, -1]])
-
-    s1.reset()
-    s2.reset()
-
-
-def karate_club_json(folder):
-    data = open(os.path.join(folder, "graph.json"), "w+")
-    raw = nx.karate_club_graph()
-    graph: List[Any] = []
-    for nx_node in raw.nodes():
-        node_id = nx_node + 1
-        node = {
-            "node_id": node_id,
-            "node_type": 0,
-            "node_weight": 1,
-            "edge": [],
-        }
-        for nb in raw.neighbors(nx_node):
-            nb_index = nb + 1
-            node["edge"].append(
-                {"src_id": node_id, "dst_id": nb_index, "edge_type": 0, "weight": 1}
-            )
-        graph.append(node)
-
-    for el in graph:
-        json.dump(el, data)
-        data.write("\n")
-    data.flush()
-    data.close()
-    return data.name
-
-
-@pytest.fixture(scope="module")
-def karate_club_graph():
-    with tempfile.TemporaryDirectory() as workdir:
-        data_name = karate_club_json(workdir)
-        d = dispatcher.QueueDispatcher(Path(workdir), 2, Counter(), JsonDecoder())
-        convert.MultiWorkersConverter(
-            graph_path=data_name,
-            partition_count=2,
-            output_dir=workdir,
-            decoder=JsonDecoder(),
-            dispatcher=d,
-            skip_edge_sampler=True,
-            skip_node_sampler=True,
-        ).convert()
-        yield client.MemoryGraph(workdir, [0, 1])
-
-
-def test_karate_club_uniform_neighbor_sampling_different_result(
-    karate_club_graph,
-):
-    for replacement in [True, False]:
-        v1 = karate_club_graph.uniform_sample_neighbors(
-            without_replacement=replacement,
-            nodes=np.array([1, 7, 15], dtype=np.int64),
-            edge_types=0,
-            count=2,
-        )[0]
-
-        v2 = karate_club_graph.uniform_sample_neighbors(
-            without_replacement=replacement,
-            nodes=np.array([1, 7, 15], dtype=np.int64),
-            edge_types=0,
-            count=2,
-        )[0]
-        assert not np.array_equal(v1, v2)
-
-
-def test_karate_club_weighted_neighbor_sampling_different_result(
-    karate_club_graph,
-):
-    v1 = karate_club_graph.weighted_sample_neighbors(
-        nodes=np.array([2, 4, 6], dtype=np.int64), edge_types=0, count=2
-    )[0]
-
-    v2 = karate_club_graph.weighted_sample_neighbors(
-        nodes=np.array([2, 4, 6], dtype=np.int64), edge_types=0, count=2
-    )[0]
-    assert not np.array_equal(v1, v2)
-
-
-if __name__ == "__main__":
-    sys.exit(
-        pytest.main(
-            [__file__, "--junitxml", os.environ["XML_OUTPUT_FILE"], *sys.argv[1:]]
-        )
-    )
-=======
-# Copyright (c) Microsoft Corporation.
-# Licensed under the MIT License.
-
-import json
-import os
-import sys
-import tempfile
-from pathlib import Path
-import platform
-from typing import List, Any
-
-import numpy as np
-import numpy.testing as npt
-import pytest
-import networkx as nx
-
-import deepgnn.graph_engine.snark.client as client
-from deepgnn.graph_engine.snark.decoders import JsonDecoder
-import deepgnn.graph_engine.snark.convert as convert
-import deepgnn.graph_engine.snark.server as server
-import deepgnn.graph_engine.snark.dispatcher as dispatcher
-import deepgnn.graph_engine.snark._lib as lib
-
-
-def triangle_graph_json(folder):
-    data = open(os.path.join(folder, "graph.json"), "w+")
-    graph = [
-        {
-            "node_id": 9,
-            "node_type": 0,
-            "node_weight": 1,
-            "uint64_feature": {"2": [13, 17]},
-            "float_feature": {"0": [0, 1], "1": [-0.01, -0.02]},
-            "binary_feature": {},
-            "edge": [
-                {
-                    "src_id": 9,
-                    "dst_id": 0,
-                    "edge_type": 0,
-                    "weight": 0.5,
-                    "uint64_feature": {"0": [1, 2, 3]},
-                    "float_feature": {},
-                    "binary_feature": {},
-                }
-            ],
-        },
-        {
-            "node_id": 0,
-            "node_type": 1,
-            "node_weight": 1,
-            "uint64_feature": {},
-            "float_feature": {"0": [1], "1": [-0.03, -0.04]},
-            "binary_feature": {"3": "abcd"},
-            "edge": [
-                {
-                    "src_id": 0,
-                    "dst_id": 5,
-                    "edge_type": 1,
-                    "weight": 1,
-                    "uint64_feature": {},
-                    "float_feature": {"1": [3, 4]},
-                    "binary_feature": {},
-                }
-            ],
-        },
-        {
-            "node_id": 5,
-            "node_type": 2,
-            "node_weight": 1,
-            "float_feature": {"0": [1, 1], "1": [-0.05, -0.06]},
-            "binary_feature": {},
-            "uint8_feature": {"4": [5, 6, 7]},
-            "int8_feature": {"5": [15, 16, 17]},
-            "uint16_feature": {"6": [25, 26, 27]},
-            "int16_feature": {"7": [35, 36, 37]},
-            "uint32_feature": {"8": [45, 46, 47]},
-            "int32_feature": {"9": [55, 56, 57]},
-            "uint64_feature": {"10": [65, 66, 67]},
-            "int64_feature": {"11": [75, 76, 77]},
-            "double_feature": {"12": [85, 86, 87]},
-            "float16_feature": {"13": [95, 96, 97]},
-            "edge": [
-                {
-                    "src_id": 5,
-                    "dst_id": 9,
-                    "edge_type": 1,
-                    "weight": 0.7,
-                    "float_feature": {},
-                    "binary_feature": {"2": "hello"},
-                    "uint8_feature": {"4": [5, 6, 7]},
-                    "int8_feature": {"5": [15, 16, 17]},
-                    "uint16_feature": {"6": [25, 26, 27]},
-                    "int16_feature": {"7": [35, 36, 37]},
-                    "uint32_feature": {"8": [45, 46, 47]},
-                    "int32_feature": {"9": [55, 56, 57]},
-                    "uint64_feature": {"10": [65, 66, 67]},
-                    "int64_feature": {"11": [75, 76, 77]},
-                    "double_feature": {"12": [85, 86, 87]},
-                    "float16_feature": {"13": [95, 96, 97]},
-                }
-            ],
-        },
-    ]
-    for el in graph:
-        json.dump(el, data)
-        data.write("\n")
-    data.flush()
-    data.close()
-    return data.name
-
-
-@pytest.fixture(scope="module")
-def triangle_graph_data():
-    workdir = tempfile.TemporaryDirectory()
-    data_name = triangle_graph_json(workdir.name)
-    yield data_name
-    workdir.cleanup()
-
-
-def get_lib_name():
-    lib_name = "libwrapper.so"
-    if platform.system() == "Windows":
-        lib_name = "wrapper.dll"
-    return os.path.join(os.path.dirname(__file__), "..", lib_name)
-
-
-def setup_module():
-    lib._LIB_PATH = get_lib_name()
-
-
-@pytest.fixture(scope="module")
-def default_triangle_graph():
-    output = tempfile.TemporaryDirectory()
-    data_name = triangle_graph_data(output.name)
-    convert.MultiWorkersConverter(
-        graph_path=data_name,
-        partition_count=1,
-        output_dir=output.name,
-    ).convert()
-    yield output.name
-
-
-# We'll use this class for deterministic partitioning
-class Counter:
-    def __init__(self):
-        self.count = 0
-
-    def __call__(self, x):
-        self.count += 1
-        return self.count % 2
-
-
-@pytest.fixture(scope="module")
-def multi_partition_graph_data():
-    output = tempfile.TemporaryDirectory()
-    data_name = triangle_graph_json(output.name)
-    d = dispatcher.QueueDispatcher(Path(output.name), 2, Counter(), JsonDecoder())
-    convert.MultiWorkersConverter(
-        graph_path=data_name,
-        partition_count=1,
-        output_dir=output.name,
-        decoder=JsonDecoder(),
-        dispatcher=d,
-    ).convert()
-
-    yield output.name
-
-
-def test_neighbor_sampling_graph_multiple_partitions(multi_partition_graph_data):
-    g = client.MemoryGraph(multi_partition_graph_data, [0])
-    ns, ws, ts = g.weighted_sample_neighbors(
-        nodes=np.array([0, 1], dtype=np.int64),
-        edge_types=1,
-        count=2,
-        seed=3,
-        default_node=13,
-        default_weight=-1,
-    )
-    npt.assert_array_equal(ns, [[5, 5], [13, 13]])
-    npt.assert_array_equal(ws, [[1, 1], [-1, -1]])
-    npt.assert_array_equal(ts, [[1, 1], [-1, -1]])
-
-
-def test_full_neighbor_graph_multiple_partitions(multi_partition_graph_data):
-    g = client.MemoryGraph(multi_partition_graph_data, [0, 1])
-    node_ids, weights, types, counts = g.neighbors(
-        nodes=np.array([9, 0, 5], dtype=np.int64), edge_types=1
-    )
-    npt.assert_array_equal(node_ids, [5, 9])
-    npt.assert_array_equal(types, [1, 1])
-    npt.assert_array_almost_equal(weights, [1, 0.7])
-    npt.assert_array_equal(counts, [0, 1, 1])
-
-
-def test_full_neighbor_graph_single_partition(multi_partition_graph_data):
-    g = client.MemoryGraph(multi_partition_graph_data, [1])
-    node_ids, weights, types, counts = g.neighbors(
-        nodes=np.array([9, 0, 5], dtype=np.int64), edge_types=1
-    )
-    npt.assert_array_equal(node_ids, [9])
-    npt.assert_array_equal(types, [1])
-    npt.assert_array_almost_equal(weights, [0.7])
-    npt.assert_array_equal(counts, [0, 0, 1])
-
-
-def test_full_neighbor_graph_handle_empty_list(multi_partition_graph_data):
-    g = client.MemoryGraph(multi_partition_graph_data, [0])
-    node_ids, types, weights, counts = g.neighbors(
-        nodes=np.array([9], dtype=np.int64), edge_types=1
-    )
-    npt.assert_array_equal(node_ids, [])
-    npt.assert_array_equal(types, [])
-    npt.assert_array_equal(weights, [])
-    npt.assert_array_equal(counts, [0])
-
-
-def test_neighbor_count_graph_single_partition(multi_partition_graph_data):
-    g = client.MemoryGraph(multi_partition_graph_data, [1])
-    output_node_counts = g.neighbor_counts(
-        nodes=np.array([9, 0, 5], dtype=np.int64), edge_types=1
-    )
-
-    npt.assert_array_equal(output_node_counts, [0, 0, 1])
-
-
-def test_neighbor_count_graph_multiple_partitions(multi_partition_graph_data):
-    g = client.MemoryGraph(multi_partition_graph_data, [0, 1])
-    output_node_counts = g.neighbor_counts(
-        nodes=np.array([9, 0, 5], dtype=np.int64), edge_types=1
-    )
-
-    npt.assert_array_equal(output_node_counts, [0, 1, 1])
-
-
-def test_neighbor_count_graph_handle_empty_list(multi_partition_graph_data):
-    g = client.MemoryGraph(multi_partition_graph_data, [0])
-    output_node_counts = g.neighbor_counts(
-        nodes=np.array([9], dtype=np.int64), edge_types=[100, 1]
-    )
-
-    npt.assert_array_equal(output_node_counts, [0])
-
-
-def test_neighbor_count_graph_nonmatching_edge_type(multi_partition_graph_data):
-    g = client.MemoryGraph(multi_partition_graph_data, [0])
-    output_node_counts = g.neighbor_counts(
-        nodes=np.array([9], dtype=np.int64), edge_types=100
-    )
-
-    npt.assert_array_equal(output_node_counts, [0])
-
-
-def test_neighbor_count_graph_nonexistent_node(multi_partition_graph_data):
-    g = client.MemoryGraph(multi_partition_graph_data, [0])
-    output_node_counts = g.neighbor_counts(
-        nodes=np.array([4], dtype=np.int64), edge_types=1
-    )
-
-    npt.assert_array_equal(output_node_counts, [0])
-
-
-def test_neighbor_count_remote_client_single_partition(multi_partition_graph_data):
-    s1 = server.Server(multi_partition_graph_data, [0], "localhost:12344")
-    s2 = server.Server(multi_partition_graph_data, [1], "localhost:12354")
-
-    cl = client.DistributedGraph(["localhost:12344", "localhost:12354"])
-    output_node_counts = cl.neighbor_counts(
-        nodes=np.array([9, 0, 5], dtype=np.int64), edge_types=1
-    )
-
-    print(output_node_counts)
-
-    npt.assert_array_equal(output_node_counts, [0, 1, 1])
-    s1.reset()
-    s2.reset()
-
-
-def test_neighbor_count_remote_client_multiple_partitions(multi_partition_graph_data):
-    s1 = server.Server(multi_partition_graph_data, [0], "localhost:12345")
-    s2 = server.Server(multi_partition_graph_data, [1], "localhost:12355")
-
-    cl = client.DistributedGraph(["localhost:12345", "localhost:12355"])
-    output_node_counts = cl.neighbor_counts(
-        nodes=np.array([9, 0, 5], dtype=np.int64), edge_types=1
-    )
-
-    npt.assert_array_equal(output_node_counts, [0, 1, 1])
-    s1.reset()
-    s2.reset()
-
-
-def test_neighbor_count_remote_client_handle_empty_list(multi_partition_graph_data):
-    s1 = server.Server(multi_partition_graph_data, [0], "localhost:12346")
-    s2 = server.Server(multi_partition_graph_data, [1], "localhost:12356")
-
-    cl = client.DistributedGraph(["localhost:12346", "localhost:12356"])
-    output_node_counts = cl.neighbor_counts(
-        nodes=np.array([9], dtype=np.int64), edge_types=[100, 1]
-    )
-
-    npt.assert_array_equal(output_node_counts, [0])
-    s1.reset()
-    s2.reset()
-
-
-def test_neighbor_count_remote_client_nonmatching_edge_type(multi_partition_graph_data):
-
-    s1 = server.Server(multi_partition_graph_data, [0], "localhost:12347")
-    s2 = server.Server(multi_partition_graph_data, [1], "localhost:12357")
-
-    cl = client.DistributedGraph(["localhost:12347", "localhost:12357"])
-    output_node_counts = cl.neighbor_counts(
-        nodes=np.array([9], dtype=np.int64), edge_types=100
-    )
-
-    npt.assert_array_equal(output_node_counts, [0])
-    s1.reset()
-    s2.reset()
-
-
-def test_neighbor_count_remote_client_nonexistent_node(multi_partition_graph_data):
-    s1 = server.Server(multi_partition_graph_data, [0], "localhost:12358")
-    s2 = server.Server(multi_partition_graph_data, [1], "localhost:12368")
-
-    cl = client.DistributedGraph(["localhost:12358", "localhost:12368"])
-    output_node_counts = cl.neighbor_counts(
-        nodes=np.array([4], dtype=np.int64), edge_types=1
-    )
-
-    npt.assert_array_equal(output_node_counts, [0])
-    s1.reset()
-    s2.reset()
-
-
-def test_neighbor_sampling_after_reset(multi_partition_graph_data):
-    cl = client.MemoryGraph(multi_partition_graph_data, [0])
-    cl.reset()
-    with pytest.raises(
-        Exception, match="Failed to extract sampler neighbors with weights"
-    ):
-        cl.weighted_sample_neighbors(
-            nodes=np.array([0, 1], dtype=np.int64), edge_types=1, count=2
-        )
-
-
-def test_uniform_neighbor_sampling_graph_multiple_partitions(
-    multi_partition_graph_data,
-):
-    g = client.MemoryGraph(multi_partition_graph_data, [0])
-    for replacement in [True, False]:
-        ns, ts = g.uniform_sample_neighbors(
-            replacement,
-            nodes=np.array([0, 1], dtype=np.int64),
-            edge_types=1,
-            count=2,
-            seed=3,
-            default_node=13,
-            default_type=-1,
-        )
-        if replacement:
-            npt.assert_array_equal(ns, [[5, 13], [13, 13]])
-            npt.assert_array_equal(ts, [[1, -1], [-1, -1]])
-        else:
-            npt.assert_array_equal(ns, [[5, 5], [13, 13]])
-            npt.assert_array_equal(ts, [[1, 1], [-1, -1]])
-
-
-def test_uniform_neighbor_sampling_after_reset(multi_partition_graph_data):
-    cl = client.MemoryGraph(multi_partition_graph_data, [0])
-    cl.reset()
-    with pytest.raises(
-        Exception, match="Failed to sample neighbors with uniform distribution"
-    ):
-        cl.uniform_sample_neighbors(
-            True, nodes=np.array([0, 1], dtype=np.int64), edge_types=1, count=2
-        )
-
-
-def test_remote_client_uniform_sampling_from_unsorted_types(multi_partition_graph_data):
-    s1 = server.Server(multi_partition_graph_data, [0], "localhost:12349")
-    s2 = server.Server(multi_partition_graph_data, [1], "localhost:12359")
-
-    cl = client.DistributedGraph(["localhost:12349", "localhost:12359"])
-    neighbors, types = cl.uniform_sample_neighbors(
-        False, nodes=np.array([1, 0], dtype=np.int64), edge_types=[0, 1], count=2
-    )
-
-    npt.assert_array_equal(neighbors, [[-1, -1], [5, 5]])
-    npt.assert_array_equal(types, [[-1, -1], [1, 1]])
-    s1.reset()
-    s2.reset()
-
-
-def test_remote_client_weighted_sampling_from_unsorted_types(
-    multi_partition_graph_data,
-):
-    s1 = server.Server(multi_partition_graph_data, [0], "localhost:12359")
-    s2 = server.Server(multi_partition_graph_data, [1], "localhost:12369")
-
-    cl = client.DistributedGraph(["localhost:12359", "localhost:12369"])
-    neighbors, weights, types = cl.weighted_sample_neighbors(
-        nodes=np.array([1, 0], dtype=np.int64), edge_types=[1, 0], count=2
-    )
-
-    npt.assert_array_equal(neighbors, [[-1, -1], [5, 5]])
-    npt.assert_array_equal(types, [[-1, -1], [1, 1]])
-    npt.assert_array_equal(weights, [[0, 0], [1.0, 1.0]])
-    s1.reset()
-    s2.reset()
-
-
-def test_remote_client_weighted_sampling_with_missing_neighbors(
-    multi_partition_graph_data,
-):
-    s1 = server.Server(multi_partition_graph_data, [0], "localhost:12378")
-    s2 = server.Server(multi_partition_graph_data, [1], "localhost:12379")
-
-    cl = client.DistributedGraph(["localhost:12378", "localhost:12379"])
-    neighbors, weights, types = cl.weighted_sample_neighbors(
-        # Cover two cases: missing node(node_id=1) and missing neighbors(node_id=0)
-        nodes=np.array([1, 0], dtype=np.int64),
-        edge_types=[0],
-        count=2,
-        default_edge_type=-1,
-        default_node=-1,
-    )
-    npt.assert_array_equal(neighbors, [[-1, -1], [-1, -1]])
-    npt.assert_array_equal(types, [[-1, -1], [-1, -1]])
-    npt.assert_array_equal(weights, [[0, 0], [0.0, 0.0]])
-    s1.reset()
-    s2.reset()
-
-
-def test_remote_client_uniform_sampling_with_missing_neighbors(
-    multi_partition_graph_data,
-):
-    s1 = server.Server(multi_partition_graph_data, [0], "localhost:12358")
-    s2 = server.Server(multi_partition_graph_data, [1], "localhost:12368")
-    cl = client.DistributedGraph(["localhost:12358", "localhost:12368"])
-
-    for replacement in [True, False]:
-        neighbors, types = cl.uniform_sample_neighbors(
-            without_replacement=replacement,
-            # Cover two cases: missing node(node_id=1) and missing neighbors(node_id=0)
-            nodes=np.array([1, 0], dtype=np.int64),
-            edge_types=[0],
-            count=2,
-            default_type=-1,
-            default_node=-1,
-        )
-        npt.assert_array_equal(neighbors, [[-1, -1], [-1, -1]])
-        npt.assert_array_equal(types, [[-1, -1], [-1, -1]])
-
-    s1.reset()
-    s2.reset()
-
-
-def karate_club_json(folder):
-    data = open(os.path.join(folder, "graph.json"), "w+")
-    raw = nx.karate_club_graph()
-    graph: List[Any] = []
-    for nx_node in raw.nodes():
-        node_id = nx_node + 1
-        node = {
-            "node_id": node_id,
-            "node_type": 0,
-            "node_weight": 1,
-            "edge": [],
-        }
-        for nb in raw.neighbors(nx_node):
-            nb_index = nb + 1
-            node["edge"].append(
-                {"src_id": node_id, "dst_id": nb_index, "edge_type": 0, "weight": 1}
-            )
-        graph.append(node)
-
-    for el in graph:
-        json.dump(el, data)
-        data.write("\n")
-    data.flush()
-    data.close()
-    return data.name
-
-
-@pytest.fixture(scope="module")
-def karate_club_graph():
-    with tempfile.TemporaryDirectory() as workdir:
-        data_name = karate_club_json(workdir)
-        d = dispatcher.QueueDispatcher(Path(workdir), 2, Counter(), JsonDecoder())
-        convert.MultiWorkersConverter(
-            graph_path=data_name,
-            partition_count=2,
-            output_dir=workdir,
-            decoder=JsonDecoder(),
-            dispatcher=d,
-            skip_edge_sampler=True,
-            skip_node_sampler=True,
-        ).convert()
-        yield client.MemoryGraph(workdir, [0, 1])
-
-
-def test_karate_club_uniform_neighbor_sampling_different_result(
-    karate_club_graph,
-):
-    for replacement in [True, False]:
-        v1 = karate_club_graph.uniform_sample_neighbors(
-            without_replacement=replacement,
-            nodes=np.array([1, 7, 15], dtype=np.int64),
-            edge_types=0,
-            count=2,
-        )[0]
-
-        v2 = karate_club_graph.uniform_sample_neighbors(
-            without_replacement=replacement,
-            nodes=np.array([1, 7, 15], dtype=np.int64),
-            edge_types=0,
-            count=2,
-        )[0]
-        assert not np.array_equal(v1, v2)
-
-
-def test_karate_club_weighted_neighbor_sampling_different_result(
-    karate_club_graph,
-):
-    v1 = karate_club_graph.weighted_sample_neighbors(
-        nodes=np.array([2, 4, 6], dtype=np.int64), edge_types=0, count=2
-    )[0]
-
-    v2 = karate_club_graph.weighted_sample_neighbors(
-        nodes=np.array([2, 4, 6], dtype=np.int64), edge_types=0, count=2
-    )[0]
-    assert not np.array_equal(v1, v2)
-
-
-if __name__ == "__main__":
-    sys.exit(
-        pytest.main(
-            [__file__, "--junitxml", os.environ["XML_OUTPUT_FILE"], *sys.argv[1:]]
-        )
-    )
->>>>>>> 8ad4738b
+# Copyright (c) Microsoft Corporation.
+# Licensed under the MIT License.
+
+import json
+import os
+import sys
+import tempfile
+from pathlib import Path
+import platform
+from typing import List, Any
+
+import numpy as np
+import numpy.testing as npt
+import pytest
+import networkx as nx
+
+import deepgnn.graph_engine.snark.client as client
+from deepgnn.graph_engine.snark.decoders import JsonDecoder
+import deepgnn.graph_engine.snark.convert as convert
+import deepgnn.graph_engine.snark.server as server
+import deepgnn.graph_engine.snark.dispatcher as dispatcher
+import deepgnn.graph_engine.snark._lib as lib
+
+
+def triangle_graph_json(folder):
+    data = open(os.path.join(folder, "graph.json"), "w+")
+    graph = [
+        {
+            "node_id": 9,
+            "node_type": 0,
+            "node_weight": 1,
+            "uint64_feature": {"2": [13, 17]},
+            "float_feature": {"0": [0, 1], "1": [-0.01, -0.02]},
+            "binary_feature": {},
+            "edge": [
+                {
+                    "src_id": 9,
+                    "dst_id": 0,
+                    "edge_type": 0,
+                    "weight": 0.5,
+                    "uint64_feature": {"0": [1, 2, 3]},
+                    "float_feature": {},
+                    "binary_feature": {},
+                }
+            ],
+        },
+        {
+            "node_id": 0,
+            "node_type": 1,
+            "node_weight": 1,
+            "uint64_feature": {},
+            "float_feature": {"0": [1], "1": [-0.03, -0.04]},
+            "binary_feature": {"3": "abcd"},
+            "edge": [
+                {
+                    "src_id": 0,
+                    "dst_id": 5,
+                    "edge_type": 1,
+                    "weight": 1,
+                    "uint64_feature": {},
+                    "float_feature": {"1": [3, 4]},
+                    "binary_feature": {},
+                }
+            ],
+        },
+        {
+            "node_id": 5,
+            "node_type": 2,
+            "node_weight": 1,
+            "float_feature": {"0": [1, 1], "1": [-0.05, -0.06]},
+            "binary_feature": {},
+            "uint8_feature": {"4": [5, 6, 7]},
+            "int8_feature": {"5": [15, 16, 17]},
+            "uint16_feature": {"6": [25, 26, 27]},
+            "int16_feature": {"7": [35, 36, 37]},
+            "uint32_feature": {"8": [45, 46, 47]},
+            "int32_feature": {"9": [55, 56, 57]},
+            "uint64_feature": {"10": [65, 66, 67]},
+            "int64_feature": {"11": [75, 76, 77]},
+            "double_feature": {"12": [85, 86, 87]},
+            "float16_feature": {"13": [95, 96, 97]},
+            "edge": [
+                {
+                    "src_id": 5,
+                    "dst_id": 9,
+                    "edge_type": 1,
+                    "weight": 0.7,
+                    "float_feature": {},
+                    "binary_feature": {"2": "hello"},
+                    "uint8_feature": {"4": [5, 6, 7]},
+                    "int8_feature": {"5": [15, 16, 17]},
+                    "uint16_feature": {"6": [25, 26, 27]},
+                    "int16_feature": {"7": [35, 36, 37]},
+                    "uint32_feature": {"8": [45, 46, 47]},
+                    "int32_feature": {"9": [55, 56, 57]},
+                    "uint64_feature": {"10": [65, 66, 67]},
+                    "int64_feature": {"11": [75, 76, 77]},
+                    "double_feature": {"12": [85, 86, 87]},
+                    "float16_feature": {"13": [95, 96, 97]},
+                }
+            ],
+        },
+    ]
+    for el in graph:
+        json.dump(el, data)
+        data.write("\n")
+    data.flush()
+    data.close()
+    return data.name
+
+
+@pytest.fixture(scope="module")
+def triangle_graph_data():
+    workdir = tempfile.TemporaryDirectory()
+    data_name = triangle_graph_json(workdir.name)
+    yield data_name
+    workdir.cleanup()
+
+
+def get_lib_name():
+    lib_name = "libwrapper.so"
+    if platform.system() == "Windows":
+        lib_name = "wrapper.dll"
+    return os.path.join(os.path.dirname(__file__), "..", lib_name)
+
+
+def setup_module():
+    lib._LIB_PATH = get_lib_name()
+
+
+@pytest.fixture(scope="module")
+def default_triangle_graph():
+    output = tempfile.TemporaryDirectory()
+    data_name = triangle_graph_data(output.name)
+    convert.MultiWorkersConverter(
+        graph_path=data_name,
+        partition_count=1,
+        output_dir=output.name,
+    ).convert()
+    yield output.name
+
+
+# We'll use this class for deterministic partitioning
+class Counter:
+    def __init__(self):
+        self.count = 0
+
+    def __call__(self, x):
+        self.count += 1
+        return self.count % 2
+
+
+@pytest.fixture(scope="module")
+def multi_partition_graph_data():
+    output = tempfile.TemporaryDirectory()
+    data_name = triangle_graph_json(output.name)
+    d = dispatcher.QueueDispatcher(Path(output.name), 2, Counter(), JsonDecoder())
+    convert.MultiWorkersConverter(
+        graph_path=data_name,
+        partition_count=1,
+        output_dir=output.name,
+        decoder=JsonDecoder(),
+        dispatcher=d,
+    ).convert()
+
+    yield output.name
+
+
+def test_neighbor_sampling_graph_multiple_partitions(multi_partition_graph_data):
+    g = client.MemoryGraph(multi_partition_graph_data, [0])
+    ns, ws, ts = g.weighted_sample_neighbors(
+        nodes=np.array([0, 1], dtype=np.int64),
+        edge_types=1,
+        count=2,
+        seed=3,
+        default_node=13,
+        default_weight=-1,
+    )
+    npt.assert_array_equal(ns, [[5, 5], [13, 13]])
+    npt.assert_array_equal(ws, [[1, 1], [-1, -1]])
+    npt.assert_array_equal(ts, [[1, 1], [-1, -1]])
+
+
+def test_full_neighbor_graph_multiple_partitions(multi_partition_graph_data):
+    g = client.MemoryGraph(multi_partition_graph_data, [0, 1])
+    node_ids, weights, types, counts = g.neighbors(
+        nodes=np.array([9, 0, 5], dtype=np.int64), edge_types=1
+    )
+    npt.assert_array_equal(node_ids, [5, 9])
+    npt.assert_array_equal(types, [1, 1])
+    npt.assert_array_almost_equal(weights, [1, 0.7])
+    npt.assert_array_equal(counts, [0, 1, 1])
+
+
+def test_full_neighbor_graph_single_partition(multi_partition_graph_data):
+    g = client.MemoryGraph(multi_partition_graph_data, [1])
+    node_ids, weights, types, counts = g.neighbors(
+        nodes=np.array([9, 0, 5], dtype=np.int64), edge_types=1
+    )
+    npt.assert_array_equal(node_ids, [9])
+    npt.assert_array_equal(types, [1])
+    npt.assert_array_almost_equal(weights, [0.7])
+    npt.assert_array_equal(counts, [0, 0, 1])
+
+
+def test_full_neighbor_graph_handle_empty_list(multi_partition_graph_data):
+    g = client.MemoryGraph(multi_partition_graph_data, [0])
+    node_ids, types, weights, counts = g.neighbors(
+        nodes=np.array([9], dtype=np.int64), edge_types=1
+    )
+    npt.assert_array_equal(node_ids, [])
+    npt.assert_array_equal(types, [])
+    npt.assert_array_equal(weights, [])
+    npt.assert_array_equal(counts, [0])
+
+
+def test_neighbor_count_graph_single_partition(multi_partition_graph_data):
+    g = client.MemoryGraph(multi_partition_graph_data, [1])
+    output_node_counts = g.neighbor_counts(
+        nodes=np.array([9, 0, 5], dtype=np.int64), edge_types=1
+    )
+
+    npt.assert_array_equal(output_node_counts, [0, 0, 1])
+
+
+def test_neighbor_count_graph_multiple_partitions(multi_partition_graph_data):
+    g = client.MemoryGraph(multi_partition_graph_data, [0, 1])
+    output_node_counts = g.neighbor_counts(
+        nodes=np.array([9, 0, 5], dtype=np.int64), edge_types=1
+    )
+
+    npt.assert_array_equal(output_node_counts, [0, 1, 1])
+
+
+def test_neighbor_count_graph_handle_empty_list(multi_partition_graph_data):
+    g = client.MemoryGraph(multi_partition_graph_data, [0])
+    output_node_counts = g.neighbor_counts(
+        nodes=np.array([9], dtype=np.int64), edge_types=[100, 1]
+    )
+
+    npt.assert_array_equal(output_node_counts, [0])
+
+
+def test_neighbor_count_graph_nonmatching_edge_type(multi_partition_graph_data):
+    g = client.MemoryGraph(multi_partition_graph_data, [0])
+    output_node_counts = g.neighbor_counts(
+        nodes=np.array([9], dtype=np.int64), edge_types=100
+    )
+
+    npt.assert_array_equal(output_node_counts, [0])
+
+
+def test_neighbor_count_graph_nonexistent_node(multi_partition_graph_data):
+    g = client.MemoryGraph(multi_partition_graph_data, [0])
+    output_node_counts = g.neighbor_counts(
+        nodes=np.array([4], dtype=np.int64), edge_types=1
+    )
+
+    npt.assert_array_equal(output_node_counts, [0])
+
+
+def test_neighbor_count_remote_client_single_partition(multi_partition_graph_data):
+    s1 = server.Server(multi_partition_graph_data, [0], "localhost:12344")
+    s2 = server.Server(multi_partition_graph_data, [1], "localhost:12354")
+
+    cl = client.DistributedGraph(["localhost:12344", "localhost:12354"])
+    output_node_counts = cl.neighbor_counts(
+        nodes=np.array([9, 0, 5], dtype=np.int64), edge_types=1
+    )
+
+    print(output_node_counts)
+
+    npt.assert_array_equal(output_node_counts, [0, 1, 1])
+    s1.reset()
+    s2.reset()
+
+
+def test_neighbor_count_remote_client_multiple_partitions(multi_partition_graph_data):
+    s1 = server.Server(multi_partition_graph_data, [0], "localhost:12345")
+    s2 = server.Server(multi_partition_graph_data, [1], "localhost:12355")
+
+    cl = client.DistributedGraph(["localhost:12345", "localhost:12355"])
+    output_node_counts = cl.neighbor_counts(
+        nodes=np.array([9, 0, 5], dtype=np.int64), edge_types=1
+    )
+
+    npt.assert_array_equal(output_node_counts, [0, 1, 1])
+    s1.reset()
+    s2.reset()
+
+
+def test_neighbor_count_remote_client_handle_empty_list(multi_partition_graph_data):
+    s1 = server.Server(multi_partition_graph_data, [0], "localhost:12346")
+    s2 = server.Server(multi_partition_graph_data, [1], "localhost:12356")
+
+    cl = client.DistributedGraph(["localhost:12346", "localhost:12356"])
+    output_node_counts = cl.neighbor_counts(
+        nodes=np.array([9], dtype=np.int64), edge_types=[100, 1]
+    )
+
+    npt.assert_array_equal(output_node_counts, [0])
+    s1.reset()
+    s2.reset()
+
+
+def test_neighbor_count_remote_client_nonmatching_edge_type(multi_partition_graph_data):
+
+    s1 = server.Server(multi_partition_graph_data, [0], "localhost:12347")
+    s2 = server.Server(multi_partition_graph_data, [1], "localhost:12357")
+
+    cl = client.DistributedGraph(["localhost:12347", "localhost:12357"])
+    output_node_counts = cl.neighbor_counts(
+        nodes=np.array([9], dtype=np.int64), edge_types=100
+    )
+
+    npt.assert_array_equal(output_node_counts, [0])
+    s1.reset()
+    s2.reset()
+
+
+def test_neighbor_count_remote_client_nonexistent_node(multi_partition_graph_data):
+    s1 = server.Server(multi_partition_graph_data, [0], "localhost:12358")
+    s2 = server.Server(multi_partition_graph_data, [1], "localhost:12368")
+
+    cl = client.DistributedGraph(["localhost:12358", "localhost:12368"])
+    output_node_counts = cl.neighbor_counts(
+        nodes=np.array([4], dtype=np.int64), edge_types=1
+    )
+
+    npt.assert_array_equal(output_node_counts, [0])
+    s1.reset()
+    s2.reset()
+
+
+def test_neighbor_sampling_after_reset(multi_partition_graph_data):
+    cl = client.MemoryGraph(multi_partition_graph_data, [0])
+    cl.reset()
+    with pytest.raises(
+        Exception, match="Failed to extract sampler neighbors with weights"
+    ):
+        cl.weighted_sample_neighbors(
+            nodes=np.array([0, 1], dtype=np.int64), edge_types=1, count=2
+        )
+
+
+def test_uniform_neighbor_sampling_graph_multiple_partitions(
+    multi_partition_graph_data,
+):
+    g = client.MemoryGraph(multi_partition_graph_data, [0])
+    for replacement in [True, False]:
+        ns, ts = g.uniform_sample_neighbors(
+            replacement,
+            nodes=np.array([0, 1], dtype=np.int64),
+            edge_types=1,
+            count=2,
+            seed=3,
+            default_node=13,
+            default_type=-1,
+        )
+        if replacement:
+            npt.assert_array_equal(ns, [[5, 13], [13, 13]])
+            npt.assert_array_equal(ts, [[1, -1], [-1, -1]])
+        else:
+            npt.assert_array_equal(ns, [[5, 5], [13, 13]])
+            npt.assert_array_equal(ts, [[1, 1], [-1, -1]])
+
+
+def test_uniform_neighbor_sampling_after_reset(multi_partition_graph_data):
+    cl = client.MemoryGraph(multi_partition_graph_data, [0])
+    cl.reset()
+    with pytest.raises(
+        Exception, match="Failed to sample neighbors with uniform distribution"
+    ):
+        cl.uniform_sample_neighbors(
+            True, nodes=np.array([0, 1], dtype=np.int64), edge_types=1, count=2
+        )
+
+
+def test_remote_client_uniform_sampling_from_unsorted_types(multi_partition_graph_data):
+    s1 = server.Server(multi_partition_graph_data, [0], "localhost:12349")
+    s2 = server.Server(multi_partition_graph_data, [1], "localhost:12359")
+
+    cl = client.DistributedGraph(["localhost:12349", "localhost:12359"])
+    neighbors, types = cl.uniform_sample_neighbors(
+        False, nodes=np.array([1, 0], dtype=np.int64), edge_types=[0, 1], count=2
+    )
+
+    npt.assert_array_equal(neighbors, [[-1, -1], [5, 5]])
+    npt.assert_array_equal(types, [[-1, -1], [1, 1]])
+    s1.reset()
+    s2.reset()
+
+
+def test_remote_client_weighted_sampling_from_unsorted_types(
+    multi_partition_graph_data,
+):
+    s1 = server.Server(multi_partition_graph_data, [0], "localhost:12359")
+    s2 = server.Server(multi_partition_graph_data, [1], "localhost:12369")
+
+    cl = client.DistributedGraph(["localhost:12359", "localhost:12369"])
+    neighbors, weights, types = cl.weighted_sample_neighbors(
+        nodes=np.array([1, 0], dtype=np.int64), edge_types=[1, 0], count=2
+    )
+
+    npt.assert_array_equal(neighbors, [[-1, -1], [5, 5]])
+    npt.assert_array_equal(types, [[-1, -1], [1, 1]])
+    npt.assert_array_equal(weights, [[0, 0], [1.0, 1.0]])
+    s1.reset()
+    s2.reset()
+
+
+def test_remote_client_weighted_sampling_with_missing_neighbors(
+    multi_partition_graph_data,
+):
+    s1 = server.Server(multi_partition_graph_data, [0], "localhost:12378")
+    s2 = server.Server(multi_partition_graph_data, [1], "localhost:12379")
+
+    cl = client.DistributedGraph(["localhost:12378", "localhost:12379"])
+    neighbors, weights, types = cl.weighted_sample_neighbors(
+        # Cover two cases: missing node(node_id=1) and missing neighbors(node_id=0)
+        nodes=np.array([1, 0], dtype=np.int64),
+        edge_types=[0],
+        count=2,
+        default_edge_type=-1,
+        default_node=-1,
+    )
+    npt.assert_array_equal(neighbors, [[-1, -1], [-1, -1]])
+    npt.assert_array_equal(types, [[-1, -1], [-1, -1]])
+    npt.assert_array_equal(weights, [[0, 0], [0.0, 0.0]])
+    s1.reset()
+    s2.reset()
+
+
+def test_remote_client_uniform_sampling_with_missing_neighbors(
+    multi_partition_graph_data,
+):
+    s1 = server.Server(multi_partition_graph_data, [0], "localhost:12358")
+    s2 = server.Server(multi_partition_graph_data, [1], "localhost:12368")
+    cl = client.DistributedGraph(["localhost:12358", "localhost:12368"])
+
+    for replacement in [True, False]:
+        neighbors, types = cl.uniform_sample_neighbors(
+            without_replacement=replacement,
+            # Cover two cases: missing node(node_id=1) and missing neighbors(node_id=0)
+            nodes=np.array([1, 0], dtype=np.int64),
+            edge_types=[0],
+            count=2,
+            default_type=-1,
+            default_node=-1,
+        )
+        npt.assert_array_equal(neighbors, [[-1, -1], [-1, -1]])
+        npt.assert_array_equal(types, [[-1, -1], [-1, -1]])
+
+    s1.reset()
+    s2.reset()
+
+
+def karate_club_json(folder):
+    data = open(os.path.join(folder, "graph.json"), "w+")
+    raw = nx.karate_club_graph()
+    graph: List[Any] = []
+    for nx_node in raw.nodes():
+        node_id = nx_node + 1
+        node = {
+            "node_id": node_id,
+            "node_type": 0,
+            "node_weight": 1,
+            "edge": [],
+        }
+        for nb in raw.neighbors(nx_node):
+            nb_index = nb + 1
+            node["edge"].append(
+                {"src_id": node_id, "dst_id": nb_index, "edge_type": 0, "weight": 1}
+            )
+        graph.append(node)
+
+    for el in graph:
+        json.dump(el, data)
+        data.write("\n")
+    data.flush()
+    data.close()
+    return data.name
+
+
+@pytest.fixture(scope="module")
+def karate_club_graph():
+    with tempfile.TemporaryDirectory() as workdir:
+        data_name = karate_club_json(workdir)
+        d = dispatcher.QueueDispatcher(Path(workdir), 2, Counter(), JsonDecoder())
+        convert.MultiWorkersConverter(
+            graph_path=data_name,
+            partition_count=2,
+            output_dir=workdir,
+            decoder=JsonDecoder(),
+            dispatcher=d,
+            skip_edge_sampler=True,
+            skip_node_sampler=True,
+        ).convert()
+        yield client.MemoryGraph(workdir, [0, 1])
+
+
+def test_karate_club_uniform_neighbor_sampling_different_result(
+    karate_club_graph,
+):
+    for replacement in [True, False]:
+        v1 = karate_club_graph.uniform_sample_neighbors(
+            without_replacement=replacement,
+            nodes=np.array([1, 7, 15], dtype=np.int64),
+            edge_types=0,
+            count=2,
+        )[0]
+
+        v2 = karate_club_graph.uniform_sample_neighbors(
+            without_replacement=replacement,
+            nodes=np.array([1, 7, 15], dtype=np.int64),
+            edge_types=0,
+            count=2,
+        )[0]
+        assert not np.array_equal(v1, v2)
+
+
+def test_karate_club_weighted_neighbor_sampling_different_result(
+    karate_club_graph,
+):
+    v1 = karate_club_graph.weighted_sample_neighbors(
+        nodes=np.array([2, 4, 6], dtype=np.int64), edge_types=0, count=2
+    )[0]
+
+    v2 = karate_club_graph.weighted_sample_neighbors(
+        nodes=np.array([2, 4, 6], dtype=np.int64), edge_types=0, count=2
+    )[0]
+    assert not np.array_equal(v1, v2)
+
+
+if __name__ == "__main__":
+    sys.exit(
+        pytest.main(
+            [__file__, "--junitxml", os.environ["XML_OUTPUT_FILE"], *sys.argv[1:]]
+        )
+    )