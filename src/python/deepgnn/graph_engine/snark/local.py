--- conflicted
+++ resolved
@@ -1,487 +1,241 @@
-<<<<<<< HEAD
-# Copyright (c) Microsoft Corporation.
-# Licensed under the MIT License.
-
-"""Snark clients implementation."""
-import random
-from typing import List, Tuple, Union, Dict
-
-
-import numpy as np
-import deepgnn.graph_engine.snark.client as client
-from deepgnn.graph_engine._base import FeatureType, Graph, SamplingStrategy
-from deepgnn import get_logger
-
-_feature_type_map: Dict[FeatureType, np.dtype] = {
-    FeatureType.BINARY: np.dtype(np.uint8),
-    FeatureType.FLOAT: np.dtype(np.float32),
-    FeatureType.INT64: np.dtype(np.int64),
-}
-
-_sampling_map: Dict[SamplingStrategy, str] = {
-    SamplingStrategy.Weighted: "weighted",
-    SamplingStrategy.Random: "uniform",
-    SamplingStrategy.RandomWithoutReplacement: "withoutreplacement",
-    SamplingStrategy.TopK: "topk",
-}
-
-
-class Client(Graph):
-    """Wrapper for a snark graph client."""
-
-    def __init__(
-        self,
-        path: str,
-        partitions: List[int],
-        storage_type: client.PartitionStorageType = client.PartitionStorageType.memory,
-        config_path: str = "",
-        stream: bool = False,
-    ):
-        """Provide a convenient wrapper around ctypes API of native graph."""
-        self.logger = get_logger()
-        if len(partitions) == 0:
-            self.logger.info("Partitions not set, defaulting to [0]")
-            partitions = [0]
-        self.logger.info(
-            f"Graph data path: {path}. Partitions {partitions}. Storage type {storage_type}. Config path {config_path}. Stream {stream}."
-        )
-        self.graph = client.MemoryGraph(
-            path, partitions, storage_type, config_path, stream
-        )
-        self.node_samplers: Dict[str, client.NodeSampler] = {}
-        self.edge_samplers: Dict[str, client.EdgeSampler] = {}
-        self.logger.info(
-            f"Loaded snark graph. Node counts: {self.graph.meta.node_count_per_type}. Edge counts: {self.graph.meta.edge_count_per_type}"
-        )
-
-    def __check_types(self, types: Union[int, np.ndarray]) -> List[int]:
-        if type(types) == int:
-            return [types]  # type: ignore
-        else:
-            assert isinstance(types, np.ndarray)
-            return types.flatten().tolist()
-
-    def sample_nodes(
-        self, size: int, node_types: Union[int, np.ndarray], strategy: SamplingStrategy
-    ) -> Union[np.ndarray, Tuple[np.ndarray, np.ndarray]]:
-        """Return an array of nodes with a specified type."""
-        assert size > 0
-
-        key = _sampling_map[strategy] + str(node_types)
-        if key not in self.node_samplers:
-            self.node_samplers[key] = client.NodeSampler(
-                self.graph, self.__check_types(node_types), _sampling_map[strategy]
-            )
-
-        # Explicitly set random bits so users can have reproducable samples
-        # by setting random.seed(#some_number) before calling this method.
-        nodes, types = self.node_samplers[key].sample(size, random.getrandbits(64))
-        if type(node_types) == int:
-            return nodes
-        return (nodes, types)
-
-    def sample_edges(
-        self, size: int, edge_types: Union[int, np.ndarray], strategy: SamplingStrategy
-    ) -> np.ndarray:
-        """Return an array of edges with a specified type."""
-        assert size > 0
-
-        key = str(edge_types)
-        if key not in self.edge_samplers:
-            self.edge_samplers[key] = client.EdgeSampler(
-                self.graph, self.__check_types(edge_types), _sampling_map[strategy]
-            )
-
-        # Explicitly set random bits so users can have reproducable samples
-        # by setting random.seed(#some_number) before calling this method.
-        src, dst, tp = self.edge_samplers[key].sample(size, random.getrandbits(64))
-        return np.stack([src, dst, tp], axis=1)
-
-    def sample_neighbors(
-        self,
-        nodes: np.ndarray,
-        edge_types: Union[int, np.ndarray],
-        count: int = 10,
-        strategy: str = "byweight",
-        default_node: int = -1,
-        default_weight: float = 0.0,
-        default_node_type: int = -1,
-    ) -> Tuple[np.ndarray, np.ndarray, np.ndarray, np.ndarray]:
-        """Sample node neighbors."""
-        get_logger().info("COUNT: " + str(count))
-        if strategy == "byweight":
-            result = self.graph.weighted_sample_neighbors(  # type: ignore
-                nodes,
-                self.__check_types(edge_types),
-                count,
-                default_node,
-                default_weight,
-                seed=int(random.getrandbits(64)),
-            )
-            return result[0], result[1], result[2], np.empty((1), dtype=np.int32)
-        without_replacement = strategy == "randomwithoutreplacement"
-        if strategy in ["random", "randomwithoutreplacement"]:
-            result = self.graph.uniform_sample_neighbors(  # type: ignore
-                without_replacement,
-                nodes,
-                self.__check_types(edge_types),
-                count,
-                default_node,
-                default_node_type,
-                seed=int(random.getrandbits(64)),
-            )
-            return (
-                result[0],
-                np.empty(result[0].shape, dtype=np.float32),
-                result[1],
-                np.empty((1), dtype=np.int32),
-            )
-        raise NotImplementedError(f"Unknown strategy type {strategy}")
-
-    def node_features(
-        self, nodes: np.ndarray, features: np.ndarray, feature_type: FeatureType
-    ) -> np.ndarray:
-        """Fetch node features."""
-        assert len(features.shape) == 2
-        assert features.shape[-1] == 2
-        for feature in features:
-            if feature[0] >= self.graph.meta._node_feature_count:
-                self.logger.error(
-                    f"Requesting feature with id #{feature[0]} that is larger than number of the node features {self.graph.meta._node_feature_count} in the graph"
-                )
-
-        return self.graph.node_features(
-            nodes, features, _feature_type_map[feature_type]
-        )
-
-    def random_walk(
-        self,
-        node_ids: np.ndarray,
-        metapath: np.ndarray,
-        walk_len: int,
-        p: float,
-        q: float,
-        default_node: int = -1,
-    ) -> np.ndarray:
-        """
-        Sample nodes via random walk.
-
-        :node_ids -- starting nodes
-        :metapath -- types of edges to sample on every step
-        :walk_len -- number of steps to make
-        :p -- return parameter
-        :q -- in-out parameter
-        Returns starting and nodes visited during the walk
-        """
-        return self.graph.random_walk(
-            node_ids,
-            self.__check_types(metapath),
-            walk_len,
-            p,
-            q,
-            default_node,
-            seed=random.getrandbits(64),
-        )
-
-    def neighbors(
-        self, nodes: np.ndarray, edge_types: Union[int, np.ndarray]
-    ) -> Tuple[np.ndarray, np.ndarray, np.ndarray, np.ndarray]:
-        """Fetch full information about node neighbors."""
-        return self.graph.neighbors(nodes, self.__check_types(edge_types))
-
-    def neighbor_count(
-        self, nodes: np.ndarray, edge_types: Union[int, np.ndarray]
-    ) -> np.ndarray:
-        """Fetch node degrees."""
-        return self.graph.neighbor_counts(nodes, self.__check_types(edge_types))
-
-    def node_types(self, nodes: np.array) -> np.array:
-        """Fetch node types."""
-        return self.graph.node_types(nodes, -1)
-
-    def edge_features(
-        self, edges: np.ndarray, features: np.ndarray, feature_type: FeatureType
-    ) -> np.ndarray:
-        """Fetch edge features."""
-        edges = np.array(edges, dtype=np.int64)
-        features = np.array(features, dtype=np.int32)
-        assert len(features.shape) == 2
-        assert features.shape[-1] == 2
-        for feature in features:
-            if feature[0] >= self.graph.meta._edge_feature_count:
-                self.logger.error(
-                    f"Requesting feature with id #{feature[0]} that is larger than number of the edge features {self.graph.meta._edge_feature_count} in the graph"
-                )
-
-        return self.graph.edge_features(
-            np.copy(edges[:, 0]),
-            np.copy(edges[:, 1]),
-            np.copy(edges[:, 2]),
-            features,
-            _feature_type_map[feature_type],
-        )
-
-    def node_count(self, types: Union[int, np.ndarray]) -> int:
-        """Return node count."""
-        if isinstance(types, int):
-            return self.graph.get_node_type_count([types])
-
-        return self.graph.get_node_type_count(types.tolist())
-
-    def edge_count(self, types: Union[int, np.ndarray]) -> int:
-        """Return edge count."""
-        if isinstance(types, int):
-            return self.graph.get_edge_type_count([types])
-
-        return self.graph.get_edge_type_count(types.tolist())
-
-    def reset(self):
-        """Delete client."""
-        self.graph.reset()
-        for _, sampler in self.node_samplers.items():
-            sampler.reset()
-        for _, sampler in self.edge_samplers.items():
-            sampler.reset()
-=======
-# Copyright (c) Microsoft Corporation.
-# Licensed under the MIT License.
-
-"""Snark clients implementation."""
-import random
-from typing import List, Tuple, Union, Dict
-
-import numpy as np
-import deepgnn.graph_engine.snark.client as client
-from deepgnn.graph_engine._base import FeatureType, Graph, SamplingStrategy
-from deepgnn import get_logger
-
-_feature_type_map: Dict[FeatureType, np.dtype] = {
-    FeatureType.BINARY: np.dtype(np.uint8),
-    FeatureType.FLOAT: np.dtype(np.float32),
-    FeatureType.INT64: np.dtype(np.int64),
-}
-
-_sampling_map: Dict[SamplingStrategy, str] = {
-    SamplingStrategy.Weighted: "weighted",
-    SamplingStrategy.Random: "uniform",
-    SamplingStrategy.RandomWithoutReplacement: "withoutreplacement",
-    SamplingStrategy.TopK: "topk",
-}
-
-
-class Client(Graph):
-    """Wrapper for a snark graph client."""
-
-    def __init__(
-        self,
-        path: str,
-        partitions: List[int],
-        storage_type: client.PartitionStorageType = client.PartitionStorageType.memory,
-        config_path: str = "",
-        stream: bool = False,
-    ):
-        """Provide a convenient wrapper around ctypes API of native graph."""
-        self.logger = get_logger()
-        if len(partitions) == 0:
-            self.logger.info("Partitions not set, defaulting to [0]")
-            partitions = [0]
-        self.logger.info(
-            f"Graph data path: {path}. Partitions {partitions}. Storage type {storage_type}. Config path {config_path}. Stream {stream}."
-        )
-        self.graph = client.MemoryGraph(
-            path, partitions, storage_type, config_path, stream
-        )
-        self.node_samplers: Dict[str, client.NodeSampler] = {}
-        self.edge_samplers: Dict[str, client.EdgeSampler] = {}
-        self.logger.info(
-            f"Loaded snark graph. Node counts: {self.graph.meta.node_count_per_type}. Edge counts: {self.graph.meta.edge_count_per_type}"
-        )
-
-    def __check_types(self, types: Union[int, np.ndarray]) -> List[int]:
-        if type(types) == int:
-            return [types]  # type: ignore
-        else:
-            assert isinstance(types, np.ndarray)
-            return types.flatten().tolist()
-
-    def sample_nodes(
-        self, size: int, node_types: Union[int, np.ndarray], strategy: SamplingStrategy
-    ) -> Union[np.ndarray, Tuple[np.ndarray, np.ndarray]]:
-        """Return an array of nodes with a specified type."""
-        assert size > 0
-
-        key = _sampling_map[strategy] + str(node_types)
-        if key not in self.node_samplers:
-            self.node_samplers[key] = client.NodeSampler(
-                self.graph, self.__check_types(node_types), _sampling_map[strategy]
-            )
-
-        # Explicitly set random bits so users can have reproducable samples
-        # by setting random.seed(#some_number) before calling this method.
-        nodes, types = self.node_samplers[key].sample(size, random.getrandbits(64))
-        if type(node_types) == int:
-            return nodes
-        return (nodes, types)
-
-    def sample_edges(
-        self, size: int, edge_types: Union[int, np.ndarray], strategy: SamplingStrategy
-    ) -> np.ndarray:
-        """Return an array of edges with a specified type."""
-        assert size > 0
-
-        key = str(edge_types)
-        if key not in self.edge_samplers:
-            self.edge_samplers[key] = client.EdgeSampler(
-                self.graph, self.__check_types(edge_types), _sampling_map[strategy]
-            )
-
-        # Explicitly set random bits so users can have reproducable samples
-        # by setting random.seed(#some_number) before calling this method.
-        src, dst, tp = self.edge_samplers[key].sample(size, random.getrandbits(64))
-        return np.stack([src, dst, tp], axis=1)
-
-    def sample_neighbors(
-        self,
-        nodes: np.ndarray,
-        edge_types: Union[int, np.ndarray],
-        count: int = 10,
-        strategy: str = "byweight",
-        default_node: int = -1,
-        default_weight: float = 0.0,
-        default_node_type: int = -1,
-    ) -> Tuple[np.ndarray, np.ndarray, np.ndarray, np.ndarray]:
-        """Sample node neighbors."""
-        if strategy == "byweight":
-            result = self.graph.weighted_sample_neighbors(  # type: ignore
-                nodes,
-                self.__check_types(edge_types),
-                count,
-                default_node,
-                default_weight,
-                seed=int(random.getrandbits(64)),
-            )
-            return result[0], result[1], result[2], np.empty((1), dtype=np.int32)
-        without_replacement = strategy == "randomwithoutreplacement"
-        if strategy in ["random", "randomwithoutreplacement"]:
-            result = self.graph.uniform_sample_neighbors(  # type: ignore
-                without_replacement,
-                nodes,
-                self.__check_types(edge_types),
-                count,
-                default_node,
-                default_node_type,
-                seed=int(random.getrandbits(64)),
-            )
-            return (
-                result[0],
-                np.empty(result[0].shape, dtype=np.float32),
-                result[1],
-                np.empty((1), dtype=np.int32),
-            )
-        raise NotImplementedError(f"Unknown strategy type {strategy}")
-
-    def node_features(
-        self, nodes: np.ndarray, features: np.ndarray, feature_type: FeatureType
-    ) -> np.ndarray:
-        """Fetch node features."""
-        assert len(features.shape) == 2
-        assert features.shape[-1] == 2
-        for feature in features:
-            if feature[0] >= self.graph.meta._node_feature_count:
-                self.logger.error(
-                    f"Requesting feature with id #{feature[0]} that is larger than number of the node features {self.graph.meta._node_feature_count} in the graph"
-                )
-
-        return self.graph.node_features(
-            nodes, features, _feature_type_map[feature_type]
-        )
-
-    def random_walk(
-        self,
-        node_ids: np.ndarray,
-        metapath: np.ndarray,
-        walk_len: int,
-        p: float,
-        q: float,
-        default_node: int = -1,
-    ) -> np.ndarray:
-        """
-        Sample nodes via random walk.
-
-        :node_ids -- starting nodes
-        :metapath -- types of edges to sample on every step
-        :walk_len -- number of steps to make
-        :p -- return parameter
-        :q -- in-out parameter
-        Returns starting and nodes visited during the walk
-        """
-        return self.graph.random_walk(
-            node_ids,
-            self.__check_types(metapath),
-            walk_len,
-            p,
-            q,
-            default_node,
-            seed=random.getrandbits(64),
-        )
-
-    def neighbors(
-        self, nodes: np.ndarray, edge_types: Union[int, np.ndarray]
-    ) -> Tuple[np.ndarray, np.ndarray, np.ndarray, np.ndarray]:
-        """Fetch full information about node neighbors."""
-        return self.graph.neighbors(nodes, self.__check_types(edge_types))
-
-    def neighbor_count(
-        self, nodes: np.ndarray, edge_types: Union[int, np.ndarray]
-    ) -> np.ndarray:
-        """Fetch node degrees."""
-        return self.graph.neighbor_counts(nodes, self.__check_types(edge_types))
-
-    def node_types(self, nodes: np.ndarray) -> np.ndarray:
-        """Fetch node types."""
-        return self.graph.node_types(nodes, -1)
-
-    def edge_features(
-        self, edges: np.ndarray, features: np.ndarray, feature_type: FeatureType
-    ) -> np.ndarray:
-        """Fetch edge features."""
-        edges = np.array(edges, dtype=np.int64)
-        features = np.array(features, dtype=np.int32)
-        assert len(features.shape) == 2
-        assert features.shape[-1] == 2
-        for feature in features:
-            if feature[0] >= self.graph.meta._edge_feature_count:
-                self.logger.error(
-                    f"Requesting feature with id #{feature[0]} that is larger than number of the edge features {self.graph.meta._edge_feature_count} in the graph"
-                )
-
-        return self.graph.edge_features(
-            np.copy(edges[:, 0]),
-            np.copy(edges[:, 1]),
-            np.copy(edges[:, 2]),
-            features,
-            _feature_type_map[feature_type],
-        )
-
-    def node_count(self, types: Union[int, np.ndarray]) -> int:
-        """Return node count."""
-        if isinstance(types, int):
-            return self.graph.get_node_type_count([types])
-
-        return self.graph.get_node_type_count(types.tolist())
-
-    def edge_count(self, types: Union[int, np.ndarray]) -> int:
-        """Return edge count."""
-        if isinstance(types, int):
-            return self.graph.get_edge_type_count([types])
-
-        return self.graph.get_edge_type_count(types.tolist())
-
-    def reset(self):
-        """Delete client."""
-        self.graph.reset()
-        for _, sampler in self.node_samplers.items():
-            sampler.reset()
-        for _, sampler in self.edge_samplers.items():
-            sampler.reset()
->>>>>>> 8ad4738b
+# Copyright (c) Microsoft Corporation.
+# Licensed under the MIT License.
+
+"""Snark clients implementation."""
+import random
+from typing import List, Tuple, Union, Dict
+
+import numpy as np
+import deepgnn.graph_engine.snark.client as client
+from deepgnn.graph_engine._base import FeatureType, Graph, SamplingStrategy
+from deepgnn import get_logger
+
+_feature_type_map: Dict[FeatureType, np.dtype] = {
+    FeatureType.BINARY: np.dtype(np.uint8),
+    FeatureType.FLOAT: np.dtype(np.float32),
+    FeatureType.INT64: np.dtype(np.int64),
+}
+
+_sampling_map: Dict[SamplingStrategy, str] = {
+    SamplingStrategy.Weighted: "weighted",
+    SamplingStrategy.Random: "uniform",
+    SamplingStrategy.RandomWithoutReplacement: "withoutreplacement",
+    SamplingStrategy.TopK: "topk",
+}
+
+
+class Client(Graph):
+    """Wrapper for a snark graph client."""
+
+    def __init__(
+        self,
+        path: str,
+        partitions: List[int],
+        storage_type: client.PartitionStorageType = client.PartitionStorageType.memory,
+        config_path: str = "",
+        stream: bool = False,
+    ):
+        """Provide a convenient wrapper around ctypes API of native graph."""
+        self.logger = get_logger()
+        if len(partitions) == 0:
+            self.logger.info("Partitions not set, defaulting to [0]")
+            partitions = [0]
+        self.logger.info(
+            f"Graph data path: {path}. Partitions {partitions}. Storage type {storage_type}. Config path {config_path}. Stream {stream}."
+        )
+        self.graph = client.MemoryGraph(
+            path, partitions, storage_type, config_path, stream
+        )
+        self.node_samplers: Dict[str, client.NodeSampler] = {}
+        self.edge_samplers: Dict[str, client.EdgeSampler] = {}
+        self.logger.info(
+            f"Loaded snark graph. Node counts: {self.graph.meta.node_count_per_type}. Edge counts: {self.graph.meta.edge_count_per_type}"
+        )
+
+    def __check_types(self, types: Union[int, np.ndarray]) -> List[int]:
+        if type(types) == int:
+            return [types]  # type: ignore
+        else:
+            assert isinstance(types, np.ndarray)
+            return types.flatten().tolist()
+
+    def sample_nodes(
+        self, size: int, node_types: Union[int, np.ndarray], strategy: SamplingStrategy
+    ) -> Union[np.ndarray, Tuple[np.ndarray, np.ndarray]]:
+        """Return an array of nodes with a specified type."""
+        assert size > 0
+
+        key = _sampling_map[strategy] + str(node_types)
+        if key not in self.node_samplers:
+            self.node_samplers[key] = client.NodeSampler(
+                self.graph, self.__check_types(node_types), _sampling_map[strategy]
+            )
+
+        # Explicitly set random bits so users can have reproducable samples
+        # by setting random.seed(#some_number) before calling this method.
+        nodes, types = self.node_samplers[key].sample(size, random.getrandbits(64))
+        if type(node_types) == int:
+            return nodes
+        return (nodes, types)
+
+    def sample_edges(
+        self, size: int, edge_types: Union[int, np.ndarray], strategy: SamplingStrategy
+    ) -> np.ndarray:
+        """Return an array of edges with a specified type."""
+        assert size > 0
+
+        key = str(edge_types)
+        if key not in self.edge_samplers:
+            self.edge_samplers[key] = client.EdgeSampler(
+                self.graph, self.__check_types(edge_types), _sampling_map[strategy]
+            )
+
+        # Explicitly set random bits so users can have reproducable samples
+        # by setting random.seed(#some_number) before calling this method.
+        src, dst, tp = self.edge_samplers[key].sample(size, random.getrandbits(64))
+        return np.stack([src, dst, tp], axis=1)
+
+    def sample_neighbors(
+        self,
+        nodes: np.ndarray,
+        edge_types: Union[int, np.ndarray],
+        count: int = 10,
+        strategy: str = "byweight",
+        default_node: int = -1,
+        default_weight: float = 0.0,
+        default_node_type: int = -1,
+    ) -> Tuple[np.ndarray, np.ndarray, np.ndarray, np.ndarray]:
+        """Sample node neighbors."""
+        if strategy == "byweight":
+            result = self.graph.weighted_sample_neighbors(  # type: ignore
+                nodes,
+                self.__check_types(edge_types),
+                count,
+                default_node,
+                default_weight,
+                seed=int(random.getrandbits(64)),
+            )
+            return result[0], result[1], result[2], np.empty((1), dtype=np.int32)
+        without_replacement = strategy == "randomwithoutreplacement"
+        if strategy in ["random", "randomwithoutreplacement"]:
+            result = self.graph.uniform_sample_neighbors(  # type: ignore
+                without_replacement,
+                nodes,
+                self.__check_types(edge_types),
+                count,
+                default_node,
+                default_node_type,
+                seed=int(random.getrandbits(64)),
+            )
+            return (
+                result[0],
+                np.empty(result[0].shape, dtype=np.float32),
+                result[1],
+                np.empty((1), dtype=np.int32),
+            )
+        raise NotImplementedError(f"Unknown strategy type {strategy}")
+
+    def node_features(
+        self, nodes: np.ndarray, features: np.ndarray, feature_type: FeatureType
+    ) -> np.ndarray:
+        """Fetch node features."""
+        assert len(features.shape) == 2
+        assert features.shape[-1] == 2
+        for feature in features:
+            if feature[0] >= self.graph.meta._node_feature_count:
+                self.logger.error(
+                    f"Requesting feature with id #{feature[0]} that is larger than number of the node features {self.graph.meta._node_feature_count} in the graph"
+                )
+
+        return self.graph.node_features(
+            nodes, features, _feature_type_map[feature_type]
+        )
+
+    def random_walk(
+        self,
+        node_ids: np.ndarray,
+        metapath: np.ndarray,
+        walk_len: int,
+        p: float,
+        q: float,
+        default_node: int = -1,
+    ) -> np.ndarray:
+        """
+        Sample nodes via random walk.
+
+        :node_ids -- starting nodes
+        :metapath -- types of edges to sample on every step
+        :walk_len -- number of steps to make
+        :p -- return parameter
+        :q -- in-out parameter
+        Returns starting and nodes visited during the walk
+        """
+        return self.graph.random_walk(
+            node_ids,
+            self.__check_types(metapath),
+            walk_len,
+            p,
+            q,
+            default_node,
+            seed=random.getrandbits(64),
+        )
+
+    def neighbors(
+        self, nodes: np.ndarray, edge_types: Union[int, np.ndarray]
+    ) -> Tuple[np.ndarray, np.ndarray, np.ndarray, np.ndarray]:
+        """Fetch full information about node neighbors."""
+        return self.graph.neighbors(nodes, self.__check_types(edge_types))
+
+    def neighbor_count(
+        self, nodes: np.ndarray, edge_types: Union[int, np.ndarray]
+    ) -> np.ndarray:
+        """Fetch node degrees."""
+        return self.graph.neighbor_counts(nodes, self.__check_types(edge_types))
+
+    def node_types(self, nodes: np.ndarray) -> np.ndarray:
+        """Fetch node types."""
+        return self.graph.node_types(nodes, -1)
+
+    def edge_features(
+        self, edges: np.ndarray, features: np.ndarray, feature_type: FeatureType
+    ) -> np.ndarray:
+        """Fetch edge features."""
+        edges = np.array(edges, dtype=np.int64)
+        features = np.array(features, dtype=np.int32)
+        assert len(features.shape) == 2
+        assert features.shape[-1] == 2
+        for feature in features:
+            if feature[0] >= self.graph.meta._edge_feature_count:
+                self.logger.error(
+                    f"Requesting feature with id #{feature[0]} that is larger than number of the edge features {self.graph.meta._edge_feature_count} in the graph"
+                )
+
+        return self.graph.edge_features(
+            np.copy(edges[:, 0]),
+            np.copy(edges[:, 1]),
+            np.copy(edges[:, 2]),
+            features,
+            _feature_type_map[feature_type],
+        )
+
+    def node_count(self, types: Union[int, np.ndarray]) -> int:
+        """Return node count."""
+        if isinstance(types, int):
+            return self.graph.get_node_type_count([types])
+
+        return self.graph.get_node_type_count(types.tolist())
+
+    def edge_count(self, types: Union[int, np.ndarray]) -> int:
+        """Return edge count."""
+        if isinstance(types, int):
+            return self.graph.get_edge_type_count([types])
+
+        return self.graph.get_edge_type_count(types.tolist())
+
+    def reset(self):
+        """Delete client."""
+        self.graph.reset()
+        for _, sampler in self.node_samplers.items():
+            sampler.reset()
+        for _, sampler in self.edge_samplers.items():
+            sampler.reset()