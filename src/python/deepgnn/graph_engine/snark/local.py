# Copyright (c) Microsoft Corporation.
# Licensed under the MIT License.

"""Snark clients implementation."""
import random
from typing import List, Tuple, Union, Dict

import numpy as np
import deepgnn.graph_engine.snark.client as client
from deepgnn.graph_engine._base import Graph, SamplingStrategy
from deepgnn import get_logger


_sampling_map: Dict[SamplingStrategy, str] = {
    SamplingStrategy.Weighted: "weighted",
    SamplingStrategy.Random: "uniform",
    SamplingStrategy.RandomWithoutReplacement: "withoutreplacement",
    SamplingStrategy.TopK: "topk",
}


class Client(Graph):
    """Wrapper for a snark graph client."""

    def __init__(
        self,
        path: str,
        partitions: List[int],
        storage_type: client.PartitionStorageType = client.PartitionStorageType.memory,
        config_path: str = "",
        stream: bool = False,
        delayed_start: bool = False,
    ):
        """Provide a convenient wrapper around ctypes API of native graph."""
        self.logger = get_logger()
        if len(partitions) == 0:
            self.logger.info("Partitions not set, defaulting to [0]")
            partitions = [0]
        partitions_with_paths = [
            (path, partition) for partition in range(len(partitions))
        ]
        self.logger.info(
            f"Graph data path: {path}. Partitions {partitions}. Storage type {storage_type}. Config path {config_path}. Stream {stream}."
        )
        self.graph = client.MemoryGraph(
<<<<<<< HEAD
            path, partitions, storage_type, config_path, stream, delayed_start
=======
            path, partitions_with_paths, storage_type, config_path, stream
>>>>>>> b16ea8d0
        )
        self.node_samplers: Dict[str, client.NodeSampler] = {}
        self.edge_samplers: Dict[str, client.EdgeSampler] = {}
        self.logger.info(
            f"Loaded snark graph. Node counts: {self.graph.meta.node_count_per_type}. Edge counts: {self.graph.meta.edge_count_per_type}"
        )

    def __check_types(self, types: Union[int, np.ndarray]) -> List[int]:
        if type(types) == int:
            return [types]  # type: ignore
        else:
            assert isinstance(types, np.ndarray)
            return types.flatten().tolist()

    def sample_nodes(
        self, size: int, node_types: Union[int, np.ndarray], strategy: SamplingStrategy
    ) -> Union[np.ndarray, Tuple[np.ndarray, np.ndarray]]:
        """Return an array of nodes with a specified type."""
        assert size > 0

        key = _sampling_map[strategy] + str(node_types)
        if key not in self.node_samplers:
            self.node_samplers[key] = client.NodeSampler(
                self.graph, self.__check_types(node_types), _sampling_map[strategy]
            )

        # Explicitly set random bits so users can have reproducable samples
        # by setting random.seed(#some_number) before calling this method.
        nodes, types = self.node_samplers[key].sample(size, random.getrandbits(64))
        if type(node_types) == int:
            return nodes
        return (nodes, types)

    def sample_edges(
        self, size: int, edge_types: Union[int, np.ndarray], strategy: SamplingStrategy
    ) -> np.ndarray:
        """Return an array of edges with a specified type."""
        assert size > 0

        key = str(edge_types)
        if key not in self.edge_samplers:
            self.edge_samplers[key] = client.EdgeSampler(
                self.graph, self.__check_types(edge_types), _sampling_map[strategy]
            )

        # Explicitly set random bits so users can have reproducable samples
        # by setting random.seed(#some_number) before calling this method.
        src, dst, tp = self.edge_samplers[key].sample(size, random.getrandbits(64))
        return np.stack([src, dst, tp], axis=1)

    def sample_neighbors(
        self,
        nodes: np.ndarray,
        edge_types: Union[int, np.ndarray],
        count: int = 10,
        strategy: str = "byweight",
        default_node: int = -1,
        default_weight: float = 0.0,
        default_node_type: int = -1,
    ) -> Tuple[np.ndarray, np.ndarray, np.ndarray, np.ndarray]:
        """Sample node neighbors."""
        if strategy == "byweight":
            result = self.graph.weighted_sample_neighbors(  # type: ignore
                nodes,
                self.__check_types(edge_types),
                count,
                default_node,
                default_weight,
                seed=int(random.getrandbits(64)),
            )
            return result[0], result[1], result[2], np.empty((1), dtype=np.int32)
        without_replacement = strategy == "randomwithoutreplacement"
        if strategy in ["random", "randomwithoutreplacement"]:
            result = self.graph.uniform_sample_neighbors(  # type: ignore
                without_replacement,
                nodes,
                self.__check_types(edge_types),
                count,
                default_node,
                default_node_type,
                seed=int(random.getrandbits(64)),
            )
            return (
                result[0],
                np.empty(result[0].shape, dtype=np.float32),
                result[1],
                np.empty((1), dtype=np.int32),
            )
        raise NotImplementedError(f"Unknown strategy type {strategy}")

    def node_features(
        self, nodes: np.ndarray, features: np.ndarray, feature_type: np.dtype
    ) -> np.ndarray:
        """Fetch node features."""
        assert len(features.shape) == 2
        assert features.shape[-1] == 2
        for feature in features:
            if feature[0] >= self.graph.meta._node_feature_count:
                self.logger.error(
                    f"Requesting feature with id #{feature[0]} that is larger than number of the node features {self.graph.meta._node_feature_count} in the graph"
                )

        return self.graph.node_features(nodes, features, feature_type)

    def random_walk(
        self,
        node_ids: np.ndarray,
        metapath: np.ndarray,
        walk_len: int,
        p: float,
        q: float,
        default_node: int = -1,
    ) -> np.ndarray:
        """
        Sample nodes via random walk.

        :node_ids -- starting nodes
        :metapath -- types of edges to sample on every step
        :walk_len -- number of steps to make
        :p -- return parameter
        :q -- in-out parameter
        Returns starting and nodes visited during the walk
        """
        return self.graph.random_walk(
            node_ids,
            self.__check_types(metapath),
            walk_len,
            p,
            q,
            default_node,
            seed=random.getrandbits(64),
        )

    def neighbors(
        self, nodes: np.ndarray, edge_types: Union[int, np.ndarray]
    ) -> Tuple[np.ndarray, np.ndarray, np.ndarray, np.ndarray]:
        """Fetch full information about node neighbors."""
        return self.graph.neighbors(nodes, self.__check_types(edge_types))

    def neighbor_count(
        self, nodes: np.ndarray, edge_types: Union[int, np.ndarray]
    ) -> np.ndarray:
        """Fetch node degrees."""
        return self.graph.neighbor_counts(nodes, self.__check_types(edge_types))

    def node_types(self, nodes: np.ndarray) -> np.ndarray:
        """Fetch node types."""
        return self.graph.node_types(nodes, -1)

    def edge_features(
        self, edges: np.ndarray, features: np.ndarray, feature_type: np.dtype
    ) -> np.ndarray:
        """Fetch edge features."""
        edges = np.array(edges, dtype=np.int64)
        features = np.array(features, dtype=np.int32)
        assert len(features.shape) == 2
        assert features.shape[-1] == 2
        for feature in features:
            if feature[0] >= self.graph.meta._edge_feature_count:
                self.logger.error(
                    f"Requesting feature with id #{feature[0]} that is larger than number of the edge features {self.graph.meta._edge_feature_count} in the graph"
                )

        return self.graph.edge_features(
            np.copy(edges[:, 0]),
            np.copy(edges[:, 1]),
            np.copy(edges[:, 2]),
            features,
            feature_type,
        )

    def node_count(self, types: Union[int, np.ndarray]) -> int:
        """Return node count."""
        if isinstance(types, int):
            return self.graph.get_node_type_count([types])

        return self.graph.get_node_type_count(types.tolist())

    def edge_count(self, types: Union[int, np.ndarray]) -> int:
        """Return edge count."""
        if isinstance(types, int):
            return self.graph.get_edge_type_count([types])

        return self.graph.get_edge_type_count(types.tolist())

    def reset(self):
        """Delete client."""
        self.graph.reset()
        for _, sampler in self.node_samplers.items():
            sampler.reset()
        for _, sampler in self.edge_samplers.items():
            sampler.reset()<|MERGE_RESOLUTION|>--- conflicted
+++ resolved
@@ -43,11 +43,7 @@
             f"Graph data path: {path}. Partitions {partitions}. Storage type {storage_type}. Config path {config_path}. Stream {stream}."
         )
         self.graph = client.MemoryGraph(
-<<<<<<< HEAD
-            path, partitions, storage_type, config_path, stream, delayed_start
-=======
-            path, partitions_with_paths, storage_type, config_path, stream
->>>>>>> b16ea8d0
+            path, partitions_with_paths, storage_type, config_path, stream, delayed_start
         )
         self.node_samplers: Dict[str, client.NodeSampler] = {}
         self.edge_samplers: Dict[str, client.EdgeSampler] = {}
