--- conflicted
+++ resolved
@@ -78,19 +78,14 @@
                 (node_id/src, -1/dst, type, weight, [ndarray for each feature vector or None in order of feature index]).
         """
         for src, dst, typ, weight, features in data:
-<<<<<<< HEAD
-            if src == -1:
+            if dst == -1:
                 if typ > self.node_type_num:
                     for _ in range(typ - self.node_type_num):
                         self.node_alias.add_type()
                         self.node_weight.append(0)
                         self.node_type_count.append(0)
                     self.node_type_num = typ
-                self.node_writer.add(dst, typ, features)
-=======
-            if dst == -1:
                 self.node_writer.add(src, typ, features)
->>>>>>> 0e4d7c7b
                 self.edge_writer.add_node()
                 self.node_alias.add(src, typ, weight)
                 self.node_weight[typ] += float(weight)
