# Copyright (c) Microsoft Corporation.
# Licensed under the MIT License.

"""Set of writers to convert graph from decoded format to binary."""
import ctypes
import os
import tempfile
import struct
import typing

import numpy as np

import deepgnn.graph_engine.snark.alias as alias
import deepgnn.graph_engine.snark.meta as meta
from deepgnn.graph_engine._base import get_fs
from deepgnn.graph_engine.snark.meta import _Element


class BinaryWriter:
    """BinaryWriter is an entry point for conversion from input files to binary files.

    Every record is parsed one by one and passed to the relevant writers below. These writers
    put data in files with the partition suffix: `node_{partition}...`. We reserve one more
    suffix to follow after partition to split large files into smaller ones, so files will have names
    like this: `node_{partition}_{iteration}...`.
    """

    def __init__(
        self,
        folder: str,
        suffix: int,
        skip_node_sampler: bool,
        skip_edge_sampler: bool,
    ):
        """Initialize writer and create binary files.

        Args:
            folder (str): where to save binaries
            suffix (int): file suffix in the name of binary files
            skip_node_sampler(bool): skip generation of node alias tables
            skip_edge_sampler(bool): skip generation of edge alias tables
        """
        self.folder = folder
        self.suffix = suffix
        self.skip_node_sampler = skip_node_sampler
        self.skip_edge_sampler = skip_edge_sampler

        self.node_writer = NodeWriter(self.folder, self.suffix)
        self.edge_writer = EdgeWriter(self.folder, self.suffix)

        self.node_alias: typing.Union[NodeAliasWriter, _NoOpWriter] = (
            _NoOpWriter()
            if skip_node_sampler
            else NodeAliasWriter(self.folder, self.suffix)
        )
        self.edge_alias: typing.Union[EdgeAliasWriter, _NoOpWriter] = (
            _NoOpWriter()
            if skip_edge_sampler
            else EdgeAliasWriter(self.folder, self.suffix)
        )

        self.node_count: int = 0
        self.edge_count: int = 0
        self.node_type_num: int = 0
        self.edge_type_num: int = 0
        self.node_weight: typing.List[float] = []
        self.node_type_count: typing.List[int] = []
        self.edge_weight: typing.List[float] = []
        self.edge_type_count: typing.List[int] = []

    def add(self, data: typing.Iterator[typing.Tuple[int, int, int, float, list]]):
        """
        Write binary for a node and all of its edges.

        args:
            data: Iterable[(int, int, int, float, list)] Data for a node first, then all of
                its edges in order of dst. Each entry for a node/edge is,
                (node_id/src, -1/dst, type, weight, [ndarray for each feature vector or None in order of feature index]).
        """
        for src, dst, typ, weight, features in data:
            type_num_value = typ + 1
            if dst == -1:
                if type_num_value > self.node_type_num:
                    for _ in range(type_num_value - self.node_type_num):
                        self.node_alias.add_type()
                        self.node_weight.append(0)
                        self.node_type_count.append(0)
<<<<<<< HEAD
                    self.node_type_num = typ
                self.node_writer.add(dst, typ, features)
                self.node_alias.add(dst, typ, weight)
=======
                    self.node_type_num = type_num_value
                self.node_writer.add(src, typ, features)
                self.edge_writer.add_node()
                self.node_alias.add(src, typ, weight)
>>>>>>> 9853f33f
                self.node_weight[typ] += float(weight)
                self.node_type_count[typ] += 1
                self.node_count += 1
            else:
                if type_num_value > self.edge_type_num:
                    for _ in range(type_num_value - self.edge_type_num):
                        self.edge_alias.add_type()
                        self.edge_weight.append(0)
                        self.edge_type_count.append(0)
<<<<<<< HEAD
                    self.edge_type_num = typ
                self.edge_writer.add(src, dst, typ, weight, features)
=======
                    self.edge_type_num = type_num_value
                self.edge_writer.add(dst, typ, weight, features)
>>>>>>> 9853f33f
                self.edge_alias.add(src, dst, typ, weight)
                self.edge_weight[typ] += weight
                self.edge_type_count[typ] += 1
                self.edge_count += 1

    def close(self):
        """Close output binary files."""
        self.node_feature_num = self.node_writer.feature_writer.node_feature_num
        self.edge_feature_num = self.edge_writer.feature_writer.edge_feature_num
        self.node_writer.close()
        self.edge_writer.close()
        self.node_alias.close()
        self.edge_alias.close()


class NodeWriter:
    """NodeWriter records information about nodes and adds node features to a NodeFeatureWriter."""

    def __init__(self, folder: str, partition: int):
        """Initialize writer and create binary files.

        Args:
            folder (str): location to write output
            partition (int): first part of the suffix to identify files from this writer.
        """
        self.fs, _ = get_fs(folder)
        self.folder = folder
        self.partition = partition
        self.iteration = 0
        self.nm = self.fs.open(
            meta._get_node_map_path(folder, partition, self.iteration), "wb"
        )
        self.count = 0
        self.feature_writer = NodeFeatureWriter(folder, partition)

    def add(self, node_id: int, node_type: int, features: list):
        """Write node features and data about edges from this node to binary.

        Args:
            node_id: int
            node_type: int
            features: list[ndarray]
        """
        self.nm.write(
            struct.pack(
                "=QQi",
                node_id,
                self.count,
                node_type,
            )
        )
        self.feature_writer.add(features)
        self.count += 1

    def close(self):
        """Close output binary files."""
        self.nm.close()
        self.feature_writer.close()


class NodeFeatureWriter:
    """NodeFeatureWriter records node feature data in binary format."""

    def __init__(self, folder: str, partition: int):
        """Construct writer.

        Args:
            folder (str): path to output save output
            partition (int): first part of the suffix for binary files
        """
        self.fs, _ = get_fs(folder)
        self.folder = folder
        self.partition = partition
        self.iteration = 0
        self.ni = self.fs.open(
            meta._get_element_index_path(
                _Element.NODE, folder, partition, self.iteration
            ),
            "wb",
        )
        self.nfi = self.fs.open(
            meta._get_element_features_index_path(
                _Element.NODE, folder, partition, self.iteration
            ),
            "wb",
        )
        self.nfd = self.fs.open(
            meta._get_element_features_data_path(
                _Element.NODE, folder, partition, self.iteration
            ),
            "wb",
        )
        self.nfd_pos = self.nfd.tell()

        self.node_feature_num = 0

    def add(self, features: list):
        """Add node to binary output.

        Args:
            features (list): ordered list of feature vectors as ndarrays - or None for an empty vector.
        """
        self.ni.write(ctypes.c_uint64(self.nfi.tell() // 8))  # type: ignore
        i = -1
        for i, k in enumerate(convert_features(features)):
            # Fill the gaps between features
            self.nfi.write(ctypes.c_uint64(self.nfd_pos))  # type: ignore
            if k is not None:
                self.nfd_pos += self.nfd.write(k)
        if i + 1 > self.node_feature_num:
            self.node_feature_num = i + 1

    def close(self):
        """Close output binary files."""
        self.ni.write(ctypes.c_uint64(self.nfi.tell() // 8))
        self.ni.close()
        self.nfi.write(ctypes.c_uint64(self.nfd_pos))
        self.nfi.close()
        self.nfd.close()


class EdgeWriter:
    """EdgeWriter records information about neighbors and adds edge features to a EdgeFeatureWriter."""

    def __init__(self, folder: str, partition: int):
        """Initialize writer.

        Args:
            folder (str): path to save binary files
            partition (int): first part of a suffix in filename to identify partition
        """
        self.fs, _ = get_fs(folder)
        self.folder = folder
        self.partition = partition
        self.iteration = 0
        self.nbi = self.fs.open(
            meta._get_neighbors_index_path(folder, partition, self.iteration), "wb"
        )
        self.ei = self.fs.open(
            meta._get_element_index_path(
                _Element.EDGE, folder, partition, self.iteration
            ),
            "wb",
        )

        self.efi = self.fs.open(
            meta._get_element_features_index_path(
                _Element.EDGE, folder, partition, self.iteration
            ),
            "wb",
        )
        self.efi_pos = self.efi.tell()
        self.prev_src = -1

        self.feature_writer = EdgeFeatureWriter(folder, partition, self.efi)

    def add_node(self):
        """Add node."""
        self.nbi.write(  # type: ignore
            ctypes.c_uint64(self.ei.tell() // (4 + 8 + 8 + 4))
        )  # 4 bytes type, 8 bytes destination, 8 bytes offset, 4 bytes weight

    def add(self, src: int, dst: int, tp: int, weight: float, features: list):
        """Append edges starting at node to the output.

        Args:
            src: int
            dst: int
            tp: int
            weight: float
            features: list[ndarray]
        """
        if src != self.prev_src:
            self.add_node()
            self.prev_src = src

        # Record order is important for C++ reader: order fields by size for faster load.
        self.ei.write(
            struct.pack(
                "=QQif",
                dst,
                self.efi_pos // 8,
                tp,
                weight,
            )
        )
        self.efi_pos += self.feature_writer.add(features)

    def close(self):
        """Close output binary files."""
        self.nbi.write(
            ctypes.c_uint64(self.ei.tell() // (4 + 8 + 8 + 4))
        )  # type: ignore
        self.nbi.close()
        self.ei.write(
            struct.pack(
                "=QQif",
                0,
                self.efi_pos // 8,
                0,
                -1,
            )
        )
        self.ei.close()
        self.efi.write(ctypes.c_uint64(self.feature_writer.tell()))  # type: ignore
        self.efi.close()
        self.feature_writer.close()


class EdgeFeatureWriter:
    """EdgeFeatureWriter records edge features one after each other in binary format."""

    def __init__(self, folder: str, partition: int, efi: typing.BinaryIO):
        """Create writer and open binary files for output.

        Args:
            folder (str): location to store binary files
            partition (int): suffix to identify binary files from this writer
            efi (typing.BinaryIO): feature index file descriptor
        """
        self.fs, _ = get_fs(folder)
        self.folder = folder
        self.partition = partition
        self.efi = efi
        self.iteration = 0
        self.efd = self.fs.open(
            meta._get_element_features_data_path(
                _Element.EDGE, folder, partition, self.iteration
            ),
            "wb",
        )
        self.efd_pos = self.efd.tell()
        self.edge_feature_num = 0

    def add(self, features: list):
        """Add edge features the binary output.

        Args:
            features (list): ordered list of feature vectors as ndarrays - or None for an empty vector.
        """
        features_written = 0
        i = -1
        for i, k in enumerate(convert_features(features)):
            features_written += self.efi.write(ctypes.c_uint64(self.efd_pos))  # type: ignore
            if k is not None:
                self.efd_pos += self.efd.write(k)
        if i + 1 > self.edge_feature_num:
            self.edge_feature_num = i + 1
        return features_written

    def tell(self) -> int:
        """Tell start position for the next feature data.

        Returns:
            [int]: Last position in data file.
        """
        return self.efd_pos

    def close(self):
        """Close output files."""
        self.efd.close()


class _NoOpWriter:
    def add(self, *_: typing.Any):
        return

    def add_type(self):
        return

    def close(self):
        return


class NodeAliasWriter:
    """NodeAliasWriter creates alias tables for weighted node sampling.

    To avoid using lots of memory it utilizes temp files to store all nodes added to
    it and creates alias tables from them when the writer is closed.
    Each file has a fixed record format: node[8 bytes], alias node[8 bytes]
    and probability to pick node [4 bytes] over alias node.
    """

    def __init__(self, folder: str, partition: int):
        """Initialize alias tables.

        Args:
            folder (str): where to store files
            partition (int): suffix identifier for alias tables created with this writer.
        """
        self.fs, _ = get_fs(folder)
        self.folder = folder
        self.partition = partition

        # generate temp alias file in local and then write final
        # results to destination. Hold the temp folder reference
        # to avoid deleting.
        self.meta_tmp_folder = tempfile.TemporaryDirectory()
        self.nodes: typing.List[object] = []
        self.weights: typing.List[object] = []

    def add_type(self):
        """Add type to alias."""
        tp = len(self.nodes)
        self.nodes.append(
            open(
                "{}/tmp_alias_node_{}_{}.ids".format(
                    self.meta_tmp_folder.name, tp, self.partition
                ),
                "wb+",
            )
        )
        self.weights.append(
            open(
                "{}/tmp_alias_node_{}_{}.weights".format(
                    self.meta_tmp_folder.name, tp, self.partition
                ),
                "wb+",
            )
        )

    def add(self, node_id: int, tp: int, weight: float):
        """Record node information.

        Args:
            node_id: int
            tp: int
            weight: float
        """
        self.nodes[tp].write(ctypes.c_uint64(node_id))  # type: ignore
        self.weights[tp].write(ctypes.c_float(weight))  # type: ignore

    def close(self):
        """Convert temporary files to the final alias tables."""
        for tp in range(len(self.nodes)):
            wts = np.fromfile(
                self.weights[tp],
                dtype=np.float32,
                offset=-self.weights[tp].tell(),
                count=-1,
            )
            ids = np.fromfile(
                self.nodes[tp], dtype=np.int64, offset=-self.nodes[tp].tell(), count=-1
            )
            a = alias.Vose(ids, wts)
            with self.fs.open(
                meta._get_element_alias_path(
                    _Element.NODE, self.folder, tp, self.partition
                ),
                "wb",
            ) as nw:
                for index in range(len(a.elements)):
                    left = a.elements[index]
                    right = a.elements[a.alias[index]] if a.prob[index] < 1.0 else 0
                    nw.write(struct.pack("=qqf", left, right, a.prob[index]))

        for tp in range(len(self.nodes)):
            self.weights[tp].close()
            os.remove(self.weights[tp].name)
            self.nodes[tp].close()
            os.remove(self.nodes[tp].name)

        self.meta_tmp_folder.cleanup()


class EdgeAliasWriter:
    """EdgeAliasWriter creates alias tables for edges.

    These tables can be used for weighted edge sampling with the same pattern
    as NodeAliasWriter. Final files have a fixed record format with following contents:
    (edge source[8 bytes], alias edge_source[8_bytes],
     edge destination[8 bytes], alias edge destination[8 bytes],
     probability [4 bytes] to select edge over an alias element).
    """

    def __init__(self, folder: str, partition: int):
        """Initialize alias tables.

        Args:
            folder (str): where to store files
            partition (int): suffix identifier for alias tables created with this writer.
        """
        self.fs, _ = get_fs(folder)
        self.folder = folder
        self.partition = partition

        # generate temp alias file in local and then write final
        # results to destination. Hold the temp folder reference
        # to avoid deleting.
        self.meta_tmp_folder = tempfile.TemporaryDirectory()
        self.pairs: typing.List[object] = []
        self.weights: typing.List[object] = []

    def add_type(self):
        """Add type to alias."""
        tp = len(self.pairs)
        self.pairs.append(
            open(
                "{}/tmp_alias_edge_{}_{}.ids".format(
                    self.meta_tmp_folder.name, tp, self.partition
                ),
                "wb+",
            )
        )
        self.weights.append(
            open(
                "{}/tmp_alias_edge_{}_{}.weights".format(
                    self.meta_tmp_folder.name, tp, self.partition
                ),
                "wb+",
            )
        )

    def add(self, src: int, dst: int, tp: int, weight: float):
        """Add edge to the alias tables.

        Args:
            src: int
            dst: int
            tp: int
            weight: float
        """
        self.pairs[tp].write(ctypes.c_uint64(src))  # type: ignore
        self.pairs[tp].write(ctypes.c_uint64(dst))  # type: ignore
        self.weights[tp].write(ctypes.c_float(weight))  # type: ignore

    def close(self):
        """Convert temporary files to the final alias tables."""
        for tp in range(len(self.pairs)):
            wts = np.fromfile(
                self.weights[tp], dtype=np.float32, offset=-self.weights[tp].tell()
            )
            ids = np.fromfile(
                self.pairs[tp], dtype=np.int64, offset=-self.pairs[tp].tell()
            ).reshape(-1, 2)
            a = alias.Vose(ids, wts)
            with self.fs.open(
                meta._get_element_alias_path(
                    _Element.EDGE, self.folder, tp, self.partition
                ),
                "wb",
            ) as nw:
                for index in range(len(a.elements)):
                    left = a.elements[index]
                    right = (
                        a.elements[a.alias[index]] if a.prob[index] < 1.0 else (0, 0)
                    )
                    nw.write(
                        struct.pack(
                            "=qqqqf",
                            left[0],
                            left[1],
                            right[0],
                            right[1],
                            a.prob[index],
                        )
                    )

        for tp in range(len(self.pairs)):
            self.weights[tp].close()
            os.remove(self.weights[tp].name)
            self.pairs[tp].close()
            os.remove(self.pairs[tp].name)

        self.meta_tmp_folder.cleanup()


def convert_features(features: list):
    """Convert the node's feature into bytes sorted by index."""
    # Use a single container for all node features to make sure there are unique feature_ids
    # and gaps between feature ids are processed correctly.
    output = []  # type: ignore
    for feature in features:
        if feature is None:
            output.append(feature)
        elif isinstance(feature, tuple):
            coordinates, values = feature
            assert (
                coordinates.shape[0] == len(values)
                if len(values) > 1
                else len(coordinates.shape) == 1
                or coordinates.shape[0]
                == 1  # relax input requirements for single values, both [[a,b]] and [a,b] are ok.
            ), f"Coordinates {coordinates} and values {values} dimensions don't match"

            coordinates_meta = bytes(
                ctypes.c_uint32(coordinates.shape[-1] if coordinates.ndim > 1 else 1)  # type: ignore
            )

            if values.dtype == np.float16:
                values_buf = np.array(values, dtype=np.float16).tobytes()
            else:
                values_buf = (np.ctypeslib.as_ctypes_type(values.dtype) * len(values))()
                values_buf[:] = values  # type: ignore

            # For matrices the number of values might be different than number of coordinates
            # Pack data in the following format: number of coordinates as uint32, then coordinates, and actual values in the end
            output.append(
                bytes(ctypes.c_uint32(coordinates.size))  # type: ignore
                + coordinates_meta
                + bytes(coordinates.data)
                + values_buf
            )
        elif isinstance(feature, np.ndarray):
            output.append(feature.tobytes())
        else:
            output.append(bytes(feature, "utf-8"))

    return output<|MERGE_RESOLUTION|>--- conflicted
+++ resolved
@@ -85,16 +85,9 @@
                         self.node_alias.add_type()
                         self.node_weight.append(0)
                         self.node_type_count.append(0)
-<<<<<<< HEAD
-                    self.node_type_num = typ
-                self.node_writer.add(dst, typ, features)
-                self.node_alias.add(dst, typ, weight)
-=======
                     self.node_type_num = type_num_value
                 self.node_writer.add(src, typ, features)
-                self.edge_writer.add_node()
                 self.node_alias.add(src, typ, weight)
->>>>>>> 9853f33f
                 self.node_weight[typ] += float(weight)
                 self.node_type_count[typ] += 1
                 self.node_count += 1
@@ -104,13 +97,8 @@
                         self.edge_alias.add_type()
                         self.edge_weight.append(0)
                         self.edge_type_count.append(0)
-<<<<<<< HEAD
-                    self.edge_type_num = typ
+                    self.edge_type_num = type_num_value
                 self.edge_writer.add(src, dst, typ, weight, features)
-=======
-                    self.edge_type_num = type_num_value
-                self.edge_writer.add(dst, typ, weight, features)
->>>>>>> 9853f33f
                 self.edge_alias.add(src, dst, typ, weight)
                 self.edge_weight[typ] += weight
                 self.edge_type_count[typ] += 1
