<<<<<<< HEAD
# Copyright (c) Microsoft Corporation.
# Licensed under the MIT License.

"""Decoders wihch is used to decode a line of text into node object."""
import abc
import json
import csv
from typing import TypeVar, Iterator, Tuple
import numpy as np


class Decoder(abc.ABC):
    """Interface to convert one line of text into node object."""

    # For converting json strings to numpy types.
    convert_map = {
        "double_feature": np.float64,
        "float_feature": np.float32,
        "float64_feature": np.float64,
        "float32_feature": np.float32,
        "float16_feature": np.float16,
        "uint64_feature": np.uint64,
        "int64_feature": np.int64,
        "uint32_feature": np.uint32,
        "int32_feature": np.int32,
        "uint16_feature": np.uint16,
        "int16_feature": np.int16,
        "uint8_feature": np.uint8,
        "int8_feature": np.int8,
    }

    @abc.abstractmethod
    def decode(self, line: str) -> Iterator[Tuple[int, int, int, float, list]]:
        """Decode the line of text.

        This is a generator that yields a node then its outgoing edges in order.
        Yield format is (node_id/src, -1/dst, type, weight, features).
        Features being a list of dense features as ndarrays and sparse features as 2 tuples, coordinates and values.
        """


DecoderType = TypeVar("DecoderType", bound=Decoder)


class JsonDecoder(Decoder):
    """Convert the text line into node object using json.

    Json format:
        {
            "node_id": 0,
            "node_type": 1,
            "node_weight": 1,
            "uint64_feature": {},
            "float_feature": {"0": [1], "1": [-0.03, -0.04]},
            "binary_feature": {},
            "edge": [
                {
                    "src_id": 0,
                    "dst_id": 5,
                    "edge_type": 1,
                    "weight": 1,
                    "uint64_feature": {},
                    "float_feature": {"1": [3, 4]},
                    "binary_feature": {},
                }
            ]
        }
    """

    def __init__(self):
        """Initialize the JsonDecoder."""
        super().__init__()

    def _pull_features(self, item: dict) -> list:
        """From item, pull all value dicts {idx: value} and order the values by idx."""
        ret_list = []  # type: ignore
        curr = 0
        for key, values in item.items():
            if values is None or "feature" not in key:
                continue

            for idx, value in values.items():
                idx = int(idx)
                while curr <= idx:
                    ret_list.append(None)
                    curr += 1
                if key.startswith("sparse"):
                    value = (
                        np.array(value["coordinates"], dtype=np.int64),
                        np.array(
                            value["values"],
                            dtype=self.convert_map[key.replace("sparse_", "")],
                        ),
                    )
                elif key != "binary_feature":
                    value = np.array(value, dtype=self.convert_map[key])
                ret_list[idx] = value

        return ret_list

    def decode(self, line: str) -> Iterator[Tuple[int, int, int, float, list]]:
        """Use json package to convert the json text line into a node and edge iterator.

        This is a generator that yields a node then its outgoing edges in order.
        Yield format is (node_id/src, -1/dst, type, weight, features).
        Features being a list of dense features as ndarrays and sparse features as 2 tuples, coordinates and values.
        """
        data = json.loads(line)
        yield data["node_id"], -1, data["node_type"], data[
            "node_weight"
        ], self._pull_features(data)
        for edge in data["edge"]:
            yield edge["src_id"], edge["dst_id"], edge["edge_type"], edge[
                "weight"
            ], self._pull_features(edge)


class TsvDecoder(Decoder):
    """TSV Decoder convert the tsv baesd text line into node object."""

    COLUMN_COUNT = 5
    NEIGHBOR_COLUMN_COUNT = 4

    """Convert the tsv based text line into node object.
    TSV format:
        node_id:        (int)
                        e.g. 1
        node_type:      (int)
                        e.g. 0
        node_weight:    (float)
                        e.g. 0.1
        node_features:  (feature_type: feature_content;feature_type: feature_content)
                        feature_type: i(nt)8/16/32/64, u(int)8/16/32/64, f(loat)16, f(loat), d(ouble), b(inary)
                        e.g. f:0.1 0.2;b:stringfeatures;i:1 2 3;i16: 1 2 3;u32: 1 2 3
        neighbors:      (dst_id,edge_type,edge_weight,edge_label,edge_features|dst_id,edge_type,edge_weight,edge_label,edge_features|...)
                        e.g. 2, 0, 0.3, 1, 0.1 0.2:stringfeatures:1 2 3|3, 1, 0.4, 2, 0.1 0.2:stringfeatures:4 5 6|...
    Example:
            | node_id | node_type | node_weight | node_features                | neighbors                                  |
            | --------|-----------|-------------|------------------------------|--------------------------------------------|
            | 1       | 0         | 0.1         | f:0.1 0.2;b:str_feat;i:1 2 3 | 2, 0, 0.3, 1, f:0.1 0.2;b:str_feat;i:1 2 3 |
    """

    def __init__(self):
        """Initialize TSV decoder."""
        super().__init__()

    def _parse_feature_string(self, raw_feature):
        feature_map = []
        node_features = raw_feature.split(";") if raw_feature else []
        for feature in node_features:
            val = feature.split(":")
            if len(val) != 2 or not val[0] or not val[1]:
                feature_map.append(None)
                continue

            if val[0][0] == "i":
                key = f"int{val[0][1:]}_feature"
            elif val[0][0] == "u":
                key = f"uint{val[0][1:]}_feature"
            elif val[0][0] == "f":
                key = f"float{val[0][1:]}_feature"
            elif val[0][0] == "d":
                key = "double_feature"
            elif val[0][0] == "b":
                key = "binary_feature"

            if len(val) != 2 or not val[0] or not val[1]:
                value = None
            elif key != "binary_feature":
                value = np.array(val[1].split(" "), dtype=self.convert_map[key])
            else:
                value = val[1]

            feature_map.append(value)

        return feature_map

    def decode(self, line: str) -> Iterator[Tuple[int, int, int, float, list]]:
        """Decode tsv based text line into a node and edge iterator.

        This is a generator that yields a node then its outgoing edges in order.
        Yield format is (node_id/src, -1/dst, type, weight, features).
        Features being a list of dense features as ndarrays and sparse features as 2 tuples, coordinates and values.
        """
        assert line is not None and len(line) > 0

        columns = next(csv.reader([line], delimiter="\t"))
        # fill the missing columns with default empty string, so we
        # don't need to check if the column exists.
        for i in range(TsvDecoder.COLUMN_COUNT - len(columns)):
            columns.append("")

        # make sure the node id is valid
        assert columns[0] is not None and len(columns[0]) > 0

        node_id = int(columns[0])
        node_type = int(columns[1]) if columns[1] else 0
        node_weight = float(columns[2]) if columns[2] else 0.0
        yield node_id, -1, node_type, node_weight, self._parse_feature_string(
            columns[3]
        )

        if not columns[4]:
            return

        neighbors = columns[4].split("|")
        for n in neighbors:
            neighbor_columns = n.split(",")
            # make sure the destination id is valid
            assert len(neighbor_columns) > 0 and len(neighbor_columns[0]) > 0
            dst_id = int(neighbor_columns[0])

            for i in range(TsvDecoder.NEIGHBOR_COLUMN_COUNT - len(neighbor_columns)):
                neighbor_columns.append("")

            dst_type = int(neighbor_columns[1]) if neighbor_columns[1] else 0
            dst_weight = float(neighbor_columns[2]) if neighbor_columns[2] else 0.0
            yield node_id, dst_id, dst_type, dst_weight, self._parse_feature_string(
                neighbor_columns[3]
            )
=======
# Copyright (c) Microsoft Corporation.
# Licensed under the MIT License.

"""Decoders wihch is used to decode a line of text into node object."""
import abc
import json
import csv
from typing import TypeVar, Iterator, Tuple
import numpy as np


class Decoder(abc.ABC):
    """Interface to convert one line of text into node object."""

    # For converting json strings to numpy types.
    convert_map = {
        "double_feature": np.float64,
        "float_feature": np.float32,
        "float64_feature": np.float64,
        "float32_feature": np.float32,
        "float16_feature": np.float16,
        "uint64_feature": np.uint64,
        "int64_feature": np.int64,
        "uint32_feature": np.uint32,
        "int32_feature": np.int32,
        "uint16_feature": np.uint16,
        "int16_feature": np.int16,
        "uint8_feature": np.uint8,
        "int8_feature": np.int8,
    }

    @abc.abstractmethod
    def decode(self, line: str) -> Iterator[Tuple[int, int, int, float, list]]:
        """Decode the line of text.

        This is a generator that yields a node then its outgoing edges in order.
        Yield format is (node_id/src, -1/dst, type, weight, features).
        Features being a list of dense features as ndarrays and sparse features as 2 tuples, coordinates and values.
        """


DecoderType = TypeVar("DecoderType", bound=Decoder)


class JsonDecoder(Decoder):
    """Convert the text line into node object using json.

    Json format:
        {
            "node_id": 0,
            "node_type": 1,
            "node_weight": 1,
            "uint64_feature": {},
            "float_feature": {"0": [1], "1": [-0.03, -0.04]},
            "binary_feature": {},
            "edge": [
                {
                    "src_id": 0,
                    "dst_id": 5,
                    "edge_type": 1,
                    "weight": 1,
                    "uint64_feature": {},
                    "float_feature": {"1": [3, 4]},
                    "binary_feature": {},
                }
            ]
        }
    """

    def __init__(self):
        """Initialize the JsonDecoder."""
        super().__init__()

    def _pull_features(self, item: dict) -> list:
        """From item, pull all value dicts {idx: value} and order the values by idx."""
        ret_list = []  # type: ignore
        curr = 0
        for key, values in item.items():
            if values is None or "feature" not in key:
                continue

            for idx, value in values.items():
                idx = int(idx)
                while curr <= idx:
                    ret_list.append(None)
                    curr += 1
                if key.startswith("sparse"):
                    value = (
                        np.array(value["coordinates"], dtype=np.int64),
                        np.array(
                            value["values"],
                            dtype=self.convert_map[key.replace("sparse_", "")],
                        ),
                    )
                elif key != "binary_feature":
                    value = np.array(value, dtype=self.convert_map[key])
                ret_list[idx] = value

        return ret_list

    def decode(self, line: str) -> Iterator[Tuple[int, int, int, float, list]]:
        """Use json package to convert the json text line into a node and edge iterator.

        This is a generator that yields a node then its outgoing edges in order.
        Yield format is (node_id/src, -1/dst, type, weight, features).
        Features being a list of dense features as ndarrays and sparse features as 2 tuples, coordinates and values.
        """
        data = json.loads(line)
        yield data["node_id"], -1, data["node_type"], data[
            "node_weight"
        ], self._pull_features(data)
        for edge in sorted(data["edge"], key=lambda x: x["edge_type"]):
            yield edge["src_id"], edge["dst_id"], edge["edge_type"], edge[
                "weight"
            ], self._pull_features(edge)


class TsvDecoder(Decoder):
    """TSV Decoder convert the tsv baesd text line into node object."""

    COLUMN_COUNT = 5
    NEIGHBOR_COLUMN_COUNT = 4

    """Convert the tsv based text line into node object.
    TSV format:
        node_id:        (int)
                        e.g. 1
        node_type:      (int)
                        e.g. 0
        node_weight:    (float)
                        e.g. 0.1
        node_features:  (feature_type: feature_content;feature_type: feature_content)
                        feature_type: i(nt)8/16/32/64, u(int)8/16/32/64, f(loat)16, f(loat), d(ouble), b(inary)
                        e.g. f:0.1 0.2;b:stringfeatures;i:1 2 3;i16: 1 2 3;u32: 1 2 3
        neighbors:      (dst_id,edge_type,edge_weight,edge_label,edge_features|dst_id,edge_type,edge_weight,edge_label,edge_features|...)
                        e.g. 2, 0, 0.3, 1, 0.1 0.2:stringfeatures:1 2 3|3, 1, 0.4, 2, 0.1 0.2:stringfeatures:4 5 6|...
    Example:
            | node_id | node_type | node_weight | node_features                | neighbors                                  |
            | --------|-----------|-------------|------------------------------|--------------------------------------------|
            | 1       | 0         | 0.1         | f:0.1 0.2;b:str_feat;i:1 2 3 | 2, 0, 0.3, 1, f:0.1 0.2;b:str_feat;i:1 2 3 |
    """

    def __init__(self):
        """Initialize TSV decoder."""
        super().__init__()

    def _parse_feature_string(self, raw_feature):
        feature_map = []
        node_features = raw_feature.split(";") if raw_feature else []
        for feature in node_features:
            val = feature.split(":")
            if len(val) != 2 or not val[0] or not val[1]:
                feature_map.append(None)
                continue

            if val[0][0] == "i":
                key = f"int{val[0][1:]}_feature"
            elif val[0][0] == "u":
                key = f"uint{val[0][1:]}_feature"
            elif val[0][0] == "f":
                key = f"float{val[0][1:]}_feature"
            elif val[0][0] == "d":
                key = "double_feature"
            elif val[0][0] == "b":
                key = "binary_feature"

            if len(val) != 2 or not val[0] or not val[1]:
                value = None
            elif key != "binary_feature":
                value = np.array(val[1].split(" "), dtype=self.convert_map[key])
            else:
                value = val[1]

            feature_map.append(value)

        return feature_map

    def decode(self, line: str) -> Iterator[Tuple[int, int, int, float, list]]:
        """Decode tsv based text line into a node and edge iterator.

        This is a generator that yields a node then its outgoing edges in order.
        Yield format is (node_id/src, -1/dst, type, weight, features).
        Features being a list of dense features as ndarrays and sparse features as 2 tuples, coordinates and values.
        """
        assert line is not None and len(line) > 0

        columns = next(csv.reader([line], delimiter="\t"))
        # fill the missing columns with default empty string, so we
        # don't need to check if the column exists.
        for i in range(TsvDecoder.COLUMN_COUNT - len(columns)):
            columns.append("")

        # make sure the node id is valid
        assert columns[0] is not None and len(columns[0]) > 0

        node_id = int(columns[0])
        node_type = int(columns[1]) if columns[1] else 0
        node_weight = float(columns[2]) if columns[2] else 0.0
        yield node_id, -1, node_type, node_weight, self._parse_feature_string(
            columns[3]
        )

        if not columns[4]:
            return

        neighbors = columns[4].split("|")
        for n in sorted(neighbors, key=lambda x: int(x.split(",")[1])):
            neighbor_columns = n.split(",")
            # make sure the destination id is valid
            assert len(neighbor_columns) > 0 and len(neighbor_columns[0]) > 0
            dst_id = int(neighbor_columns[0])

            for i in range(TsvDecoder.NEIGHBOR_COLUMN_COUNT - len(neighbor_columns)):
                neighbor_columns.append("")

            dst_type = int(neighbor_columns[1]) if neighbor_columns[1] else 0
            dst_weight = float(neighbor_columns[2]) if neighbor_columns[2] else 0.0
            yield node_id, dst_id, dst_type, dst_weight, self._parse_feature_string(
                neighbor_columns[3]
            )
>>>>>>> b30762e9
<|MERGE_RESOLUTION|>--- conflicted
+++ resolved
@@ -1,4 +1,3 @@
-<<<<<<< HEAD
 # Copyright (c) Microsoft Corporation.
 # Licensed under the MIT License.
 
@@ -218,226 +217,4 @@
             dst_weight = float(neighbor_columns[2]) if neighbor_columns[2] else 0.0
             yield node_id, dst_id, dst_type, dst_weight, self._parse_feature_string(
                 neighbor_columns[3]
-            )
-=======
-# Copyright (c) Microsoft Corporation.
-# Licensed under the MIT License.
-
-"""Decoders wihch is used to decode a line of text into node object."""
-import abc
-import json
-import csv
-from typing import TypeVar, Iterator, Tuple
-import numpy as np
-
-
-class Decoder(abc.ABC):
-    """Interface to convert one line of text into node object."""
-
-    # For converting json strings to numpy types.
-    convert_map = {
-        "double_feature": np.float64,
-        "float_feature": np.float32,
-        "float64_feature": np.float64,
-        "float32_feature": np.float32,
-        "float16_feature": np.float16,
-        "uint64_feature": np.uint64,
-        "int64_feature": np.int64,
-        "uint32_feature": np.uint32,
-        "int32_feature": np.int32,
-        "uint16_feature": np.uint16,
-        "int16_feature": np.int16,
-        "uint8_feature": np.uint8,
-        "int8_feature": np.int8,
-    }
-
-    @abc.abstractmethod
-    def decode(self, line: str) -> Iterator[Tuple[int, int, int, float, list]]:
-        """Decode the line of text.
-
-        This is a generator that yields a node then its outgoing edges in order.
-        Yield format is (node_id/src, -1/dst, type, weight, features).
-        Features being a list of dense features as ndarrays and sparse features as 2 tuples, coordinates and values.
-        """
-
-
-DecoderType = TypeVar("DecoderType", bound=Decoder)
-
-
-class JsonDecoder(Decoder):
-    """Convert the text line into node object using json.
-
-    Json format:
-        {
-            "node_id": 0,
-            "node_type": 1,
-            "node_weight": 1,
-            "uint64_feature": {},
-            "float_feature": {"0": [1], "1": [-0.03, -0.04]},
-            "binary_feature": {},
-            "edge": [
-                {
-                    "src_id": 0,
-                    "dst_id": 5,
-                    "edge_type": 1,
-                    "weight": 1,
-                    "uint64_feature": {},
-                    "float_feature": {"1": [3, 4]},
-                    "binary_feature": {},
-                }
-            ]
-        }
-    """
-
-    def __init__(self):
-        """Initialize the JsonDecoder."""
-        super().__init__()
-
-    def _pull_features(self, item: dict) -> list:
-        """From item, pull all value dicts {idx: value} and order the values by idx."""
-        ret_list = []  # type: ignore
-        curr = 0
-        for key, values in item.items():
-            if values is None or "feature" not in key:
-                continue
-
-            for idx, value in values.items():
-                idx = int(idx)
-                while curr <= idx:
-                    ret_list.append(None)
-                    curr += 1
-                if key.startswith("sparse"):
-                    value = (
-                        np.array(value["coordinates"], dtype=np.int64),
-                        np.array(
-                            value["values"],
-                            dtype=self.convert_map[key.replace("sparse_", "")],
-                        ),
-                    )
-                elif key != "binary_feature":
-                    value = np.array(value, dtype=self.convert_map[key])
-                ret_list[idx] = value
-
-        return ret_list
-
-    def decode(self, line: str) -> Iterator[Tuple[int, int, int, float, list]]:
-        """Use json package to convert the json text line into a node and edge iterator.
-
-        This is a generator that yields a node then its outgoing edges in order.
-        Yield format is (node_id/src, -1/dst, type, weight, features).
-        Features being a list of dense features as ndarrays and sparse features as 2 tuples, coordinates and values.
-        """
-        data = json.loads(line)
-        yield data["node_id"], -1, data["node_type"], data[
-            "node_weight"
-        ], self._pull_features(data)
-        for edge in sorted(data["edge"], key=lambda x: x["edge_type"]):
-            yield edge["src_id"], edge["dst_id"], edge["edge_type"], edge[
-                "weight"
-            ], self._pull_features(edge)
-
-
-class TsvDecoder(Decoder):
-    """TSV Decoder convert the tsv baesd text line into node object."""
-
-    COLUMN_COUNT = 5
-    NEIGHBOR_COLUMN_COUNT = 4
-
-    """Convert the tsv based text line into node object.
-    TSV format:
-        node_id:        (int)
-                        e.g. 1
-        node_type:      (int)
-                        e.g. 0
-        node_weight:    (float)
-                        e.g. 0.1
-        node_features:  (feature_type: feature_content;feature_type: feature_content)
-                        feature_type: i(nt)8/16/32/64, u(int)8/16/32/64, f(loat)16, f(loat), d(ouble), b(inary)
-                        e.g. f:0.1 0.2;b:stringfeatures;i:1 2 3;i16: 1 2 3;u32: 1 2 3
-        neighbors:      (dst_id,edge_type,edge_weight,edge_label,edge_features|dst_id,edge_type,edge_weight,edge_label,edge_features|...)
-                        e.g. 2, 0, 0.3, 1, 0.1 0.2:stringfeatures:1 2 3|3, 1, 0.4, 2, 0.1 0.2:stringfeatures:4 5 6|...
-    Example:
-            | node_id | node_type | node_weight | node_features                | neighbors                                  |
-            | --------|-----------|-------------|------------------------------|--------------------------------------------|
-            | 1       | 0         | 0.1         | f:0.1 0.2;b:str_feat;i:1 2 3 | 2, 0, 0.3, 1, f:0.1 0.2;b:str_feat;i:1 2 3 |
-    """
-
-    def __init__(self):
-        """Initialize TSV decoder."""
-        super().__init__()
-
-    def _parse_feature_string(self, raw_feature):
-        feature_map = []
-        node_features = raw_feature.split(";") if raw_feature else []
-        for feature in node_features:
-            val = feature.split(":")
-            if len(val) != 2 or not val[0] or not val[1]:
-                feature_map.append(None)
-                continue
-
-            if val[0][0] == "i":
-                key = f"int{val[0][1:]}_feature"
-            elif val[0][0] == "u":
-                key = f"uint{val[0][1:]}_feature"
-            elif val[0][0] == "f":
-                key = f"float{val[0][1:]}_feature"
-            elif val[0][0] == "d":
-                key = "double_feature"
-            elif val[0][0] == "b":
-                key = "binary_feature"
-
-            if len(val) != 2 or not val[0] or not val[1]:
-                value = None
-            elif key != "binary_feature":
-                value = np.array(val[1].split(" "), dtype=self.convert_map[key])
-            else:
-                value = val[1]
-
-            feature_map.append(value)
-
-        return feature_map
-
-    def decode(self, line: str) -> Iterator[Tuple[int, int, int, float, list]]:
-        """Decode tsv based text line into a node and edge iterator.
-
-        This is a generator that yields a node then its outgoing edges in order.
-        Yield format is (node_id/src, -1/dst, type, weight, features).
-        Features being a list of dense features as ndarrays and sparse features as 2 tuples, coordinates and values.
-        """
-        assert line is not None and len(line) > 0
-
-        columns = next(csv.reader([line], delimiter="\t"))
-        # fill the missing columns with default empty string, so we
-        # don't need to check if the column exists.
-        for i in range(TsvDecoder.COLUMN_COUNT - len(columns)):
-            columns.append("")
-
-        # make sure the node id is valid
-        assert columns[0] is not None and len(columns[0]) > 0
-
-        node_id = int(columns[0])
-        node_type = int(columns[1]) if columns[1] else 0
-        node_weight = float(columns[2]) if columns[2] else 0.0
-        yield node_id, -1, node_type, node_weight, self._parse_feature_string(
-            columns[3]
-        )
-
-        if not columns[4]:
-            return
-
-        neighbors = columns[4].split("|")
-        for n in sorted(neighbors, key=lambda x: int(x.split(",")[1])):
-            neighbor_columns = n.split(",")
-            # make sure the destination id is valid
-            assert len(neighbor_columns) > 0 and len(neighbor_columns[0]) > 0
-            dst_id = int(neighbor_columns[0])
-
-            for i in range(TsvDecoder.NEIGHBOR_COLUMN_COUNT - len(neighbor_columns)):
-                neighbor_columns.append("")
-
-            dst_type = int(neighbor_columns[1]) if neighbor_columns[1] else 0
-            dst_weight = float(neighbor_columns[2]) if neighbor_columns[2] else 0.0
-            yield node_id, dst_id, dst_type, dst_weight, self._parse_feature_string(
-                neighbor_columns[3]
-            )
->>>>>>> b30762e9
+            )