--- conflicted
+++ resolved
@@ -18,14 +18,6 @@
     """Distributed client."""
 
     def __init__(
-<<<<<<< HEAD
-        self, servers: List[str], ssl_cert: str = None, delayed_start: bool = False
-    ):
-        """Init snark client to wrapper around ctypes API of distributed graph."""
-        self.logger = get_logger()
-        # self.logger.info(f"servers: {servers}. SSL: {ssl_cert}")
-        self.graph = client.DistributedGraph(servers, ssl_cert, delayed_start)
-=======
         self,
         servers: Union[str, List[str]],
         ssl_cert: str = None,
@@ -38,7 +30,6 @@
         self._servers = servers
         self._ssl_cert = ssl_cert
         self.graph = client.DistributedGraph(servers, ssl_cert)
->>>>>>> bd83a13d
         self.node_samplers: Dict[str, client.NodeSampler] = {}
         self.edge_samplers: Dict[str, client.EdgeSampler] = {}
         # self.logger.info(
