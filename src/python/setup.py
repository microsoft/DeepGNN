--- conflicted
+++ resolved
@@ -1,4 +1,3 @@
-<<<<<<< HEAD
 # Copyright (c) Microsoft Corporation.
 # Licensed under the MIT License.
 """Setuptools to create deepgnn wheels."""
@@ -193,206 +192,4 @@
     elif target == "deepgnn-tf":
         deepgnn_tf(build_version)
     else:
-        raise ValueError(f"invalid target: {target}")
-=======
-# Copyright (c) Microsoft Corporation.
-# Licensed under the MIT License.
-"""Setuptools to create deepgnn wheels."""
-
-import setuptools
-import platform
-import sys
-import os
-import shutil
-import stat
-import pathlib
-from distutils.command.clean import clean
-
-CODE_URL = "https://github.com/microsoft/DeepGNN"
-AUTHOR = "DeepGNN Team"
-AUTHOR_EMAIL = "DeepGNN@microsoft.com"
-
-COMMON_PACKAGES = ["requests", "tensorboard"]
-
-
-def graph_engine(version: str):
-    """Package graph engine."""
-
-    def _shared_lib():
-        if platform.system() == "Windows":
-            return "wrapper.dll"
-        return "libwrapper.so"
-
-    # Generate manifest to include binary files.
-    with open("MANIFEST.in", "w") as fo:
-        for path in [
-            os.path.join("../../bazel-bin", "src", "cc", "lib", _shared_lib())
-        ]:
-            if platform.system() == "Windows":
-                os.chmod(path, stat.S_IWRITE)
-            shutil.copy(
-                path,
-                os.path.join(
-                    os.path.dirname(__file__), "deepgnn", "graph_engine", "snark"
-                ),
-            )
-            _, libname = os.path.split(path)
-            fo.write("include python/deepgnn/graph_engine/snark/%s\n" % libname)
-
-    here = pathlib.Path(__file__).parent.parent.resolve()
-    long_description = (here / "../../README.md").read_text(encoding="utf-8")
-
-    setuptools.setup(
-        name="deepgnn-ge",
-        version=version,
-        description="Graph engine - distributed graph engine to host graphs.",
-        long_description=long_description,
-        long_description_content_type="text/markdown",
-        url=CODE_URL,
-        author=AUTHOR,
-        author_email=AUTHOR_EMAIL,
-        packages=setuptools.find_packages(
-            include=["deepgnn", "deepgnn.graph_engine", "deepgnn.graph_engine.*"]
-        ),
-        package_data={"": ["*.so", "*.dll"]},
-        install_requires=[
-            "numpy>=1.17.0",
-            "networkx==2.5.1",
-            "azure-datalake-store",
-            "opencensus-ext-azure",
-            "fsspec>=2021.8.1",
-            "scikit-learn",
-            "scipy",
-        ],
-        project_urls={
-            "Source": "https://github.com/microsoft/DeepGNN",
-        },
-        include_package_data=True,
-        python_requires=">=3.7",
-        cmdclass={"clean": clean},
-        license="MIT",
-        classifiers=[
-            "Development Status :: 3 - Alpha",
-            "Intended Audience :: Developers",
-            "Intended Audience :: Science/Research",
-            "License :: OSI Approved :: MIT License",
-            "Programming Language :: C++",
-            "Programming Language :: Python :: 3",
-            "Programming Language :: Python :: 3.7",
-            "Programming Language :: Python :: 3.8",
-            "Programming Language :: Python :: 3.9",
-            "Programming Language :: Python :: 3.10",
-            "Topic :: Scientific/Engineering",
-            "Topic :: Software Development :: Libraries",
-        ],
-    )
-
-    # Clean up files after build.
-    os.remove("MANIFEST.in")
-    os.remove(
-        os.path.join(
-            os.path.dirname(__file__), "deepgnn", "graph_engine", "snark", _shared_lib()
-        )
-    )
-
-
-def deepgnn_tf(version: str):
-    """DeepGNN runtime and algorithms for tensorflow."""  # noqa: D403
-    depens = ["tensorflow>=2", "deepgnn-ge>=0.1"]
-    depens.extend(COMMON_PACKAGES)
-
-    setuptools.setup(
-        name="deepgnn-tf",
-        version=version,
-        description="DeepGNN algorithms for tensorflow.",
-        long_description="See [DeepGNN package](https://pypi.org/project/deepgnn-ge/) for detailed description.",
-        long_description_content_type="text/markdown",
-        url=CODE_URL,
-        author=AUTHOR,
-        author_email=AUTHOR_EMAIL,
-        packages=setuptools.find_packages(
-            include=["deepgnn", "deepgnn.tf", "deepgnn.tf.*"]
-        ),
-        install_requires=depens,
-        python_requires=">=3.7",
-        cmdclass={"clean": clean},
-        license="MIT",
-        classifiers=[
-            "Development Status :: 3 - Alpha",
-            "Intended Audience :: Developers",
-            "Intended Audience :: Science/Research",
-            "License :: OSI Approved :: MIT License",
-            "Programming Language :: Python :: 3",
-            "Programming Language :: Python :: 3.7",
-            "Programming Language :: Python :: 3.8",
-            "Programming Language :: Python :: 3.9",
-            "Programming Language :: Python :: 3.10",
-            "Topic :: Scientific/Engineering",
-            "Topic :: Software Development :: Libraries",
-        ],
-    )
-
-
-def deepgnn_pytorch(version: str):
-    """DeepGNN runtime and algorithms for pytorch."""  # noqa: D403
-    depens = [
-        "deepgnn-ge>=0.1",
-        "torch>=1.8",
-        "boto3>=1.15.16",
-        "transformers>=4.3.3",
-        "sentencepiece>=0.1.95",
-        "tqdm>=4.51.0",
-    ]
-
-    depens.extend(COMMON_PACKAGES)
-
-    setuptools.setup(
-        name="deepgnn-torch",
-        version=version,
-        description="DeepGNN algorithms for pytorch.",
-        long_description="See [DeepGNN package](https://pypi.org/project/deepgnn-ge/) for detailed description.",
-        long_description_content_type="text/markdown",
-        url=CODE_URL,
-        author=AUTHOR,
-        author_email=AUTHOR_EMAIL,
-        packages=setuptools.find_packages(
-            include=["deepgnn", "deepgnn.pytorch", "deepgnn.pytorch.*"]
-        ),
-        install_requires=depens,
-        python_requires=">=3.7",
-        cmdclass={"clean": clean},
-        license="MIT",
-        classifiers=[
-            "Development Status :: 3 - Alpha",
-            "Intended Audience :: Developers",
-            "Intended Audience :: Science/Research",
-            "License :: OSI Approved :: MIT License",
-            "Programming Language :: Python :: 3",
-            "Programming Language :: Python :: 3.7",
-            "Programming Language :: Python :: 3.8",
-            "Programming Language :: Python :: 3.9",
-            "Programming Language :: Python :: 3.10",
-            "Topic :: Scientific/Engineering",
-            "Topic :: Software Development :: Libraries",
-        ],
-    )
-
-
-if __name__ == "__main__":
-    assert len(sys.argv) >= 2
-
-    target = sys.argv[1]
-    # get the build version from the pipeline.
-    build_version = os.getenv("BUILD_VERSION")
-
-    sys.argv = [sys.argv[0]] + sys.argv[2:]
-    target = target.lower()
-    if target == "deepgnn-ge":
-        graph_engine(build_version)
-    elif target == "deepgnn-torch":
-        deepgnn_pytorch(build_version)
-    elif target == "deepgnn-tf":
-        deepgnn_tf(build_version)
-    else:
-        raise ValueError(f"invalid target: {target}")
->>>>>>> b30762e9
+        raise ValueError(f"invalid target: {target}")